--- conflicted
+++ resolved
@@ -23,11 +23,7 @@
   return (
     <div>
       <form action={handleSubmit}>
-<<<<<<< HEAD
-        <div className="govie-form-group" style={{ marginBottom: "12px" }}>
-=======
         <div className="govie-form-group organization-selector-wrapper">
->>>>>>> e920abf3
           <label
             htmlFor="organization"
             className="govie-!-font-weight-regular govie-label--s govie-!-font-size-16 organization-selector-label"
