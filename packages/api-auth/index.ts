import { createRemoteJWKSet, jwtVerify } from "jose";
import { FastifyInstance, FastifyRequest, FastifyReply } from "fastify";
import fp from "fastify-plugin";
import { getMapFromScope, validatePermission } from "./utils.js";
import { getErrorMessage } from "@ogcio/shared-errors";
import { httpErrors } from "@fastify/sensible";

type ExtractedUserData = {
  userId: string;
  organizationId?: string;
  isM2MApplication: boolean;
  accessToken: string;
};

type MatchConfig = { method: "AND" | "OR" };

declare module "fastify" {
  interface FastifyRequest {
    userData?: ExtractedUserData;
  }
}

const extractBearerToken = (authHeader: string) => {
  const [type, token] = authHeader.split(" ");
  if (type !== "Bearer") {
    throw httpErrors.unauthorized(
      "Invalid Authorization header type, 'Bearer' expected",
    );
  }
  return token;
};

const decodeLogtoToken = async (
  token: string,
  config: {
    jwkEndpoint: string;
    oidcEndpoint: string;
    currentApiResourceIndicator: string;
  },
) => {
  // Reference: https://docs.logto.io/docs/recipes/protect-your-api/node/
  const jwks = createRemoteJWKSet(new URL(config.jwkEndpoint));
  const { payload } = await jwtVerify(token, jwks, {
    issuer: config.oidcEndpoint,
  });
  return payload;
};

export const ensureUserCanAccessUser = (
  loggedUserData: ExtractedUserData | undefined,
  requestedUserId: string,
  errorProcess?: string,
): ExtractedUserData => {
  if (loggedUserData && requestedUserId === loggedUserData.userId) {
    return loggedUserData;
  }

  if (loggedUserData && loggedUserData.organizationId) {
    return loggedUserData;
  }

<<<<<<< HEAD
  throw new AuthorizationError(
    errorProcess ?? "",
    "You can't access this user's data",
  );
=======
  throw httpErrors.forbidden("You can't access this user's data");
>>>>>>> 0d6a1c64
};

export const checkPermissions = async (
  authHeader: string,
  config: {
    jwkEndpoint: string;
    oidcEndpoint: string;
    currentApiResourceIndicator: string;
  },
  requiredPermissions: string[],
  matchConfig = { method: "OR" },
): Promise<ExtractedUserData> => {
  const token = extractBearerToken(authHeader);
  const payload = await decodeLogtoToken(token, config);
  const {
    scope,
    sub,
    aud,
    client_id: clientId,
  } = payload as {
    scope: string;
    sub: string;
    aud: string;
    client_id: string;
  };
  const scopesMap = getMapFromScope(scope);

  const grantAccess =
    matchConfig.method === "AND"
      ? requiredPermissions.every((p) => validatePermission(p, scopesMap))
      : requiredPermissions.some((p) => validatePermission(p, scopesMap));

  if (!grantAccess) {
    throw httpErrors.forbidden();
  }

  const organizationId = aud.includes("urn:logto:organization:")
    ? aud.split("urn:logto:organization:")[1]
    : undefined;

  return {
    userId: sub,
    organizationId: organizationId,
    accessToken: token,
    isM2MApplication: sub === clientId,
  };
};

export type CheckPermissionsPluginOpts = {
  jwkEndpoint: string;
  oidcEndpoint: string;
  currentApiResourceIndicator: string;
};

export const checkPermissionsPlugin = async (
  app: FastifyInstance,
  opts: CheckPermissionsPluginOpts,
) => {
  app.decorate(
    "checkPermissions",
    async (
      req: FastifyRequest,
      rep: FastifyReply,
      permissions: string[],
      matchConfig?: MatchConfig,
    ) => {
      const authHeader = req.headers.authorization;
      if (!authHeader) {
        throw httpErrors.unauthorized();
      }
      try {
        const userData = await checkPermissions(
          authHeader,
          opts,
          permissions,
          matchConfig,
        );
        req.userData = userData;
      } catch (e) {
        throw httpErrors.createError(403, getErrorMessage(e), { parent: e });
      }
    },
  );
};

export default fp(checkPermissionsPlugin, {
  name: "apiAuthPlugin",
});

export * from "./logto-client/index.js";<|MERGE_RESOLUTION|>--- conflicted
+++ resolved
@@ -59,14 +59,7 @@
     return loggedUserData;
   }
 
-<<<<<<< HEAD
-  throw new AuthorizationError(
-    errorProcess ?? "",
-    "You can't access this user's data",
-  );
-=======
   throw httpErrors.forbidden("You can't access this user's data");
->>>>>>> 0d6a1c64
 };
 
 export const checkPermissions = async (
