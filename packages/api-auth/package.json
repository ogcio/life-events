{
  "name": "api-auth",
  "version": "0.0.1",
  "main": "dist/index.js",
  "type": "module",
  "exports": {
    ".": "./dist/index.js",
    "./*": "./dist/*.js"
  },
  "dependencies": {
<<<<<<< HEAD
    "@fastify/sensible": "5.6.0",
    "@logto/node": "^2.5.8",
=======
    "@aws-sdk/client-kms": "^3.670.0",
    "@fastify/sensible": "5.6.0",
    "@logto/node": "^2.5.7",
>>>>>>> e1a68825
    "@ogcio/shared-errors": "1.0.0",
    "fastify": "^4.28.1",
    "fastify-plugin": "^4.5.1",
    "jose": "^5.9.3"
  },
  "scripts": {
    "test": "TAP_RCFILE=tap.yml tap --reporter junit --reporter-file results.xml",
    "build": "rm -rf dist && tsc -p tsconfig.prod.json"
  },
  "devDependencies": {
    "@types/node": "20.16.10",
    "typescript": "5.3.3"
  }
}<|MERGE_RESOLUTION|>--- conflicted
+++ resolved
@@ -8,14 +8,9 @@
     "./*": "./dist/*.js"
   },
   "dependencies": {
-<<<<<<< HEAD
     "@fastify/sensible": "5.6.0",
     "@logto/node": "^2.5.8",
-=======
     "@aws-sdk/client-kms": "^3.670.0",
-    "@fastify/sensible": "5.6.0",
-    "@logto/node": "^2.5.7",
->>>>>>> e1a68825
     "@ogcio/shared-errors": "1.0.0",
     "fastify": "^4.28.1",
     "fastify-plugin": "^4.5.1",
