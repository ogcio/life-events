--- conflicted
+++ resolved
@@ -48,9 +48,6 @@
     }
 
     addInactivePublicServantScope(config);
-<<<<<<< HEAD
-    return signIn(config, { directSignIn, redirectUri });
-=======
     getCommonLogger().info(
       {
         baseUrl: config.baseUrl,
@@ -60,8 +57,7 @@
       },
       "Requesting login, redirecting to the Logto signIn page",
     );
-    return signIn(config);
->>>>>>> d9afd12c
+    return signIn(config, { directSignIn, redirectUri });
   },
   async logout(config, redirectUri) {
     addInactivePublicServantScope(config);
