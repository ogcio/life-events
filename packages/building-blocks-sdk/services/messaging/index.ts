import createClient, { type Middleware } from "openapi-fetch";
import type { paths } from "./schema";

export class Messaging {
  private client: ReturnType<typeof createClient<paths>>;
  constructor(authToken: string) {
    const authMiddleware: Middleware = {
      async onRequest(req) {
        // Send temporarly the user id as auth token
        req.headers.set("x-user-id", authToken);

        // Once the logto integration is complete, we will send the real auth token
        //req.headers.set("Authorization", `Bearer ${authToken}`);
        return req;
      },
    };

    this.client = createClient<paths>({
      baseUrl: process.env.MESSAGES_BACKEND_URL,
    });
    this.client.use(authMiddleware);
  }

  async getMessages(type?: string) {
    const params: Record<string, object> = {};

    if (type) {
      params.query = { type };
    }
    const { error, data } = await this.client.GET("/api/v1/messages/", {
      params,
    });

    return { error, data: data?.data };
  }

  async getMessage(
    messageId: paths["/api/v1/messages/{messageId}"]["get"]["parameters"]["path"]["messageId"],
  ) {
    const { data, error } = await this.client.GET(
      "/api/v1/messages/{messageId}",
      {
        params: { path: { messageId } },
      },
    );

    return { error, data: data?.data };
  }

  async createMessage(
    body: paths["/api/v1/messages/"]["post"]["requestBody"]["content"]["application/json"],
  ) {
    const { error } = await this.client.POST("/api/v1/messages/", {
      body,
    });

    return { error };
  }

  async getTemplates(lang?: string) {
    const { error, data } = await this.client.GET("/api/v1/templates/", {
      params: { query: { lang: lang ?? "en" } },
    });

    return { error, data: data?.data };
  }

  async getTemplate(
    templateId: paths["/api/v1/templates/{templateId}"]["get"]["parameters"]["path"]["templateId"],
  ) {
    const { data, error } = await this.client.GET(
      "/api/v1/templates/{templateId}",
      {
        params: {
          path: {
            templateId,
          },
        },
      },
    );
    return { data: data?.data, error };
  }

  async createTemplate(
    body: paths["/api/v1/templates/"]["post"]["requestBody"]["content"]["application/json"],
  ) {
    return this.client.POST("/api/v1/templates/", { body });
  }

  async updateTemplate(
    templateId: paths["/api/v1/templates/{templateId}"]["put"]["parameters"]["path"]["templateId"],
    body: paths["/api/v1/templates/{templateId}"]["put"]["requestBody"]["content"]["application/json"],
  ) {
    const { error } = await this.client.PUT("/api/v1/templates/{templateId}", {
      params: { path: { templateId } },
      body,
    });
    return { error };
  }

  async deleteTemplate(
    templateId: paths["/api/v1/templates/{templateId}"]["delete"]["parameters"]["path"]["templateId"],
  ) {
    const { error } = await this.client.DELETE(
      "/api/v1/templates/{templateId}",
      {
        params: { path: { templateId } },
      },
    );
    return { error };
  }

  async getEmailProviders() {
    const { error, data } = await this.client.GET("/api/v1/providers/emails/");

    return { error, data: data?.data };
  }

  async getEmailProvider(
    providerId: paths["/api/v1/providers/emails/{providerId}"]["get"]["parameters"]["path"]["providerId"],
  ) {
    const { data, error } = await this.client.GET(
      "/api/v1/providers/emails/{providerId}",
      {
        params: { path: { providerId } },
      },
    );

    return { error, data: data?.data };
  }

  async createEmailProvider(
    body: paths["/api/v1/providers/emails/"]["post"]["requestBody"]["content"]["application/json"],
  ) {
    const { data, error } = await this.client.POST(
      "/api/v1/providers/emails/",
      { body },
    );

    return { error, data: data?.data };
  }

  async updateEmailProvider(
    providerId: paths["/api/v1/providers/emails/{providerId}"]["put"]["parameters"]["path"]["providerId"],
    body: paths["/api/v1/providers/emails/{providerId}"]["put"]["requestBody"]["content"]["application/json"],
  ) {
    const { error } = await this.client.PUT(
      "/api/v1/providers/emails/{providerId}",
      {
        params: { path: { providerId } },
        body,
      },
    );

    return { error };
  }

  async deleteEmailProvider(
    providerId: paths["/api/v1/providers/emails/{providerId}"]["delete"]["parameters"]["path"]["providerId"],
  ) {
    const { error } = await this.client.DELETE(
      "/api/v1/providers/emails/{providerId}",
      {
        params: { path: { providerId } },
      },
    );

    return { error };
  }

  async getSmsProviders() {
    const { error, data } = await this.client.GET("/api/v1/providers/sms/");
    return { error, data: data?.data };
  }

  async getSmsProvider(
    providerId: paths["/api/v1/providers/sms/{providerId}"]["get"]["parameters"]["path"]["providerId"],
  ) {
    const { error, data } = await this.client.GET(
      "/api/v1/providers/sms/{providerId}",
      {
        params: {
          path: { providerId },
        },
      },
    );

    return { error, data: data?.data };
  }

  async updateSmsProvider(
    providerId: paths["/api/v1/providers/sms/{providerId}"]["put"]["parameters"]["path"]["providerId"],
    body: paths["/api/v1/providers/sms/{providerId}"]["put"]["requestBody"]["content"]["application/json"],
  ) {
    const { error } = await this.client.PUT(
      "/api/v1/providers/sms/{providerId}",
      { params: { path: { providerId } }, body },
    );

    return { error };
  }

  async createSmsProvider(
    body: paths["/api/v1/providers/sms/"]["post"]["requestBody"]["content"]["application/json"],
  ) {
    const { error } = await this.client.POST("/api/v1/providers/sms/", {
      body,
    });

    return { error };
  }

  async deleteSmsProvider(
    providerId: paths["/api/v1/providers/sms/{providerId}"]["delete"]["parameters"]["path"]["providerId"],
  ) {
    const { error } = await this.client.DELETE(
      "/api/v1/providers/sms/{providerId}",
      { params: { path: { providerId } } },
    );

    return { error };
  }

  async importUsersCsv(file: File) {
    const { error } = await this.client.POST("/api/v1/users/imports/csv", {
      body: {
        file,
      } as any,
      bodySerializer: (body: any) => {
        const formData = new FormData();
        formData.set("file", body.file);
        return formData;
      },
    });

    return { error };
  }

  async downloadUsersCsvTemplate() {
    const { data } = await this.client.GET(
      "/api/v1/users/imports/csv/template",
      {
        parseAs: "blob",
      },
    );
    return data;
  }

  async getUsersImports(organisationId?: string) {
    const { error, data } = await this.client.GET("/api/v1/users/imports/", {
      params: {
        query: { organisationId },
      },
    });
    return { error, data: data?.data };
  }

  async getUsersImport(
    importId: string,
    organisationId?: string,
    includeUsersData?: boolean,
  ) {
    const { error, data } = await this.client.GET(
      "/api/v1/users/imports/{importId}",
      {
        params: {
          path: { importId },
<<<<<<< HEAD
          query: { organisationId, includeUsersData },
=======
          query: {
            organisationId,
            includeUsersData: Boolean(includeUsersData),
          },
>>>>>>> de736b6d
        },
      },
    );
    return { error, data: data?.data };
  }

  async getUsersForImport(importId: string, organisationId?: string) {
    const { error, data } = await this.client.GET(
      "/api/v1/users/imports/{importId}/users",
      {
        params: { path: { importId }, query: { organisationId } },
      },
    );
    return { error, data: data?.data };
  }

  async getUsers(organisationId?: string) {
    const { error, data } = await this.client.GET(
      "/api/v1/users/imports/users",
      {
        params: { query: { organisationId } },
      },
    );
    return { error, data: data?.data };
  }

  async getMockOrganisationId() {
    const { error, data } = await this.client.GET(
      "/api/v1/users/imports/mock-organisation-id",
    );
    return { error, data: data?.data };
  }

  async getOrganisationInvitations() {
    const { error, data } = await this.client.GET(
      "/api/v1/users/settings/organisations",
    );
    return { error, data: data?.data };
  }

  async getOrganisationInvitation(organisationId: string) {
    const { error, data } = await this.client.GET(
      "/api/v1/users/settings/organisations/{organisationId}",
      {
        params: { path: { organisationId } },
      },
    );
    return { error, data: data?.data };
  }

  async updateOrganisationInvitation(
    organisationId: string,
    body: paths["/api/v1/users/settings/organisations/{organisationId}"]["patch"]["requestBody"]["content"]["application/json"],
  ) {
    const { error, data } = await this.client.PATCH(
      "/api/v1/users/settings/organisations/{organisationId}",
      {
        body,
        params: { path: { organisationId } },
      },
    );

    return { error, data: data?.data };
  }

  async getInvitation() {
    const { error, data } = await this.client.GET(
      "/api/v1/users/settings/invitations/me",
    );
    return { error, data: data?.data };
  }

  async updateInvitation(
    body: paths["/api/v1/users/settings/invitations/me"]["patch"]["requestBody"]["content"]["application/json"],
  ) {
    const { error, data } = await this.client.PATCH(
      "/api/v1/users/settings/invitations/me",
      {
        body,
      },
    );

    return { error, data: data?.data };
  }
}<|MERGE_RESOLUTION|>--- conflicted
+++ resolved
@@ -263,17 +263,7 @@
     const { error, data } = await this.client.GET(
       "/api/v1/users/imports/{importId}",
       {
-        params: {
-          path: { importId },
-<<<<<<< HEAD
-          query: { organisationId, includeUsersData },
-=======
-          query: {
-            organisationId,
-            includeUsersData: Boolean(includeUsersData),
-          },
->>>>>>> de736b6d
-        },
+        params: { path: { importId }, query: { organisationId } },
       },
     );
     return { error, data: data?.data };
