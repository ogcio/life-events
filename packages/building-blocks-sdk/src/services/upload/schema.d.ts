--- conflicted
+++ resolved
@@ -222,7 +222,6 @@
                 id?: string;
                 key: string;
                 owner?: {
-<<<<<<< HEAD
                   id: string;
                   firstName: string;
                   lastName: string;
@@ -272,144 +271,6 @@
       };
     };
   };
-  "/api/v1/metadata/share/": {
-    post: {
-      requestBody: {
-        content: {
-          "application/json": {
-            fileId: string;
-            userId: string;
-          };
-        };
-      };
-      responses: {
-        /** @description Default Response */
-        200: {
-          content: {
-            "application/json": {
-              data: {
-                fileName: string;
-                id?: string;
-                key: string;
-                owner?: {
-                  id: string;
-                  firstName: string;
-                  lastName: string;
-                  ppsn: string;
-                  email?: string;
-                  phone?: string;
-                };
-                fileSize: number;
-                mimeType: string;
-                createdAt: string;
-                lastScan: string;
-                /** @default false */
-                deleted?: boolean;
-                infected: boolean;
-                infectionDescription?: string;
-                antivirusDbVersion?: string;
-              }[];
-            };
-          };
-        };
-        /** @description Default Response */
-        "4XX": {
-          content: {
-            "application/json": {
-              code: string;
-              detail: string;
-              requestId: string;
-              name: string;
-              validation?: unknown;
-              validationContext?: string;
-            };
-          };
-        };
-        /** @description Default Response */
-        "5XX": {
-          content: {
-            "application/json": {
-              code: string;
-              detail: string;
-              requestId: string;
-              name: string;
-              validation?: unknown;
-              validationContext?: string;
-            };
-          };
-        };
-      };
-    };
-    delete: {
-      requestBody: {
-        content: {
-          "application/json": {
-            fileId: string;
-            userId: string;
-          };
-        };
-      };
-      responses: {
-        /** @description Default Response */
-        200: {
-          content: {
-            "application/json": {
-              data: {
-                fileName: string;
-                id?: string;
-                key: string;
-                owner?: {
-=======
->>>>>>> db8fcc84
-                  id: string;
-                  firstName: string;
-                  lastName: string;
-                  ppsn: string;
-                  email?: string;
-                  phone?: string;
-                };
-                fileSize: number;
-                mimeType: string;
-                createdAt: string;
-                lastScan: string;
-                /** @default false */
-                deleted?: boolean;
-                infected: boolean;
-                infectionDescription?: string;
-                antivirusDbVersion?: string;
-              };
-            };
-          };
-        };
-        /** @description Default Response */
-        "4XX": {
-          content: {
-            "application/json": {
-              code: string;
-              detail: string;
-              requestId: string;
-              name: string;
-              validation?: unknown;
-              validationContext?: string;
-            };
-          };
-        };
-        /** @description Default Response */
-        "5XX": {
-          content: {
-            "application/json": {
-              code: string;
-              detail: string;
-              requestId: string;
-              name: string;
-              validation?: unknown;
-              validationContext?: string;
-            };
-          };
-        };
-      };
-    };
-  };
 }
 
 export type webhooks = Record<string, never>;
