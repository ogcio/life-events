import createClient, { FetchResponse, type Middleware } from "openapi-fetch";
import type { paths } from "./schema.js";

const formatQueryResult = async <T, O>(
  promise: Promise<FetchResponse<T, O, "application/json">>,
) => {
  try {
    const result = await promise;

    return { data: result.data, error: result.error };
  } catch (error) {
    return { data: undefined, error };
  }
};

export class Payments {
  client: ReturnType<typeof createClient<paths>>;
  constructor(authToken: string) {
    const authMiddleware: Middleware = {
      async onRequest(req) {
        req.headers.set("Authorization", `Bearer ${authToken}`);
        return req;
      },
    };

    this.client = createClient<paths>({
      baseUrl: process.env.PAYMENTS_BACKEND_URL,
    });
    this.client.use(authMiddleware);
  }

  /**
   * PROVIDERS
   */
  async getProviders() {
    return formatQueryResult(this.client.GET("/api/v1/providers/"));
  }

  async getProviderById(
    providerId: paths["/api/v1/providers/{providerId}"]["get"]["parameters"]["path"]["providerId"],
  ) {
    return formatQueryResult(
      this.client.GET("/api/v1/providers/{providerId}", {
        params: {
          path: {
            providerId,
          },
        },
      }),
    );
  }

  async createProvider(
    data: paths["/api/v1/providers/"]["post"]["requestBody"]["content"]["application/json"],
  ) {
    return formatQueryResult(
      this.client.POST("/api/v1/providers/", {
        body: data,
      }),
    );
  }

  async updateProvider(
    providerId: paths["/api/v1/providers/{providerId}"]["put"]["parameters"]["path"]["providerId"],
    data: paths["/api/v1/providers/{providerId}"]["put"]["requestBody"]["content"]["application/json"],
  ) {
    return formatQueryResult(
      this.client.PUT("/api/v1/providers/{providerId}", {
        params: {
          path: {
            providerId,
          },
        },
        body: data,
      }),
    );
  }

  /**
   * PAYMENT REQUESTS
   */

  async getPaymentRequests(
    query: paths["/api/v1/requests/"]["get"]["parameters"]["query"],
  ) {
    return formatQueryResult(
      this.client.GET("/api/v1/requests/", {
        params: {
          query,
        },
      }),
    );
  }

  async getPaymentRequest(
    requestId: paths["/api/v1/requests/{requestId}"]["get"]["parameters"]["path"]["requestId"],
  ) {
    return formatQueryResult(
      this.client.GET("/api/v1/requests/{requestId}", {
        params: {
          path: {
            requestId,
          },
        },
      }),
    );
  }

  async getPaymentRequestTransactions(
    requestId: paths["/api/v1/requests/{requestId}/transactions"]["get"]["parameters"]["path"]["requestId"],
    query: paths["/api/v1/requests/{requestId}/transactions"]["get"]["parameters"]["query"],
  ) {
    return formatQueryResult(
      this.client.GET("/api/v1/requests/{requestId}/transactions", {
        params: {
          path: {
            requestId,
          },
          query,
        },
      }),
    );
  }

  async createPaymentRequest(
    data: paths["/api/v1/requests/"]["post"]["requestBody"]["content"]["application/json"],
  ) {
    return formatQueryResult(
      this.client.POST("/api/v1/requests/", {
        body: data,
      }),
    );
  }

  async getPaymentRequestPublicInfo(
    requestId: paths["/api/v1/requests/{requestId}/public-info"]["get"]["parameters"]["path"]["requestId"],
  ) {
    return formatQueryResult(
      this.client.GET("/api/v1/requests/{requestId}/public-info", {
        params: {
          path: {
            requestId,
          },
        },
      }),
    );
  }

  async updatePaymentRequest(
    data: paths["/api/v1/requests/"]["put"]["requestBody"]["content"]["application/json"],
  ) {
    return formatQueryResult(
      this.client.PUT("/api/v1/requests/", {
        body: data,
      }),
    );
  }

  async deletePaymentRequest(
    requestId: paths["/api/v1/requests/{requestId}"]["delete"]["parameters"]["path"]["requestId"],
  ) {
    return formatQueryResult(
      this.client.DELETE("/api/v1/requests/{requestId}", {
        params: {
          path: {
            requestId,
          },
        },
      }),
    );
  }

  /**
   * TRANSACTIONS
   */

  async getTransactions(
    query: paths["/api/v1/transactions/"]["get"]["parameters"]["query"],
  ) {
    return formatQueryResult(
      this.client.GET("/api/v1/transactions/", {
        params: {
          query,
        },
      }),
    );
  }

  async getTransactionDetails(transactionId: string) {
    return formatQueryResult(
      this.client.GET("/api/v1/transactions/{transactionId}", {
        params: {
          path: {
            transactionId,
          },
        },
      }),
    );
  }

  async updateTransaction(
    transactionId: paths["/api/v1/transactions/{transactionId}"]["patch"]["parameters"]["path"]["transactionId"],
    data: paths["/api/v1/transactions/{transactionId}"]["patch"]["requestBody"]["content"]["application/json"],
  ) {
    return formatQueryResult(
      this.client.PATCH("/api/v1/transactions/{transactionId}", {
        params: {
          path: {
            transactionId,
          },
        },
        body: data,
      }),
    );
  }

  async createTransaction(
    data: paths["/api/v1/transactions/"]["post"]["requestBody"]["content"]["application/json"],
  ) {
    return formatQueryResult(
      this.client.POST("/api/v1/transactions/", {
        body: data,
      }),
    );
  }

  async generatePaymentIntentId() {
    return formatQueryResult(
      this.client.GET("/api/v1/transactions/generatePaymentIntentId"),
    );
  }

  async getRealexPaymentObject(
    query: paths["/api/v1/realex/paymentObject"]["get"]["parameters"]["query"],
  ) {
    return formatQueryResult(
      this.client.GET("/api/v1/realex/paymentObject", {
        params: {
          query,
        },
      }),
    );
  }
  /**
   * Citizen
   */

  async getCitizenTransactions(
    query: paths["/api/v1/citizen/transactions"]["get"]["parameters"]["query"],
  ) {
    return formatQueryResult(
      this.client.GET("/api/v1/citizen/transactions", {
        params: {
          query,
        },
      }),
    );
  }

  async getCitizenTransactionDetails(transactionId: string) {
    return formatQueryResult(
      this.client.GET("/api/v1/citizen/transactions/{transactionId}", {
        params: {
          path: {
            transactionId,
          },
        },
      }),
    );
  }

  /**
   * TESTS - To remove once Logto has been fully integrated
   */

  async testCitizenAuth() {
    return formatQueryResult(this.client.GET("/api/v1/test/citizen", {}));
  }

  async testPublicServantAuth() {
    return formatQueryResult(this.client.GET("/api/v1/test/pub-ser", {}));
  }

  /**
   * AUDIT LOGS
   */

  async getAuditLogEvents(
    query: paths["/api/v1/auditLogs/"]["get"]["parameters"]["query"],
  ) {
    return formatQueryResult(
      this.client.GET("/api/v1/auditLogs/", {
        params: {
          query,
        },
      }),
    );
  }

<<<<<<< HEAD
  async getAuditLogDetails(
    auditLogId: paths["/api/v1/auditLogs/{auditLogId}"]["get"]["parameters"]["path"]["auditLogId"],
  ) {
    return formatQueryResult(
      this.client.GET("/api/v1/auditLogs/{auditLogId}", {
        params: {
          path: {
            auditLogId,
          },
        },
      }),
    );
=======
  async getAuditLogEventTypes() {
    return formatQueryResult(this.client.GET("/api/v1/auditLogs/event-types"));
>>>>>>> 3130cf54
  }
}<|MERGE_RESOLUTION|>--- conflicted
+++ resolved
@@ -297,7 +297,6 @@
     );
   }
 
-<<<<<<< HEAD
   async getAuditLogDetails(
     auditLogId: paths["/api/v1/auditLogs/{auditLogId}"]["get"]["parameters"]["path"]["auditLogId"],
   ) {
@@ -310,9 +309,9 @@
         },
       }),
     );
-=======
+  }
+
   async getAuditLogEventTypes() {
     return formatQueryResult(this.client.GET("/api/v1/auditLogs/event-types"));
->>>>>>> 3130cf54
   }
 }