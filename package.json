{
  "name": "ogcio",
  "workspaces": [
    "apps/*",
    "packages/*"
  ],
  "version": "0.0.1",
  "description": "",
  "engines": {
    "node": ">=20.0.0"
  },
  "scripts": {
    "build:ds": "npm run build --workspace=design-system",
    "build:auth": "npm run build --workspace=auth",
    "build:logging-wrapper": "npm run build --workspace=logging-wrapper",
    "build:error-handler": "npm run build --workspace=error-handler",
    "build:packages": "npm run build:logging-wrapper && npm run build:error-handler && npm run build:auth",
    "update-env": "MODE=update node scripts/init-env.mjs",
    "init:packages": "npm i && npm run build:packages",
    "init:ds": "[ -d packages/design-system/dist ] || npm run build:ds",
    "init:env": "node scripts/init-env.mjs",
    "init:logto": "node scripts/init-logto.mjs",
    "stop:logto": "node scripts/stop-logto.mjs",
<<<<<<< HEAD
    "init": "npm run init:packages && npm run init:env && npm run init:ds && npm run stop:logto && npm run init:logto && npm run build:docker",
=======
    "init": "npm run init:packages && npm run init:env && npm run init:ds",
>>>>>>> b0bf0c24
    "start:services": "concurrently --kill-others \"npm run dev --workspace=auth-service\" \"npm run dev --workspace=mock-api\" \"npm run dev --workspace=web\" \"npm run dev --workspace=payments\" \"npm run dev --workspace=messaging\" \"npm run dev --workspace=payments-api\" \"npm run dev --workspace=profile\" \"npm run dev --workspace=messaging-api\" \"npm run dev --workspace=profile-api\"  \"npm run dev --workspace=timeline-api\"",
    "start:docker": "docker-compose down && DOCKER_BUILDKIT=1 docker-compose up --build --remove-orphans -d --wait",
    "stop:docker": "docker-compose down",
    "start": "npm run init && npm run start:docker && concurrently \"npm run start:services\" \"sleep 5 && npm run migrate\"",
    "reset-docker": "docker-compose down && docker system prune -a -f && docker builder prune -f && docker image prune -f",
    "test": "echo \"Error: no test specified\" && exit 1",
    "prepare": "(command -v husky && husky) || true",
    "migrate": "npm run migrate --workspace=web && npm run migrate --workspace=payments && npm run migrate --workspace=messages && npm run migrate --workspace=profile",
    "migrate:web": "npm run migrate --workspace=web",
    "migrate:payments": "npm run migrate --workspace=payments",
    "migrate:messaging": "npm run migrate --workspace=messages",
    "migrate:profile": "npm run migrate --workspace=profile",
    "start:docs": "cd documentation && npm run start",
    "kill-services": "sudo lsof -ti:8000,8001,8002,8003,8004,3000,3001,3002,3003 | xargs sudo kill -9",
    "build:docker": "docker build -t base-deps:latest  --file Dockerfile . && docker build -t design-system-container:latest --file packages/design-system/Dockerfile ."
  },
  "author": "",
  "license": "MIT",
  "dependencies": {
    "db-migrate": "^0.11.14",
    "db-migrate-pg": "^1.5.2"
  },
  "devDependencies": {
    "concurrently": "^8.2.2",
    "husky": "^9.0.11",
    "lint-staged": "^15.2.2",
    "nodemon": "^3.1.0",
    "prettier": "^3.2.5"
  },
  "lint-staged": {
    "*.{js,jsx,ts,tsx,css,scss}": [
      "prettier --write"
    ]
  }
}<|MERGE_RESOLUTION|>--- conflicted
+++ resolved
@@ -21,11 +21,7 @@
     "init:env": "node scripts/init-env.mjs",
     "init:logto": "node scripts/init-logto.mjs",
     "stop:logto": "node scripts/stop-logto.mjs",
-<<<<<<< HEAD
-    "init": "npm run init:packages && npm run init:env && npm run init:ds && npm run stop:logto && npm run init:logto && npm run build:docker",
-=======
-    "init": "npm run init:packages && npm run init:env && npm run init:ds",
->>>>>>> b0bf0c24
+    "init": "npm run init:packages && npm run init:env && npm run init:ds && npm run build:docker",
     "start:services": "concurrently --kill-others \"npm run dev --workspace=auth-service\" \"npm run dev --workspace=mock-api\" \"npm run dev --workspace=web\" \"npm run dev --workspace=payments\" \"npm run dev --workspace=messaging\" \"npm run dev --workspace=payments-api\" \"npm run dev --workspace=profile\" \"npm run dev --workspace=messaging-api\" \"npm run dev --workspace=profile-api\"  \"npm run dev --workspace=timeline-api\"",
     "start:docker": "docker-compose down && DOCKER_BUILDKIT=1 docker-compose up --build --remove-orphans -d --wait",
     "stop:docker": "docker-compose down",
