{
  "name": "ogcio",
  "workspaces": [
    "apps/*",
    "packages/*"
  ],
  "version": "0.0.1",
  "description": "",
  "engines": {
    "node": ">=20.0.0"
  },
  "scripts": {
    "build:ds": "npm run build --workspace=design-system",
    "start:services": "concurrently --kill-others \"npm run dev --workspace=mock-api\" \"npm run dev --workspace=web\" \"npm run dev --workspace=payments\" \"npm run dev --workspace=messaging\"",
    "start:docker": "docker-compose down &&  DOCKER_BUILDKIT=1 docker-compose up --build --remove-orphans -d",
    "start": "npm run start:docker && concurrently \"npm run start:services\" \"sleep 5 && npm run migrate\"",
    "reset-docker": "docker-compose down && docker system prune -a -f && docker builder prune -f && docker image prune -f",
    "test": "echo \"Error: no test specified\" && exit 1",
    "prepare": "(command -v husky && husky) || true",
    "migrate": "npm run migrate --workspace=web && npm run migrate --workspace=payments && npm run migrate --workspace=messages",
<<<<<<< HEAD
    "start:docs": "cd documentation && npm run start"
=======
    "kill-services": "sudo lsof -ti:8000,3000,3001,3002 | xargs sudo kill -9"
>>>>>>> fe8db5af
  },
  "author": "",
  "license": "MIT",
  "devDependencies": {
    "concurrently": "^8.2.2",
    "husky": "^9.0.11",
    "lint-staged": "^15.2.2",
    "nodemon": "^3.1.0",
    "prettier": "^3.2.5"
  },
  "lint-staged": {
    "*.{js,jsx,ts,tsx,css,scss}": [
      "prettier --write"
    ]
  }
}<|MERGE_RESOLUTION|>--- conflicted
+++ resolved
@@ -18,11 +18,8 @@
     "test": "echo \"Error: no test specified\" && exit 1",
     "prepare": "(command -v husky && husky) || true",
     "migrate": "npm run migrate --workspace=web && npm run migrate --workspace=payments && npm run migrate --workspace=messages",
-<<<<<<< HEAD
-    "start:docs": "cd documentation && npm run start"
-=======
+    "start:docs": "cd documentation && npm run start",
     "kill-services": "sudo lsof -ti:8000,3000,3001,3002 | xargs sudo kill -9"
->>>>>>> fe8db5af
   },
   "author": "",
   "license": "MIT",
