--- conflicted
+++ resolved
@@ -95,11 +95,7 @@
           parameters:
             serviceName: ${{ serviceName }}
             testPath: './apps/'
-<<<<<<< HEAD
-            dependenciesBuild: 'node scripts/init-env.mjs && npm run build --prefix ./packages/design-system && npm run build --prefix ./packages/shared-errors && npm run build --prefix ./packages/logging-wrapper && npm run build --prefix ./packages/nextjs-logging-wrapper && npm run build --prefix ./packages/api-auth && npm run build --prefix ./packages/error-handler && npm run build --prefix ./packages/building-blocks-sdk'
-=======
             dependenciesBuild: 'node scripts/init-env.mjs && npm run build --prefix ./packages/design-system && npm run build --prefix ./packages/nextjs-logging-wrapper && npm run build --prefix ./packages/api-auth && npm run build --prefix ./packages/building-blocks-sdk'
->>>>>>> d9afd12c
     - stage: Build_${{ replace(serviceName, '-', '_') }}
       displayName: Build ${{ serviceName }}
       pool:
@@ -158,9 +154,6 @@
           awsServiceConnection: ${{ variables.awsServiceConnection }}
           awsRegion: ${{ variables.awsRegion }}
           serviceName: ${{ serviceName }}-service
-<<<<<<< HEAD
-          clusterName: life-events-ecs
-=======
           clusterName: life-events-ecs
     - stage: Smoke_Tests_${{ replace(serviceName, '-', '_') }}
       displayName: Run smoke tests - ${{ serviceName }}
@@ -172,4 +165,3 @@
           parameters:
             serviceName: ${{ serviceName }}
             testPath: './apps/'
->>>>>>> d9afd12c
