--- conflicted
+++ resolved
@@ -47,18 +47,7 @@
     pool:
       vmImage: ${{ parameters.vmImage }}
     jobs:
-<<<<<<< HEAD
-      - job: gitLeaksScan
-        displayName: GitLeaks Scan
-        steps:
-          - task: DockerInstaller@0
-            displayName: Docker Installer
-            inputs:
-              dockerVersion: 17.09.0-ce
-              releaseType: stable
-          - script: |
-              docker run --rm -i -v "$(pwd):/src" zricethezav/gitleaks:v8.18.4 detect --source="/src" -c "src/.gitleaks.toml"  --no-git -v
-            displayName: GitLeaks Scan
+      -  template: security/gitleaks.yml@pipeline-templates
       - ${{ if eq(variables['Build.Reason'], 'PullRequest') }}:
         - job: bearerScan
           displayName: Bearer
@@ -72,9 +61,6 @@
             - script: |
                 docker run --rm -v $(pwd):/tmp/scan bearer/bearer:latest-amd64 scan --no-color --hide-progress-bar --fail-on-severity critical,high /tmp/scan
               displayName: Code Scan
-=======
-      - template: security/gitleaks.yml@pipeline-templates
->>>>>>> f7a53677
   - stage: BuildDeps
     displayName: Build service dependencies
     pool:
