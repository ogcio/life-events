trigger:
  - dev
  - uat
  - sta

pr:
  autoCancel: true
  branches:
    include:
      - "*"

# Services object is now defined per environment. 
# Check the variables file for the desired environment!
parameters:
  - name: buildBranches
    type: object
    default: ["dev", "sta", "uat"]

  - name: validEnvironments
    type: object
    displayName: List of valid environments to deploy (do not change)
    default: ['dev','sta', 'uat', 'prd']

  - name: vmImage
    type: string
    default: "ubuntu-22.04"

variables:
  - name: pushArtefacts
    value: ${{ containsValue(parameters.buildBranches, variables['Build.SourceBranchName']) }}
  - ${{ if containsValue(parameters.validEnvironments ,variables['Build.SourceBranchName']) }}:
    - template: pipeline-variables/${{ coalesce(variables['Build.SourceBranchName'], 'fallback') }}.yml
  - ${{ else }}:
    - template: pipeline-variables/dev.yml

resources:
  repositories:
    - repository: pipeline-templates
      type: github
      name: ogcio/building-blocks-pipelines
      ref: main
      endpoint: ogcio

stages:
  - stage: securityScan
    displayName: Security Scans
    pool:
      vmImage: ${{ parameters.vmImage }}
    jobs:
      -  template: security/gitleaks.yml@pipeline-templates
      - ${{ if eq(variables['Build.Reason'], 'PullRequest') }}:
        - job: bearerScan
          displayName: Bearer
          steps:
            - task: DockerInstaller@0
              displayName: Docker Installer
              inputs:
                dockerVersion: 17.09.0-ce
                releaseType: stable
            - script: |
                docker run --rm -v $(pwd):/tmp/scan bearer/bearer:latest-amd64 scan --no-color --hide-progress-bar --fail-on-severity critical,high /tmp/scan
              displayName: Code Scan
  - stage: TestDeps
    displayName: Test service dependencies
    pool:
      vmImage: ${{ parameters.vmImage }}
    jobs:
      - template: pipeline-templates/test_dependencies.yml
  - stage: BuildDeps
    displayName: Build service dependencies
    pool:
      vmImage: ${{ parameters.vmImage }}
    jobs:
      - template: pipeline-templates/build_dependencies.yml
  - ${{ each serviceName in split(replace(variables.services, ' ', ''), ',') }}:
    - stage: Unit_Tests_${{ replace(serviceName, '-', '_') }}
      displayName: Run unit tests - ${{ serviceName }}
      pool:
         vmImage: ${{ parameters.vmImage }}
      dependsOn: 
        - securityScan
        - BuildDeps
      jobs:
        - template: test/unit_test.yml@pipeline-templates
          parameters:
            serviceName: ${{ serviceName }}
            testPath: './apps/'
            dependenciesBuild: 'node scripts/init-env.mjs && npm run build --prefix ./packages/design-system && npm run build --prefix ./packages/shared-errors && npm run build --prefix ./packages/logging-wrapper && npm run build --prefix ./packages/nextjs-logging-wrapper && npm run build --prefix ./packages/api-auth && npm run build --prefix ./packages/error-handler && npm run build --prefix ./packages/building-blocks-sdk'
    - stage: Build_${{ replace(serviceName, '-', '_') }}
      displayName: Build ${{ serviceName }}
      pool:
        vmImage: ${{ parameters.vmImage }}
      dependsOn: Unit_Tests_${{ replace(serviceName, '-', '_') }}
      jobs:
      - template: build/build_service.yml@pipeline-templates
        parameters:
          serviceName: ${{ serviceName }}
          pushArtefacts: ${{ variables.pushArtefacts }}
<<<<<<< HEAD
  - stage: EnvApproval
    displayName: Approvals for deployments - ${{ upper(variables.environment) }}
    dependsOn:
      - ${{ each serviceName in parameters.services }}:
=======
          dockerfile: apps/${{ serviceName }}/Dockerfile
          dependencies: "base-deps, design-system-container"
          # TODO: Use arguments per service
          buildArguments: '--build-arg "NEXT_PUBLIC_STRIPE_PUBLISHABLE_KEY=$(nextPublicStripePublishableKey)" --build-arg "NEXT_PUBLIC_HOST_URL=$(nextPublicHostUrl)" --build-arg "NEXT_PUBLIC_API_ENDPOINT=$(nextPublicApiEndpoint)" --build-arg "NEXT_PUBLIC_MESSAGING_SERVICE_ENTRY_POINT=$(nextPublicMessagingServiceEntryPoint)" --build-arg "NEXT_PUBLIC_PAYMENTS_SERVICE_ENTRY_POINT=$(nextPublicPaymentsServiceEntryPoint)" --build-arg "NEXT_PUBLIC_LIFE_EVENTS_SERVICE_ENTRY_POINT=$(nextPublicLifeEventsServiceEntryPoint)" --build-arg "NEXT_PUBLIC_BUILDING_BLOCKS_LANDING_PAGE=$(nextPublicBuildingBlocksLandingPage)" --build-arg "NEXT_PUBLIC_FORMS_URL=$(nextPublicFormsUrl)" --build-arg "NEXT_PUBLIC_MATOMO_URL=$(nextPublicMatomoUrl)" --build-arg "NEXT_PUBLIC_LIFE_EVENTS_MATOMO_SITE_ID=$(nextPublicLifeEventsMatomoSiteId)" --build-arg "NEXT_PUBLIC_BUILDING_BLOCKS_MATOMO_SITE_ID=$(nextPublicBuildingBlocksMatomoSiteId)" --build-arg "NEXT_PUBLIC_PAYMENTS_MATOMO_SITE_ID=$(nextPublicPaymentsMatomoSiteId)" --build-arg "NEXT_PUBLIC_MATOMO_PROTOCOL=$(nextPublicMatomoProtocol)" --build-arg "NEXT_PUBLIC_PROFILE_SERVICE_ENTRY_POINT=$(nextPublicProfileServiceEntryPoint)" --build-arg "NEXT_PUBLIC_FORMS_SERVICE_ENTRY_POINT=$(nextPublicFormsServiceEntryPoint)" --build-arg "NEXT_PUBLIC_DESIGN_SYSTEM_SERVICE_ENTRY_POINT=$(nextPublicDesignSystemServiceEntryPoint)"'
  - stage: EnvApproval
    displayName: Approvals for deployments - ${{ upper(variables.environment) }}
    dependsOn:
      - ${{ each serviceName in split(replace(variables.services, ' ', ''), ',') }}:
>>>>>>> a7aac8b7
        - Build_${{ replace(serviceName, '-', '_') }}
    condition: ${{ variables.pushArtefacts }}
    jobs:
    - deployment: VerifyDeployment
      displayName: Verify conditions for deployment
      environment: ${{ variables.environment }}
      strategy:
        runOnce:
          deploy:
            steps:
<<<<<<< HEAD
            - script: |
                date
              displayName: Show current date
  - ${{ each serviceName in parameters.services }}:        
    - stage: Push_${{ replace(serviceName, '-', '_') }}
      displayName: Push ${{ serviceName }} to ECR
=======
            - download: none
            - script: |
                date
              displayName: Show current date
  - ${{ each serviceName in split(replace(variables.services, ' ', ''), ',') }}:
    - stage: Push_${{ replace(serviceName, '-', '_') }}
      displayName: Push ${{ serviceName }} to ECR
      pool:
        vmImage: ${{ parameters.vmImage }}
>>>>>>> a7aac8b7
      dependsOn: 
        - EnvApproval
      condition: and(${{ variables.pushArtefacts }}, succeeded())
      jobs:
      - template: build/push_image_ecr.yml@pipeline-templates
        parameters:
          awsServiceConnection: ${{ variables.awsServiceConnection }}
          awsRegion: ${{ variables.awsRegion }}
          serviceName: ${{ serviceName }}
          repositoryName: life-events-${{ serviceName }}
    - stage: Deploy_${{ replace(serviceName, '-', '_') }}
      displayName: Deploy to ECS - ${{ serviceName }}
      pool:
        vmImage: ${{ parameters.vmImage }}
      dependsOn: Push_${{ replace(serviceName, '-', '_') }}
      jobs:
      - template: deploy/deploy_ecs.yml@pipeline-templates
        parameters:
          awsServiceConnection: ${{ variables.awsServiceConnection }}
          awsRegion: ${{ variables.awsRegion }}
<<<<<<< HEAD
          serviceName: ${{ serviceName }}
=======
          serviceName: ${{ serviceName }}-service
          clusterName: life-events-ecs
>>>>>>> a7aac8b7
<|MERGE_RESOLUTION|>--- conflicted
+++ resolved
@@ -96,12 +96,6 @@
         parameters:
           serviceName: ${{ serviceName }}
           pushArtefacts: ${{ variables.pushArtefacts }}
-<<<<<<< HEAD
-  - stage: EnvApproval
-    displayName: Approvals for deployments - ${{ upper(variables.environment) }}
-    dependsOn:
-      - ${{ each serviceName in parameters.services }}:
-=======
           dockerfile: apps/${{ serviceName }}/Dockerfile
           dependencies: "base-deps, design-system-container"
           # TODO: Use arguments per service
@@ -110,7 +104,6 @@
     displayName: Approvals for deployments - ${{ upper(variables.environment) }}
     dependsOn:
       - ${{ each serviceName in split(replace(variables.services, ' ', ''), ',') }}:
->>>>>>> a7aac8b7
         - Build_${{ replace(serviceName, '-', '_') }}
     condition: ${{ variables.pushArtefacts }}
     jobs:
@@ -121,14 +114,6 @@
         runOnce:
           deploy:
             steps:
-<<<<<<< HEAD
-            - script: |
-                date
-              displayName: Show current date
-  - ${{ each serviceName in parameters.services }}:        
-    - stage: Push_${{ replace(serviceName, '-', '_') }}
-      displayName: Push ${{ serviceName }} to ECR
-=======
             - download: none
             - script: |
                 date
@@ -138,7 +123,6 @@
       displayName: Push ${{ serviceName }} to ECR
       pool:
         vmImage: ${{ parameters.vmImage }}
->>>>>>> a7aac8b7
       dependsOn: 
         - EnvApproval
       condition: and(${{ variables.pushArtefacts }}, succeeded())
@@ -159,9 +143,5 @@
         parameters:
           awsServiceConnection: ${{ variables.awsServiceConnection }}
           awsRegion: ${{ variables.awsRegion }}
-<<<<<<< HEAD
-          serviceName: ${{ serviceName }}
-=======
           serviceName: ${{ serviceName }}-service
-          clusterName: life-events-ecs
->>>>>>> a7aac8b7
+          clusterName: life-events-ecs