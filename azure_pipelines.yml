--- conflicted
+++ resolved
@@ -11,11 +11,7 @@
 parameters:
   - name: services
     type: object
-<<<<<<< HEAD
-    default: ["web", "mock-api", "payments", "messaging", "messaging-api", "payments-api", "profile"]
-=======
-    default: ["web", "mock-api", "payments", "messaging", "payments-api", "profile", "profile-api"]
->>>>>>> 52e0f9ea
+    default: ["web", "mock-api", "payments", "messaging", "messaging-api", "payments-api", "profile", "profile-api"]
 
   - name: envBranches
     type: object
