import { Pool } from "pg";
<<<<<<< HEAD
import { Journey } from "./types";
=======
import { Journey, JourneyInfo, JourneyStatus } from "./types";

export const createJourney = (
  pg: Pool,
  data: {
    title: string;
    organizationId: string;
    userId: string;
  },
) => {
  return pg.query<{
    id: string;
  }>(
    `
        INSERT INTO journeys(title, organization_id, status, user_id)
        VALUES ($1, $2, $3, $4)
        RETURNING id
      `,
    [data.title, data.organizationId, JourneyStatus.DRAFT, data.userId],
  );
};

export const activateJourney = (
  pg: Pool,
  data: {
    journeyId: string;
    organizationId: string;
    initialStepId: string | undefined;
  },
) => {
  return pg.query(
    `
      UPDATE journeys
      SET initial_step_id = $3, status = $4, updated_at = now()::DATE
      WHERE id = $1 and organization_id = $2
    `,
    [
      data.journeyId,
      data.organizationId,
      data.initialStepId,
      JourneyStatus.ACTIVE,
    ],
  );
};
>>>>>>> b46e03b8

export const loadJourneyById = (
  pg: Pool,
  data: {
    journeyId: string;
    organizationId: string;
    step?: {
      stepType: string;
      stepNumber: string;
    };
  },
) => {
  const queryData = [data.journeyId, data.organizationId];
  let joinQuery = "LEFT JOIN journey_steps as s ON s.journey_id = j.id";

  if (data.step) {
    joinQuery += " AND s.step_type = $3 AND s.step_number = $4";
    queryData.push(data.step.stepType, data.step.stepNumber);
  }

  const query = `
    SELECT
        j.id,
        j.title,
        array_agg(
            json_build_object(
                'id', s.id,
                'type', s.step_type,
                'stepNumber', s.step_number,
                'data', s.step_data
            )
        ) as steps,
        j.status,
        j.initial_step_id as "initialStepId",
        j.created_at as "createdAt",
        j.updated_at as "updatedAt",
        j.user_id as "userId"
    FROM journeys as j
    ${joinQuery}
    WHERE j.id = $1 AND j.organization_id = $2
    GROuP BY j.id
  `;

  return pg.query<Journey>(query, queryData);
<<<<<<< HEAD
=======
};

export const getJourneys = (
  pg: Pool,
  data: {
    organizationId: string;
  },
) => {
  return pg.query<JourneyInfo>(
    `
      SELECT
        id,
        title,
        status,
        created_at as "createdAt",
        updated_at as "updatedAt",
        user_id as "userId"
      FROM journeys
      WHERE organization_id = $1
      ORDER BY created_at DESC
    `,
    [data.organizationId],
  );
};

export const saveStepConnections = (
  pg: Pool,
  data: {
    connections: {
      sourceStepId: string;
      destinationStepId: string | undefined;
    }[];
    journeyId: string;
  },
) => {
  const queryData = [data.journeyId];
  const queryValues: string[] = [];

  data.connections.forEach((connection, index) => {
    if (!connection.destinationStepId) {
      return;
    }

    queryValues.push(`($1, $${index * 2 + 2}, $${index * 2 + 3})`);
    queryData.push(connection.sourceStepId, connection.destinationStepId);
  });

  if (!queryValues.length) {
    return;
  }

  return pg.query(
    `
    INSERT INTO journey_steps_connections (journey_id, source_step_id, destination_step_id) 
    VALUES
        ${queryValues.join(", ")}
    `,
    queryData,
  );
};

export const clearStepConnections = (
  pg: Pool,
  data: {
    journeyId: string;
  },
) => {
  return pg.query(
    `
      DELETE FROM journey_steps_connections
      WHERE journey_id = $1
    `,
    [data.journeyId],
  );
>>>>>>> b46e03b8
};<|MERGE_RESOLUTION|>--- conflicted
+++ resolved
@@ -1,52 +1,5 @@
 import { Pool } from "pg";
-<<<<<<< HEAD
 import { Journey } from "./types";
-=======
-import { Journey, JourneyInfo, JourneyStatus } from "./types";
-
-export const createJourney = (
-  pg: Pool,
-  data: {
-    title: string;
-    organizationId: string;
-    userId: string;
-  },
-) => {
-  return pg.query<{
-    id: string;
-  }>(
-    `
-        INSERT INTO journeys(title, organization_id, status, user_id)
-        VALUES ($1, $2, $3, $4)
-        RETURNING id
-      `,
-    [data.title, data.organizationId, JourneyStatus.DRAFT, data.userId],
-  );
-};
-
-export const activateJourney = (
-  pg: Pool,
-  data: {
-    journeyId: string;
-    organizationId: string;
-    initialStepId: string | undefined;
-  },
-) => {
-  return pg.query(
-    `
-      UPDATE journeys
-      SET initial_step_id = $3, status = $4, updated_at = now()::DATE
-      WHERE id = $1 and organization_id = $2
-    `,
-    [
-      data.journeyId,
-      data.organizationId,
-      data.initialStepId,
-      JourneyStatus.ACTIVE,
-    ],
-  );
-};
->>>>>>> b46e03b8
 
 export const loadJourneyById = (
   pg: Pool,
@@ -91,31 +44,6 @@
   `;
 
   return pg.query<Journey>(query, queryData);
-<<<<<<< HEAD
-=======
-};
-
-export const getJourneys = (
-  pg: Pool,
-  data: {
-    organizationId: string;
-  },
-) => {
-  return pg.query<JourneyInfo>(
-    `
-      SELECT
-        id,
-        title,
-        status,
-        created_at as "createdAt",
-        updated_at as "updatedAt",
-        user_id as "userId"
-      FROM journeys
-      WHERE organization_id = $1
-      ORDER BY created_at DESC
-    `,
-    [data.organizationId],
-  );
 };
 
 export const saveStepConnections = (
@@ -167,5 +95,4 @@
     `,
     [data.journeyId],
   );
->>>>>>> b46e03b8
 };