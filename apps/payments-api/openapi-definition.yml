--- conflicted
+++ resolved
@@ -2699,7 +2699,6 @@
                   - detail
                   - requestId
                   - name
-<<<<<<< HEAD
   /api/v1/auditLogs/{auditLogId}:
     get:
       tags: *a5
@@ -2709,11 +2708,6 @@
           in: path
           name: auditLogId
           required: true
-=======
-  /api/v1/auditLogs/event-types:
-    get:
-      tags: *a5
->>>>>>> 3130cf54
       responses:
         "200":
           description: Default Response
@@ -2724,7 +2718,6 @@
                 properties:
                   data:
                     type: object
-<<<<<<< HEAD
                     properties:
                       auditLogId:
                         type: string
@@ -2747,10 +2740,6 @@
                       - eventType
                       - title
                       - metadata
-=======
-                    additionalProperties:
-                      type: string
->>>>>>> 3130cf54
                   metadata:
                     type: object
                     properties:
