openapi: 3.0.3
info:
  title: OGCIO Payment API
  description: API for OGCIO Payment Service
  version: 0.1.0
components:
  schemas: {}
paths:
  /health:
    get:
      responses:
        "200":
          description: Default Response
  /api/v1/providers/:
    post:
      tags: &a1
        - Providers
      requestBody:
        content:
          application/json:
            schema:
              type: object
              properties:
                name:
                  validator: RequiredValidator
                  type: string
                type:
                  anyOf:
                    - type: string
                      enum:
                        - banktransfer
                    - type: string
                      enum:
                        - openbanking
                    - type: string
                      enum:
                        - stripe
                    - type: string
                      enum:
                        - realex
                    - type: string
                      enum:
                        - worldpay
                data:
                  validator: ProvidersValidator
                  type: object
                  additionalProperties:
                    type: string
              required:
                - name
                - type
                - data
        required: true
      responses:
        "200":
          description: Default Response
          content:
            application/json:
              schema:
                type: object
                properties:
                  id:
                    type: string
                required:
                  - id
        "401":
          description: Default Response
          content:
            application/json:
              schema:
                type: object
                properties:
                  code:
                    type: string
                  detail:
                    type: string
                  requestId:
                    type: string
                  name:
                    type: string
                  validation: {}
                  validationContext:
                    type: string
                required:
                  - code
                  - detail
                  - requestId
                  - name
        "422":
          description: Default Response
          content:
            application/json:
              schema:
                type: object
                properties:
                  code:
                    type: string
                  detail:
                    type: string
                  requestId:
                    type: string
                  name:
                    type: string
                  validation: {}
                  validationContext:
                    type: string
                required:
                  - code
                  - detail
                  - requestId
                  - name
        "500":
          description: Default Response
          content:
            application/json:
              schema:
                type: object
                properties:
                  code:
                    type: string
                  detail:
                    type: string
                  requestId:
                    type: string
                  name:
                    type: string
                  validation: {}
                  validationContext:
                    type: string
                required:
                  - code
                  - detail
                  - requestId
                  - name
    get:
      tags: *a1
      responses:
        "200":
          description: Default Response
          content:
            application/json:
              schema:
                type: array
                items:
                  type: object
                  properties:
                    id:
                      type: string
                    name:
                      type: string
                    type:
                      anyOf:
                        - type: string
                          enum:
                            - banktransfer
                        - type: string
                          enum:
                            - openbanking
                        - type: string
                          enum:
                            - stripe
                        - type: string
                          enum:
                            - realex
                        - type: string
                          enum:
                            - worldpay
                    data:
                      anyOf:
                        - type: object
                          properties:
                            iban:
                              type: string
                            accountHolderName:
                              type: string
                          required:
                            - iban
                            - accountHolderName
                        - type: object
                          properties:
                            iban:
                              type: string
                            accountHolderName:
                              type: string
                          required:
                            - iban
                            - accountHolderName
                        - type: object
                          properties:
                            livePublishableKey:
                              type: string
                            liveSecretKey:
                              type: string
                            webhookSigningKey:
                              type: string
                          required:
                            - livePublishableKey
                            - liveSecretKey
                        - type: object
                          properties:
                            merchantCode:
                              type: string
                            installationId:
                              type: string
                          required:
                            - merchantCode
                            - installationId
                        - type: object
                          properties:
                            merchantId:
                              type: string
                            sharedSecret:
                              type: string
                          required:
                            - merchantId
                            - sharedSecret
                    status:
                      anyOf:
                        - type: string
                          enum:
                            - connected
                        - type: string
                          enum:
                            - disconnected
                  required:
                    - id
                    - name
                    - type
                    - data
                    - status
        "401":
          description: Default Response
          content:
            application/json:
              schema:
                type: object
                properties:
                  code:
                    type: string
                  detail:
                    type: string
                  requestId:
                    type: string
                  name:
                    type: string
                  validation: {}
                  validationContext:
                    type: string
                required:
                  - code
                  - detail
                  - requestId
                  - name
  /api/v1/providers/{providerId}:
    get:
      tags: *a1
      parameters:
        - schema:
            type: string
          in: path
          name: providerId
          required: true
      responses:
        "200":
          description: Default Response
          content:
            application/json:
              schema:
                type: object
                properties:
                  id:
                    type: string
                  name:
                    type: string
                  type:
                    anyOf:
                      - type: string
                        enum:
                          - banktransfer
                      - type: string
                        enum:
                          - openbanking
                      - type: string
                        enum:
                          - stripe
                      - type: string
                        enum:
                          - realex
                      - type: string
                        enum:
                          - worldpay
                  data:
                    anyOf:
                      - type: object
                        properties:
                          iban:
                            type: string
                          accountHolderName:
                            type: string
                        required:
                          - iban
                          - accountHolderName
                      - type: object
                        properties:
                          iban:
                            type: string
                          accountHolderName:
                            type: string
                        required:
                          - iban
                          - accountHolderName
                      - type: object
                        properties:
                          livePublishableKey:
                            type: string
                          liveSecretKey:
                            type: string
                          webhookSigningKey:
                            type: string
                        required:
                          - livePublishableKey
                          - liveSecretKey
                      - type: object
                        properties:
                          merchantCode:
                            type: string
                          installationId:
                            type: string
                        required:
                          - merchantCode
                          - installationId
                      - type: object
                        properties:
                          merchantId:
                            type: string
                          sharedSecret:
                            type: string
                        required:
                          - merchantId
                          - sharedSecret
                  status:
                    anyOf:
                      - type: string
                        enum:
                          - connected
                      - type: string
                        enum:
                          - disconnected
                required:
                  - id
                  - name
                  - type
                  - data
                  - status
        "401":
          description: Default Response
          content:
            application/json:
              schema:
                type: object
                properties:
                  code:
                    type: string
                  detail:
                    type: string
                  requestId:
                    type: string
                  name:
                    type: string
                  validation: {}
                  validationContext:
                    type: string
                required:
                  - code
                  - detail
                  - requestId
                  - name
        "404":
          description: Default Response
          content:
            application/json:
              schema:
                type: object
                properties:
                  code:
                    type: string
                  detail:
                    type: string
                  requestId:
                    type: string
                  name:
                    type: string
                  validation: {}
                  validationContext:
                    type: string
                required:
                  - code
                  - detail
                  - requestId
                  - name
    put:
      tags: *a1
      requestBody:
        content:
          application/json:
            schema:
              type: object
              properties:
                name:
                  validator: RequiredValidator
                  type: string
                type:
                  anyOf:
                    - type: string
                      enum:
                        - banktransfer
                    - type: string
                      enum:
                        - openbanking
                    - type: string
                      enum:
                        - stripe
                    - type: string
                      enum:
                        - realex
                    - type: string
                      enum:
                        - worldpay
                data:
                  validator: ProvidersValidator
                  type: object
                  additionalProperties:
                    type: string
                status:
                  anyOf:
                    - type: string
                      enum:
                        - connected
                    - type: string
                      enum:
                        - disconnected
              required:
                - name
                - type
                - data
                - status
        required: true
      parameters:
        - schema:
            type: string
          in: path
          name: providerId
          required: true
      responses:
        "200":
          description: Default Response
          content:
            application/json:
              schema:
                type: object
                properties:
                  ok:
                    type: boolean
                required:
                  - ok
        "401":
          description: Default Response
          content:
            application/json:
              schema:
                type: object
                properties:
                  code:
                    type: string
                  detail:
                    type: string
                  requestId:
                    type: string
                  name:
                    type: string
                  validation: {}
                  validationContext:
                    type: string
                required:
                  - code
                  - detail
                  - requestId
                  - name
        "404":
          description: Default Response
          content:
            application/json:
              schema:
                type: object
                properties:
                  code:
                    type: string
                  detail:
                    type: string
                  requestId:
                    type: string
                  name:
                    type: string
                  validation: {}
                  validationContext:
                    type: string
                required:
                  - code
                  - detail
                  - requestId
                  - name
        "422":
          description: Default Response
          content:
            application/json:
              schema:
                type: object
                properties:
                  code:
                    type: string
                  detail:
                    type: string
                  requestId:
                    type: string
                  name:
                    type: string
                  validation: {}
                  validationContext:
                    type: string
                required:
                  - code
                  - detail
                  - requestId
                  - name
  /api/v1/requests/:
    get:
      tags: &a2
        - PaymentRequests
      parameters:
        - schema:
            default: 0
            minimum: 0
            type: number
          in: query
          name: offset
          required: false
        - schema:
            default: 10
            minimum: 5
            maximum: 50
            multipleOf: 5
            type: number
          in: query
          name: limit
          required: false
      responses:
        "200":
          description: Default Response
          content:
            application/json:
              schema:
                type: object
                properties:
                  data:
                    type: array
                    items:
                      type: object
                      properties:
                        paymentRequestId:
                          type: string
                        title:
                          type: string
                        description:
                          type: string
                        amount:
                          type: number
                        reference:
                          type: string
                        providers:
                          type: array
                          items:
                            type: object
                            properties:
                              userId:
                                type: string
                              id:
                                type: string
                              name:
                                type: string
                              type:
                                anyOf:
                                  - type: string
                                    enum:
                                      - banktransfer
                                  - type: string
                                    enum:
                                      - openbanking
                                  - type: string
                                    enum:
                                      - stripe
                                  - type: string
                                    enum:
                                      - realex
                                  - type: string
                                    enum:
                                      - worldpay
                              status:
                                anyOf:
                                  - type: string
                                    enum:
                                      - connected
                                  - type: string
                                    enum:
                                      - disconnected
                              data:
                                anyOf:
                                  - type: object
                                    properties:
                                      iban:
                                        type: string
                                      accountHolderName:
                                        type: string
                                    required:
                                      - iban
                                      - accountHolderName
                                  - type: object
                                    properties:
                                      iban:
                                        type: string
                                      accountHolderName:
                                        type: string
                                    required:
                                      - iban
                                      - accountHolderName
                                  - type: object
                                    properties:
                                      livePublishableKey:
                                        type: string
                                      liveSecretKey:
                                        type: string
                                      webhookSigningKey:
                                        type: string
                                    required:
                                      - livePublishableKey
                                      - liveSecretKey
                                  - type: object
                                    properties:
                                      merchantCode:
                                        type: string
                                      installationId:
                                        type: string
                                    required:
                                      - merchantCode
                                      - installationId
                                  - type: object
                                    properties:
                                      merchantId:
                                        type: string
                                      sharedSecret:
                                        type: string
                                    required:
                                      - merchantId
                                      - sharedSecret
                              createdAt:
                                type: string
                            required:
                              - userId
                              - id
                              - name
                              - type
                              - status
                              - data
                              - createdAt
                        status:
                          anyOf:
                            - type: string
                              enum:
                                - active
                            - type: string
                              enum:
                                - inactive
                            - type: string
                              enum:
                                - draft
                      required:
                        - paymentRequestId
                        - title
                        - providers
                        - status
                  metadata:
                    type: object
                    properties:
                      links:
                        type: object
                        properties:
                          self:
                            type: object
                            properties:
                              href:
                                type: string
                          next:
                            type: object
                            properties:
                              href:
                                type: string
                          prev:
                            type: object
                            properties:
                              href:
                                type: string
                          first:
                            type: object
                            properties:
                              href:
                                type: string
                          last:
                            type: object
                            properties:
                              href:
                                type: string
                          pages:
                            type: object
                            additionalProperties:
                              type: object
                              properties:
                                href:
                                  type: string
                        required:
                          - self
                          - first
                          - last
                          - pages
                      totalCount:
                        type: number
                required:
                  - data
    post:
      tags: *a2
      requestBody:
        content:
          application/json:
            schema:
              type: object
              properties:
                title:
                  validator: RequiredValidator
                  type: string
                description:
                  validator:
                    name: OptionalRequiredValidator
                    options:
                      field: status
                      operation: notEqual
                      value: draft
                  anyOf:
                    - type: string
                    - type: "null"
                reference:
                  validator:
                    name: OptionalRequiredValidator
                    options:
                      field: status
                      operation: notEqual
                      value: draft
                  anyOf:
                    - type: string
                    - type: "null"
                amount:
<<<<<<< HEAD
                  minimum: 1
                  maximum: 1000000
                  type: number
=======
                  validator:
                    name: OptionalRequiredValidator
                    options:
                      field: status
                      operation: notEqual
                      value: draft
                  anyOf:
                    - minimum: 1
                      maximum: 1000000
                      type: number
                    - type: "null"
>>>>>>> d9afd12c
                redirectUrl:
                  validator:
                    name: OptionalRequiredValidator
                    options:
                      field: status
                      operation: notEqual
                      value: draft
                  anyOf:
                    - type: string
                    - type: "null"
                allowAmountOverride:
                  type: boolean
                allowCustomAmount:
                  type: boolean
                providers:
                  type: array
                  items:
                    type: string
                status:
                  anyOf:
                    - type: string
                      enum:
                        - active
                    - type: string
                      enum:
                        - inactive
                    - type: string
                      enum:
                        - draft
                  validator: PaymentRequestStatusValidator
              required:
                - title
                - description
                - reference
                - amount
                - redirectUrl
                - allowAmountOverride
                - allowCustomAmount
                - providers
                - status
        required: true
      responses:
        "200":
          description: Default Response
          content:
            application/json:
              schema:
                type: object
                properties:
                  id:
                    type: string
                required:
                  - id
    put:
      tags: *a2
      requestBody:
        content:
          application/json:
            schema:
              type: object
              properties:
                title:
                  validator: RequiredValidator
                  type: string
                description:
                  validator:
                    name: OptionalRequiredValidator
                    options:
                      field: status
                      operation: notEqual
                      value: draft
                  anyOf:
                    - type: string
                    - type: "null"
                reference:
                  validator:
                    name: OptionalRequiredValidator
                    options:
                      field: status
                      operation: notEqual
                      value: draft
                  anyOf:
                    - type: string
                    - type: "null"
                amount:
<<<<<<< HEAD
                  minimum: 1
                  maximum: 1000000
                  type: number
=======
                  validator:
                    name: OptionalRequiredValidator
                    options:
                      field: status
                      operation: notEqual
                      value: draft
                  anyOf:
                    - minimum: 1
                      maximum: 1000000
                      type: number
                    - type: "null"
>>>>>>> d9afd12c
                redirectUrl:
                  validator:
                    name: OptionalRequiredValidator
                    options:
                      field: status
                      operation: notEqual
                      value: draft
                  anyOf:
                    - type: string
                    - type: "null"
                allowAmountOverride:
                  type: boolean
                allowCustomAmount:
                  type: boolean
                providers:
                  type: array
                  items:
                    type: string
                status:
                  anyOf:
                    - type: string
                      enum:
                        - active
                    - type: string
                      enum:
                        - inactive
                    - type: string
                      enum:
                        - draft
                  validator: PaymentRequestStatusValidator
                paymentRequestId:
                  type: string
                providersUpdate:
                  type: object
                  properties:
                    toDisable:
                      type: array
                      items:
                        type: string
                    toCreate:
                      type: array
                      items:
                        type: string
                  required:
                    - toDisable
                    - toCreate
              required:
                - title
                - description
                - reference
                - amount
                - redirectUrl
                - allowAmountOverride
                - allowCustomAmount
                - providers
                - status
                - paymentRequestId
                - providersUpdate
        required: true
      responses:
        "200":
          description: Default Response
          content:
            application/json:
              schema:
                type: object
                properties:
                  id:
                    type: string
                required:
                  - id
  /api/v1/requests/{requestId}:
    get:
      tags: *a2
      parameters:
        - schema:
            type: string
          in: path
          name: requestId
          required: true
      responses:
        "200":
          description: Default Response
          content:
            application/json:
              schema:
                type: object
                properties:
                  paymentRequestId:
                    type: string
                  title:
                    type: string
                  description:
                    type: string
                  amount:
                    type: number
                  reference:
                    type: string
                  providers:
                    type: array
                    items:
                      type: object
                      properties:
                        userId:
                          type: string
                        id:
                          type: string
                        name:
                          type: string
                        type:
                          anyOf:
                            - type: string
                              enum:
                                - banktransfer
                            - type: string
                              enum:
                                - openbanking
                            - type: string
                              enum:
                                - stripe
                            - type: string
                              enum:
                                - realex
                            - type: string
                              enum:
                                - worldpay
                        status:
                          anyOf:
                            - type: string
                              enum:
                                - connected
                            - type: string
                              enum:
                                - disconnected
                        data:
                          anyOf:
                            - type: object
                              properties:
                                iban:
                                  type: string
                                accountHolderName:
                                  type: string
                              required:
                                - iban
                                - accountHolderName
                            - type: object
                              properties:
                                iban:
                                  type: string
                                accountHolderName:
                                  type: string
                              required:
                                - iban
                                - accountHolderName
                            - type: object
                              properties:
                                livePublishableKey:
                                  type: string
                                liveSecretKey:
                                  type: string
                                webhookSigningKey:
                                  type: string
                              required:
                                - livePublishableKey
                                - liveSecretKey
                            - type: object
                              properties:
                                merchantCode:
                                  type: string
                                installationId:
                                  type: string
                              required:
                                - merchantCode
                                - installationId
                            - type: object
                              properties:
                                merchantId:
                                  type: string
                                sharedSecret:
                                  type: string
                              required:
                                - merchantId
                                - sharedSecret
                        createdAt:
                          type: string
                      required:
                        - userId
                        - id
                        - name
                        - type
                        - status
                        - data
                        - createdAt
                  status:
                    anyOf:
                      - type: string
                        enum:
                          - active
                      - type: string
                        enum:
                          - inactive
                      - type: string
                        enum:
                          - draft
                  redirectUrl:
                    type: string
                  allowAmountOverride:
                    type: boolean
                  allowCustomAmount:
                    type: boolean
                required:
                  - paymentRequestId
                  - title
                  - providers
                  - status
                  - allowAmountOverride
                  - allowCustomAmount
        "404":
          description: Default Response
          content:
            application/json:
              schema:
                type: object
                properties:
                  code:
                    type: string
                  detail:
                    type: string
                  requestId:
                    type: string
                  name:
                    type: string
                  validation: {}
                  validationContext:
                    type: string
                required:
                  - code
                  - detail
                  - requestId
                  - name
    delete:
      tags: *a2
      parameters:
        - schema:
            type: string
          in: path
          name: requestId
          required: true
      responses:
        "200":
          description: Default Response
          content:
            application/json:
              schema:
                type: object
                properties: {}
        "404":
          description: Default Response
          content:
            application/json:
              schema:
                type: object
                properties:
                  code:
                    type: string
                  detail:
                    type: string
                  requestId:
                    type: string
                  name:
                    type: string
                  validation: {}
                  validationContext:
                    type: string
                required:
                  - code
                  - detail
                  - requestId
                  - name
        "500":
          description: Default Response
          content:
            application/json:
              schema:
                type: object
                properties:
                  code:
                    type: string
                  detail:
                    type: string
                  requestId:
                    type: string
                  name:
                    type: string
                  validation: {}
                  validationContext:
                    type: string
                required:
                  - code
                  - detail
                  - requestId
                  - name
  /api/v1/requests/{requestId}/public-info:
    get:
      tags: *a2
      parameters:
        - schema:
            type: string
          in: path
          name: requestId
          required: true
      responses:
        "200":
          description: Default Response
          content:
            application/json:
              schema:
                type: object
                properties:
                  paymentRequestId:
                    type: string
                  title:
                    type: string
                  description:
                    type: string
                  amount:
                    type: number
                  reference:
                    type: string
                  providers:
                    type: array
                    items:
                      type: object
                      properties:
                        userId:
                          type: string
                        id:
                          type: string
                        name:
                          type: string
                        type:
                          anyOf:
                            - type: string
                              enum:
                                - banktransfer
                            - type: string
                              enum:
                                - openbanking
                            - type: string
                              enum:
                                - stripe
                            - type: string
                              enum:
                                - realex
                            - type: string
                              enum:
                                - worldpay
                        status:
                          anyOf:
                            - type: string
                              enum:
                                - connected
                            - type: string
                              enum:
                                - disconnected
                        data:
                          anyOf:
                            - type: object
                              properties:
                                iban:
                                  type: string
                                accountHolderName:
                                  type: string
                              required:
                                - iban
                                - accountHolderName
                            - type: object
                              properties:
                                iban:
                                  type: string
                                accountHolderName:
                                  type: string
                              required:
                                - iban
                                - accountHolderName
                            - type: object
                              properties:
                                livePublishableKey:
                                  type: string
                                liveSecretKey:
                                  type: string
                                webhookSigningKey:
                                  type: string
                              required:
                                - livePublishableKey
                                - liveSecretKey
                            - type: object
                              properties:
                                merchantCode:
                                  type: string
                                installationId:
                                  type: string
                              required:
                                - merchantCode
                                - installationId
                            - type: object
                              properties:
                                merchantId:
                                  type: string
                                sharedSecret:
                                  type: string
                              required:
                                - merchantId
                                - sharedSecret
                        createdAt:
                          type: string
                      required:
                        - userId
                        - id
                        - name
                        - type
                        - status
                        - data
                        - createdAt
                  status:
                    anyOf:
                      - type: string
                        enum:
                          - active
                      - type: string
                        enum:
                          - inactive
                      - type: string
                        enum:
                          - draft
                  redirectUrl:
                    type: string
                  allowAmountOverride:
                    type: boolean
                  allowCustomAmount:
                    type: boolean
                required:
                  - paymentRequestId
                  - title
                  - description
                  - amount
                  - reference
                  - providers
                  - status
                  - redirectUrl
                  - allowAmountOverride
                  - allowCustomAmount
        "404":
          description: Default Response
          content:
            application/json:
              schema:
                type: object
                properties:
                  code:
                    type: string
                  detail:
                    type: string
                  requestId:
                    type: string
                  name:
                    type: string
                  validation: {}
                  validationContext:
                    type: string
                required:
                  - code
                  - detail
                  - requestId
                  - name
  /api/v1/requests/{requestId}/transactions:
    get:
      tags:
        - Transactions
      parameters:
        - schema:
            default: 0
            minimum: 0
            type: number
          in: query
          name: offset
          required: false
        - schema:
            default: 10
            minimum: 5
            maximum: 50
            multipleOf: 5
            type: number
          in: query
          name: limit
          required: false
        - schema:
            type: string
          in: path
          name: requestId
          required: true
      responses:
        "200":
          description: Default Response
          content:
            application/json:
              schema:
                type: object
                properties:
                  data:
                    type: array
                    items:
                      type: object
                      properties:
                        transactionId:
                          type: string
                        status:
                          anyOf:
                            - type: string
                              enum:
                                - initiated
                            - type: string
                              enum:
                                - pending
                            - type: string
                              enum:
                                - succeeded
                            - type: string
                              enum:
                                - cancelled
                            - type: string
                              enum:
                                - failed
                        amount:
                          minimum: 1
                          maximum: 1000000
                          type: number
                        extPaymentId:
                          type: string
<<<<<<< HEAD
=======
                        paymentProviderId:
                          type: string
>>>>>>> d9afd12c
                        updatedAt:
                          type: string
                        title:
                          type: string
                      required:
                        - transactionId
                        - status
                        - amount
                        - extPaymentId
<<<<<<< HEAD
=======
                        - paymentProviderId
>>>>>>> d9afd12c
                        - updatedAt
                        - title
                  metadata:
                    type: object
                    properties:
                      links:
                        type: object
                        properties:
                          self:
                            type: object
                            properties:
                              href:
                                type: string
                          next:
                            type: object
                            properties:
                              href:
                                type: string
                          prev:
                            type: object
                            properties:
                              href:
                                type: string
                          first:
                            type: object
                            properties:
                              href:
                                type: string
                          last:
                            type: object
                            properties:
                              href:
                                type: string
                          pages:
                            type: object
                            additionalProperties:
                              type: object
                              properties:
                                href:
                                  type: string
                        required:
                          - self
                          - first
                          - last
                          - pages
                      totalCount:
                        type: number
                required:
                  - data
  /api/v1/transactions/{transactionId}:
    get:
      tags: &a3
        - Transactions
      parameters:
        - schema:
            type: string
          in: path
          name: transactionId
          required: true
      responses:
        "200":
          description: Default Response
          content:
            application/json:
              schema:
                type: object
                properties:
                  data:
                    type: object
                    properties:
                      transactionId:
                        type: string
                      status:
                        anyOf:
                          - type: string
                            enum:
                              - initiated
                          - type: string
                            enum:
                              - pending
                          - type: string
                            enum:
                              - succeeded
                          - type: string
                            enum:
                              - cancelled
                          - type: string
                            enum:
                              - failed
                      amount:
                        minimum: 1
                        maximum: 1000000
                        type: number
                      extPaymentId:
                        allOf:
                          - type: string
                          - type: string
<<<<<<< HEAD
=======
                      paymentProviderId:
                        type: string
>>>>>>> d9afd12c
                      updatedAt:
                        type: string
                      title:
                        type: string
                      userId:
                        type: string
                      userData:
                        type: object
                        properties:
                          name:
                            type: string
                          email:
                            type: string
                        required:
                          - name
                          - email
                      description:
                        type: string
                      providerName:
                        type: string
                      providerType:
                        type: string
                      paymentRequestId:
                        type: string
                    required:
                      - transactionId
                      - status
                      - amount
                      - extPaymentId
<<<<<<< HEAD
=======
                      - paymentProviderId
>>>>>>> d9afd12c
                      - updatedAt
                      - title
                      - userId
                      - userData
                      - description
                      - providerName
                      - providerType
                      - paymentRequestId
                  metadata:
                    type: object
                    properties:
                      links:
                        type: object
                        properties:
                          self:
                            type: object
                            properties:
                              href:
                                type: string
                          next:
                            type: object
                            properties:
                              href:
                                type: string
                          prev:
                            type: object
                            properties:
                              href:
                                type: string
                          first:
                            type: object
                            properties:
                              href:
                                type: string
                          last:
                            type: object
                            properties:
                              href:
                                type: string
                          pages:
                            type: object
                            additionalProperties:
                              type: object
                              properties:
                                href:
                                  type: string
                        required:
                          - self
                          - first
                          - last
                          - pages
                      totalCount:
                        type: number
                required:
                  - data
        "404":
          description: Default Response
          content:
            application/json:
              schema:
                type: object
                properties:
                  code:
                    type: string
                  detail:
                    type: string
                  requestId:
                    type: string
                  name:
                    type: string
                  validation: {}
                  validationContext:
                    type: string
                required:
                  - code
                  - detail
                  - requestId
                  - name
    patch:
      tags: *a3
      requestBody:
        content:
          application/json:
            schema:
              type: object
              properties:
                status:
                  anyOf:
                    - type: string
                      enum:
                        - initiated
                    - type: string
                      enum:
                        - pending
                    - type: string
                      enum:
                        - succeeded
                    - type: string
                      enum:
                        - cancelled
                    - type: string
                      enum:
                        - failed
              required:
                - status
        required: true
      parameters:
        - schema:
            type: string
          in: path
          name: transactionId
          required: true
      responses:
        "200":
          description: Default Response
          content:
            application/json:
              schema:
                type: object
                properties: {}
        "500":
          description: Default Response
          content:
            application/json:
              schema:
                type: object
                properties:
                  code:
                    type: string
                  detail:
                    type: string
                  requestId:
                    type: string
                  name:
                    type: string
                  validation: {}
                  validationContext:
                    type: string
                required:
                  - code
                  - detail
                  - requestId
                  - name
  /api/v1/transactions/:
    get:
      tags: *a3
      parameters:
        - schema:
            default: 0
            minimum: 0
            type: number
          in: query
          name: offset
          required: false
        - schema:
            default: 10
            minimum: 5
            maximum: 50
            multipleOf: 5
            type: number
          in: query
          name: limit
          required: false
      responses:
        "200":
          description: Default Response
          content:
            application/json:
              schema:
                type: object
                properties:
                  data:
                    type: array
                    items:
                      type: object
                      properties:
                        transactionId:
                          type: string
                        status:
                          anyOf:
                            - type: string
                              enum:
                                - initiated
                            - type: string
                              enum:
                                - pending
                            - type: string
                              enum:
                                - succeeded
                            - type: string
                              enum:
                                - cancelled
                            - type: string
                              enum:
                                - failed
                        amount:
                          minimum: 1
                          maximum: 1000000
                          type: number
                        extPaymentId:
                          allOf:
                            - type: string
                            - type: string
<<<<<<< HEAD
=======
                        paymentProviderId:
                          type: string
>>>>>>> d9afd12c
                        updatedAt:
                          type: string
                        title:
                          type: string
                        userId:
                          type: string
                        userData:
                          type: object
                          properties:
                            name:
                              type: string
                            email:
                              type: string
                          required:
                            - name
                            - email
                        description:
                          type: string
                        providerName:
                          type: string
                        providerType:
                          type: string
                        paymentRequestId:
                          type: string
                      required:
                        - transactionId
                        - status
                        - amount
                        - extPaymentId
<<<<<<< HEAD
=======
                        - paymentProviderId
>>>>>>> d9afd12c
                        - updatedAt
                        - title
                        - userId
                        - userData
                        - description
                        - providerName
                        - providerType
                        - paymentRequestId
                  metadata:
                    type: object
                    properties:
                      links:
                        type: object
                        properties:
                          self:
                            type: object
                            properties:
                              href:
                                type: string
                          next:
                            type: object
                            properties:
                              href:
                                type: string
                          prev:
                            type: object
                            properties:
                              href:
                                type: string
                          first:
                            type: object
                            properties:
                              href:
                                type: string
                          last:
                            type: object
                            properties:
                              href:
                                type: string
                          pages:
                            type: object
                            additionalProperties:
                              type: object
                              properties:
                                href:
                                  type: string
                        required:
                          - self
                          - first
                          - last
                          - pages
                      totalCount:
                        type: number
                required:
                  - data
        "401":
          description: Default Response
          content:
            application/json:
              schema:
                type: object
                properties:
                  code:
                    type: string
                  detail:
                    type: string
                  requestId:
                    type: string
                  name:
                    type: string
                  validation: {}
                  validationContext:
                    type: string
                required:
                  - code
                  - detail
                  - requestId
                  - name
        "404":
          description: Default Response
          content:
            application/json:
              schema:
                type: object
                properties:
                  code:
                    type: string
                  detail:
                    type: string
                  requestId:
                    type: string
                  name:
                    type: string
                  validation: {}
                  validationContext:
                    type: string
                required:
                  - code
                  - detail
                  - requestId
                  - name
        "500":
          description: Default Response
          content:
            application/json:
              schema:
                type: object
                properties:
                  code:
                    type: string
                  detail:
                    type: string
                  requestId:
                    type: string
                  name:
                    type: string
                  validation: {}
                  validationContext:
                    type: string
                required:
                  - code
                  - detail
                  - requestId
                  - name
    post:
      tags: *a3
      requestBody:
        content:
          application/json:
            schema:
              type: object
              properties:
                paymentRequestId:
                  type: string
                extPaymentId:
                  type: string
                integrationReference:
                  type: string
                amount:
                  minimum: 1
                  maximum: 1000000
                  type: number
                paymentProviderId:
                  type: string
                userData:
                  type: object
                  properties:
                    name:
                      type: string
                    email:
                      type: string
                  required:
                    - name
                    - email
              required:
                - paymentRequestId
                - extPaymentId
                - integrationReference
                - amount
                - paymentProviderId
                - userData
        required: true
      responses:
        "200":
          description: Default Response
          content:
            application/json:
              schema:
                type: object
                properties:
                  data:
                    type: object
                    properties:
                      id:
                        type: string
                    required:
                      - id
                  metadata:
                    type: object
                    properties:
                      links:
                        type: object
                        properties:
                          self:
                            type: object
                            properties:
                              href:
                                type: string
                          next:
                            type: object
                            properties:
                              href:
                                type: string
                          prev:
                            type: object
                            properties:
                              href:
                                type: string
                          first:
                            type: object
                            properties:
                              href:
                                type: string
                          last:
                            type: object
                            properties:
                              href:
                                type: string
                          pages:
                            type: object
                            additionalProperties:
                              type: object
                              properties:
                                href:
                                  type: string
                        required:
                          - self
                          - first
                          - last
                          - pages
                      totalCount:
                        type: number
                required:
                  - data
        "401":
          description: Default Response
          content:
            application/json:
              schema:
                type: object
                properties:
                  code:
                    type: string
                  detail:
                    type: string
                  requestId:
                    type: string
                  name:
                    type: string
                  validation: {}
                  validationContext:
                    type: string
                required:
                  - code
                  - detail
                  - requestId
                  - name
        "500":
          description: Default Response
          content:
            application/json:
              schema:
                type: object
                properties:
                  code:
                    type: string
                  detail:
                    type: string
                  requestId:
                    type: string
                  name:
                    type: string
                  validation: {}
                  validationContext:
                    type: string
                required:
                  - code
                  - detail
                  - requestId
                  - name
  /api/v1/transactions/generatePaymentIntentId:
    get:
      tags: *a3
      responses:
        "200":
          description: Default Response
          content:
            application/json:
              schema:
                type: object
                properties:
                  data:
                    type: object
                    properties:
                      intentId:
                        type: string
                    required:
                      - intentId
                  metadata:
                    type: object
                    properties:
                      links:
                        type: object
                        properties:
                          self:
                            type: object
                            properties:
                              href:
                                type: string
                          next:
                            type: object
                            properties:
                              href:
                                type: string
                          prev:
                            type: object
                            properties:
                              href:
                                type: string
                          first:
                            type: object
                            properties:
                              href:
                                type: string
                          last:
                            type: object
                            properties:
                              href:
                                type: string
                          pages:
                            type: object
                            additionalProperties:
                              type: object
                              properties:
                                href:
                                  type: string
                        required:
                          - self
                          - first
                          - last
                          - pages
                      totalCount:
                        type: number
                required:
                  - data
        "404":
          description: Default Response
          content:
            application/json:
              schema:
                type: object
                properties:
                  code:
                    type: string
                  detail:
                    type: string
                  requestId:
                    type: string
                  name:
                    type: string
                  validation: {}
                  validationContext:
                    type: string
                required:
                  - code
                  - detail
                  - requestId
                  - name
  /api/v1/citizen/transactions:
    get:
      tags:
        - Citizen
      parameters:
        - schema:
            default: 0
            minimum: 0
            type: number
          in: query
          name: offset
          required: false
        - schema:
            default: 10
            minimum: 5
            maximum: 50
            multipleOf: 5
            type: number
          in: query
          name: limit
          required: false
      responses:
        "200":
          description: Default Response
          content:
            application/json:
              schema:
                type: object
                properties:
                  data:
                    type: array
                    items:
                      type: object
                      properties:
                        transactionId:
                          type: string
                        status:
                          anyOf:
                            - type: string
                              enum:
                                - initiated
                            - type: string
                              enum:
                                - pending
                            - type: string
                              enum:
                                - succeeded
                            - type: string
                              enum:
                                - cancelled
                            - type: string
                              enum:
                                - failed
                        title:
                          type: string
                        updatedAt:
                          type: string
                        extPaymentId:
                          type: string
                        amount:
                          minimum: 1
                          maximum: 1000000
                          type: number
                      required:
                        - transactionId
                        - status
                        - title
                        - updatedAt
                        - extPaymentId
                        - amount
                  metadata:
                    type: object
                    properties:
                      links:
                        type: object
                        properties:
                          self:
                            type: object
                            properties:
                              href:
                                type: string
                          next:
                            type: object
                            properties:
                              href:
                                type: string
                          prev:
                            type: object
                            properties:
                              href:
                                type: string
                          first:
                            type: object
                            properties:
                              href:
                                type: string
                          last:
                            type: object
                            properties:
                              href:
                                type: string
                          pages:
                            type: object
                            additionalProperties:
                              type: object
                              properties:
                                href:
                                  type: string
                        required:
                          - self
                          - first
                          - last
                          - pages
                      totalCount:
                        type: number
                required:
                  - data
        "401":
          description: Default Response
          content:
            application/json:
              schema:
                type: object
                properties:
                  code:
                    type: string
                  detail:
                    type: string
                  requestId:
                    type: string
                  name:
                    type: string
                  validation: {}
                  validationContext:
                    type: string
                required:
                  - code
                  - detail
                  - requestId
                  - name
        "404":
          description: Default Response
          content:
            application/json:
              schema:
                type: object
                properties:
                  code:
                    type: string
                  detail:
                    type: string
                  requestId:
                    type: string
                  name:
                    type: string
                  validation: {}
                  validationContext:
                    type: string
                required:
                  - code
                  - detail
                  - requestId
                  - name
        "500":
          description: Default Response
          content:
            application/json:
              schema:
                type: object
                properties:
                  code:
                    type: string
                  detail:
                    type: string
                  requestId:
                    type: string
                  name:
                    type: string
                  validation: {}
                  validationContext:
                    type: string
                required:
                  - code
                  - detail
                  - requestId
                  - name
  /api/v1/citizen/transactions/{transactionId}:
    get:
      tags:
        - Transactions
      parameters:
        - schema:
            type: string
          in: path
          name: transactionId
          required: true
      responses:
        "200":
          description: Default Response
          content:
            application/json:
              schema:
                type: object
                properties:
                  data:
                    type: object
                    properties:
                      transactionId:
                        type: string
                      status:
                        anyOf:
                          - type: string
                            enum:
                              - initiated
                          - type: string
                            enum:
                              - pending
                          - type: string
                            enum:
                              - succeeded
                          - type: string
                            enum:
                              - cancelled
                          - type: string
                            enum:
                              - failed
                      amount:
                        minimum: 1
                        maximum: 1000000
                        type: number
                      extPaymentId:
                        allOf:
                          - type: string
                          - type: string
<<<<<<< HEAD
=======
                      paymentProviderId:
                        type: string
>>>>>>> d9afd12c
                      updatedAt:
                        type: string
                      title:
                        type: string
                      userId:
                        type: string
                      userData:
                        type: object
                        properties:
                          name:
                            type: string
                          email:
                            type: string
                        required:
                          - name
                          - email
                      description:
                        type: string
                      providerName:
                        type: string
                      providerType:
                        type: string
                      paymentRequestId:
                        type: string
                    required:
                      - transactionId
                      - status
                      - amount
                      - extPaymentId
<<<<<<< HEAD
=======
                      - paymentProviderId
>>>>>>> d9afd12c
                      - updatedAt
                      - title
                      - userId
                      - userData
                      - description
                      - providerName
                      - providerType
                      - paymentRequestId
                  metadata:
                    type: object
                    properties:
                      links:
                        type: object
                        properties:
                          self:
                            type: object
                            properties:
                              href:
                                type: string
                          next:
                            type: object
                            properties:
                              href:
                                type: string
                          prev:
                            type: object
                            properties:
                              href:
                                type: string
                          first:
                            type: object
                            properties:
                              href:
                                type: string
                          last:
                            type: object
                            properties:
                              href:
                                type: string
                          pages:
                            type: object
                            additionalProperties:
                              type: object
                              properties:
                                href:
                                  type: string
                        required:
                          - self
                          - first
                          - last
                          - pages
                      totalCount:
                        type: number
                required:
                  - data
        "404":
          description: Default Response
          content:
            application/json:
              schema:
                type: object
                properties:
                  code:
                    type: string
                  detail:
                    type: string
                  requestId:
                    type: string
                  name:
                    type: string
                  validation: {}
                  validationContext:
                    type: string
                required:
                  - code
                  - detail
                  - requestId
                  - name
  /api/v1/realex/paymentObject:
    get:
      tags: &a4
        - Transactions
      parameters:
        - schema:
            type: string
          in: query
          name: amount
          required: true
        - schema:
            type: string
          in: query
          name: intentId
          required: true
        - schema:
            type: string
          in: query
          name: providerId
          required: true
      responses:
        "200":
          description: Default Response
          content:
            application/json:
              schema:
                type: object
                properties:
                  ACCOUNT:
                    type: string
                  AMOUNT:
                    type: string
                  CURRENCY:
                    type: string
                  MERCHANT_ID:
                    type: string
                  ORDER_ID:
                    type: string
                  TIMESTAMP:
                    type: string
                  URL:
                    type: string
                  SHA256HASH:
                    type: string
                required:
                  - ACCOUNT
                  - AMOUNT
                  - CURRENCY
                  - MERCHANT_ID
                  - ORDER_ID
                  - TIMESTAMP
                  - URL
                  - SHA256HASH
        "404":
          description: Default Response
          content:
            application/json:
              schema:
                type: object
                properties:
                  code:
                    type: string
                  detail:
                    type: string
                  requestId:
                    type: string
                  name:
                    type: string
                  validation: {}
                  validationContext:
                    type: string
                required:
                  - code
                  - detail
                  - requestId
                  - name
        "422":
          description: Default Response
          content:
            application/json:
              schema:
                type: object
                properties:
                  code:
                    type: string
                  detail:
                    type: string
                  requestId:
                    type: string
                  name:
                    type: string
                  validation: {}
                  validationContext:
                    type: string
                required:
                  - code
                  - detail
                  - requestId
                  - name
  /api/v1/realex/verifyPaymentResponse:
    post:
      tags: *a4
      requestBody:
        content:
          application/json:
            schema:
              type: object
              properties: {}
      responses:
        "200":
          description: Default Response
          content:
            application/json:
              schema:
                type: string
        "404":
          description: Default Response
          content:
            application/json:
              schema:
                type: object
                properties:
                  code:
                    type: string
                  detail:
                    type: string
                  requestId:
                    type: string
                  name:
                    type: string
                  validation: {}
                  validationContext:
                    type: string
                required:
                  - code
                  - detail
                  - requestId
                  - name
        "422":
          description: Default Response
          content:
            application/json:
              schema:
                type: object
                properties:
                  code:
                    type: string
                  detail:
                    type: string
                  requestId:
                    type: string
                  name:
                    type: string
                  validation: {}
                  validationContext:
                    type: string
                required:
                  - code
                  - detail
                  - requestId
                  - name
  /api/v1/realex/statusUpdate:
    get:
      tags: *a4
      parameters:
        - schema:
            type: string
          in: query
          name: sha1hash
          required: true
        - schema:
            type: string
          in: query
          name: timestamp
          required: true
        - schema:
            type: string
          in: query
          name: merchantid
          required: true
        - schema:
            type: string
          in: query
          name: orderid
          required: true
        - schema:
            type: string
          in: query
          name: result
          required: true
        - schema:
            type: string
          in: query
          name: message
          required: true
        - schema:
            type: string
          in: query
          name: pasref
          required: true
        - schema:
            type: string
          in: query
          name: paymentmethod
          required: true
        - schema:
            type: string
          in: query
          name: waitfornotification
          required: true
        - schema:
            type: string
          in: query
          name: fundstatus
          required: true
        - schema:
            type: string
          in: query
          name: paymentpurpose
          required: true
        - schema:
            type: string
          in: query
          name: acountholdername
          required: true
        - schema:
            type: string
          in: query
          name: country
          required: true
        - schema:
            type: string
          in: query
          name: accountnumber
          required: true
        - schema:
            type: string
          in: query
          name: iban
          required: true
        - schema:
            type: string
          in: query
          name: bic
          required: true
        - schema:
            type: string
          in: query
          name: bankname
          required: true
        - schema:
            type: string
          in: query
          name: bankcode
          required: true
        - schema:
            type: string
          in: query
          name: redirectoptional
          required: true
      responses:
        "200":
          description: Default Response
  /api/v1/auditLogs/:
    get:
      tags: &a5
        - AuditLogs
      parameters:
        - schema:
            default: 0
            minimum: 0
            type: number
          in: query
          name: offset
          required: false
        - schema:
            default: 10
            minimum: 5
            maximum: 50
            multipleOf: 5
            type: number
          in: query
          name: limit
          required: false
        - schema:
            type: string
          in: query
          name: resource
          required: false
        - schema:
            type: string
          in: query
          name: action
          required: false
        - schema:
            type: string
          in: query
          name: user
          required: false
        - schema:
            type: string
          in: query
          name: from
          required: false
        - schema:
            type: string
          in: query
          name: to
          required: false
      responses:
        "200":
          description: Default Response
<<<<<<< HEAD
  /api/v1/auditLogs/:
    get:
      tags: &a5
        - AuditLogs
      parameters:
        - schema:
            default: 0
            minimum: 0
            type: number
          in: query
          name: offset
          required: false
        - schema:
            default: 10
            minimum: 5
            maximum: 50
            multipleOf: 5
            type: number
          in: query
          name: limit
          required: false
        - schema:
            type: string
          in: query
          name: resource
          required: false
        - schema:
            type: string
          in: query
          name: action
          required: false
        - schema:
            type: string
          in: query
          name: user
          required: false
        - schema:
            type: string
          in: query
          name: from
          required: false
        - schema:
            type: string
          in: query
          name: to
          required: false
      responses:
        "200":
          description: Default Response
=======
>>>>>>> d9afd12c
          content:
            application/json:
              schema:
                type: object
                properties:
                  data:
                    type: array
                    items:
                      type: object
                      properties:
                        auditLogId:
                          type: string
                        createdAt:
                          type: string
                        eventType:
                          type: string
                        title:
                          type: string
                        userId:
                          type: string
                        organizationId:
                          type: string
                        resourceId:
                          type: string
                      required:
                        - auditLogId
                        - createdAt
                        - eventType
                        - title
                  metadata:
                    type: object
                    properties:
                      links:
                        type: object
                        properties:
                          self:
                            type: object
                            properties:
                              href:
                                type: string
                          next:
                            type: object
                            properties:
                              href:
                                type: string
                          prev:
                            type: object
                            properties:
                              href:
                                type: string
                          first:
                            type: object
                            properties:
                              href:
                                type: string
                          last:
                            type: object
                            properties:
                              href:
                                type: string
                          pages:
                            type: object
                            additionalProperties:
                              type: object
                              properties:
                                href:
                                  type: string
                        required:
                          - self
                          - first
                          - last
                          - pages
                      totalCount:
                        type: number
                required:
                  - data
        "401":
          description: Default Response
          content:
            application/json:
              schema:
                type: object
                properties:
                  code:
                    type: string
                  detail:
                    type: string
                  requestId:
                    type: string
                  name:
                    type: string
                  validation: {}
                  validationContext:
                    type: string
                required:
                  - code
                  - detail
                  - requestId
                  - name
        "500":
          description: Default Response
          content:
            application/json:
              schema:
                type: object
                properties:
                  code:
                    type: string
                  detail:
                    type: string
                  requestId:
                    type: string
                  name:
                    type: string
                  validation: {}
                  validationContext:
                    type: string
                required:
                  - code
                  - detail
                  - requestId
                  - name
  /api/v1/auditLogs/event-types:
    get:
      tags: *a5
      responses:
        "200":
          description: Default Response
          content:
            application/json:
              schema:
                type: object
                properties:
                  data:
                    type: object
                    additionalProperties:
                      type: string
                  metadata:
                    type: object
                    properties:
                      links:
                        type: object
                        properties:
                          self:
                            type: object
                            properties:
                              href:
                                type: string
                          next:
                            type: object
                            properties:
                              href:
                                type: string
                          prev:
                            type: object
                            properties:
                              href:
                                type: string
                          first:
                            type: object
                            properties:
                              href:
                                type: string
                          last:
                            type: object
                            properties:
                              href:
                                type: string
                          pages:
                            type: object
                            additionalProperties:
                              type: object
                              properties:
                                href:
                                  type: string
                        required:
                          - self
                          - first
                          - last
                          - pages
                      totalCount:
                        type: number
                required:
                  - data
        "401":
          description: Default Response
          content:
            application/json:
              schema:
                type: object
                properties:
                  code:
                    type: string
                  detail:
                    type: string
                  requestId:
                    type: string
                  name:
                    type: string
                  validation: {}
                  validationContext:
                    type: string
                required:
                  - code
                  - detail
                  - requestId
                  - name
        "500":
          description: Default Response
          content:
            application/json:
              schema:
                type: object
                properties:
                  code:
                    type: string
                  detail:
                    type: string
                  requestId:
                    type: string
                  name:
                    type: string
                  validation: {}
                  validationContext:
                    type: string
                required:
                  - code
                  - detail
                  - requestId
                  - name
  /api/v1/auditLogs/{auditLogId}:
    get:
      tags: *a5
      parameters:
        - schema:
            type: string
          in: path
          name: auditLogId
          required: true
      responses:
        "200":
          description: Default Response
          content:
            application/json:
              schema:
                type: object
                properties:
                  data:
                    type: object
                    properties:
                      auditLogId:
                        type: string
                      createdAt:
                        type: string
                      eventType:
                        type: string
                      title:
                        type: string
                      userId:
                        type: string
                      organizationId:
                        type: string
                      metadata:
                        type: object
                        additionalProperties: {}
                    required:
                      - auditLogId
                      - createdAt
                      - eventType
                      - title
                      - metadata
                  metadata:
                    type: object
                    properties:
                      links:
                        type: object
                        properties:
                          self:
                            type: object
                            properties:
                              href:
                                type: string
                          next:
                            type: object
                            properties:
                              href:
                                type: string
                          prev:
                            type: object
                            properties:
                              href:
                                type: string
                          first:
                            type: object
                            properties:
                              href:
                                type: string
                          last:
                            type: object
                            properties:
                              href:
                                type: string
                          pages:
                            type: object
                            additionalProperties:
                              type: object
                              properties:
                                href:
                                  type: string
                        required:
                          - self
                          - first
                          - last
                          - pages
                      totalCount:
                        type: number
                required:
                  - data
        "401":
          description: Default Response
          content:
            application/json:
              schema:
                type: object
                properties:
                  code:
                    type: string
                  detail:
                    type: string
                  requestId:
                    type: string
                  name:
                    type: string
                  validation: {}
                  validationContext:
                    type: string
                required:
                  - code
                  - detail
                  - requestId
                  - name
        "500":
          description: Default Response
          content:
            application/json:
              schema:
                type: object
                properties:
                  code:
                    type: string
                  detail:
                    type: string
                  requestId:
                    type: string
                  name:
                    type: string
                  validation: {}
                  validationContext:
                    type: string
                required:
                  - code
                  - detail
                  - requestId
                  - name
<<<<<<< HEAD
=======
  /api/v1/stripe/webhook:
    post:
      tags:
        - Stripe
      responses:
        "404":
          description: Default Response
          content:
            application/json:
              schema:
                type: object
                properties:
                  code:
                    type: string
                  detail:
                    type: string
                  requestId:
                    type: string
                  name:
                    type: string
                  validation: {}
                  validationContext:
                    type: string
                required:
                  - code
                  - detail
                  - requestId
                  - name
>>>>>>> d9afd12c
tags:
  - name: Providers<|MERGE_RESOLUTION|>--- conflicted
+++ resolved
@@ -766,11 +766,6 @@
                     - type: string
                     - type: "null"
                 amount:
-<<<<<<< HEAD
-                  minimum: 1
-                  maximum: 1000000
-                  type: number
-=======
                   validator:
                     name: OptionalRequiredValidator
                     options:
@@ -782,7 +777,6 @@
                       maximum: 1000000
                       type: number
                     - type: "null"
->>>>>>> d9afd12c
                 redirectUrl:
                   validator:
                     name: OptionalRequiredValidator
@@ -868,11 +862,6 @@
                     - type: string
                     - type: "null"
                 amount:
-<<<<<<< HEAD
-                  minimum: 1
-                  maximum: 1000000
-                  type: number
-=======
                   validator:
                     name: OptionalRequiredValidator
                     options:
@@ -884,7 +873,6 @@
                       maximum: 1000000
                       type: number
                     - type: "null"
->>>>>>> d9afd12c
                 redirectUrl:
                   validator:
                     name: OptionalRequiredValidator
@@ -1424,11 +1412,8 @@
                           type: number
                         extPaymentId:
                           type: string
-<<<<<<< HEAD
-=======
                         paymentProviderId:
                           type: string
->>>>>>> d9afd12c
                         updatedAt:
                           type: string
                         title:
@@ -1438,10 +1423,7 @@
                         - status
                         - amount
                         - extPaymentId
-<<<<<<< HEAD
-=======
                         - paymentProviderId
->>>>>>> d9afd12c
                         - updatedAt
                         - title
                   metadata:
@@ -1539,11 +1521,8 @@
                         allOf:
                           - type: string
                           - type: string
-<<<<<<< HEAD
-=======
                       paymentProviderId:
                         type: string
->>>>>>> d9afd12c
                       updatedAt:
                         type: string
                       title:
@@ -1573,10 +1552,7 @@
                       - status
                       - amount
                       - extPaymentId
-<<<<<<< HEAD
-=======
                       - paymentProviderId
->>>>>>> d9afd12c
                       - updatedAt
                       - title
                       - userId
@@ -1780,11 +1756,8 @@
                           allOf:
                             - type: string
                             - type: string
-<<<<<<< HEAD
-=======
                         paymentProviderId:
                           type: string
->>>>>>> d9afd12c
                         updatedAt:
                           type: string
                         title:
@@ -1814,10 +1787,7 @@
                         - status
                         - amount
                         - extPaymentId
-<<<<<<< HEAD
-=======
                         - paymentProviderId
->>>>>>> d9afd12c
                         - updatedAt
                         - title
                         - userId
@@ -2410,11 +2380,8 @@
                         allOf:
                           - type: string
                           - type: string
-<<<<<<< HEAD
-=======
                       paymentProviderId:
                         type: string
->>>>>>> d9afd12c
                       updatedAt:
                         type: string
                       title:
@@ -2444,10 +2411,7 @@
                       - status
                       - amount
                       - extPaymentId
-<<<<<<< HEAD
-=======
                       - paymentProviderId
->>>>>>> d9afd12c
                       - updatedAt
                       - title
                       - userId
@@ -2838,58 +2802,6 @@
       responses:
         "200":
           description: Default Response
-<<<<<<< HEAD
-  /api/v1/auditLogs/:
-    get:
-      tags: &a5
-        - AuditLogs
-      parameters:
-        - schema:
-            default: 0
-            minimum: 0
-            type: number
-          in: query
-          name: offset
-          required: false
-        - schema:
-            default: 10
-            minimum: 5
-            maximum: 50
-            multipleOf: 5
-            type: number
-          in: query
-          name: limit
-          required: false
-        - schema:
-            type: string
-          in: query
-          name: resource
-          required: false
-        - schema:
-            type: string
-          in: query
-          name: action
-          required: false
-        - schema:
-            type: string
-          in: query
-          name: user
-          required: false
-        - schema:
-            type: string
-          in: query
-          name: from
-          required: false
-        - schema:
-            type: string
-          in: query
-          name: to
-          required: false
-      responses:
-        "200":
-          description: Default Response
-=======
->>>>>>> d9afd12c
           content:
             application/json:
               schema:
@@ -3254,8 +3166,6 @@
                   - detail
                   - requestId
                   - name
-<<<<<<< HEAD
-=======
   /api/v1/stripe/webhook:
     post:
       tags:
@@ -3284,6 +3194,5 @@
                   - detail
                   - requestId
                   - name
->>>>>>> d9afd12c
 tags:
   - name: Providers