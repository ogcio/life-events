--- conflicted
+++ resolved
@@ -2912,15 +2912,6 @@
                   - detail
                   - requestId
                   - name
-<<<<<<< HEAD
-  /api/v1/redirectToken/{transactionId}:
-    get:
-      parameters:
-        - schema:
-            type: string
-          in: path
-          name: transactionId
-=======
   /api/v1/realex/statusUpdate:
     get:
       tags: *a4
@@ -3019,119 +3010,10 @@
             type: string
           in: query
           name: redirectoptional
->>>>>>> 7724cc01
           required: true
       responses:
         "200":
           description: Default Response
-<<<<<<< HEAD
-          content:
-            application/json:
-              schema:
-                type: object
-                properties:
-                  data:
-                    type: object
-                    properties:
-                      token:
-                        type: string
-                    required:
-                      - token
-                  metadata:
-                    type: object
-                    properties:
-                      links:
-                        type: object
-                        properties:
-                          self:
-                            type: object
-                            properties:
-                              href:
-                                type: string
-                          next:
-                            type: object
-                            properties:
-                              href:
-                                type: string
-                          prev:
-                            type: object
-                            properties:
-                              href:
-                                type: string
-                          first:
-                            type: object
-                            properties:
-                              href:
-                                type: string
-                          last:
-                            type: object
-                            properties:
-                              href:
-                                type: string
-                          pages:
-                            type: object
-                            additionalProperties:
-                              type: object
-                              properties:
-                                href:
-                                  type: string
-                        required:
-                          - self
-                          - first
-                          - last
-                          - pages
-                      totalCount:
-                        type: number
-                required:
-                  - data
-        "401":
-          description: Default Response
-          content:
-            application/json:
-              schema:
-                type: object
-                properties:
-                  code:
-                    type: string
-                  detail:
-                    type: string
-                  requestId:
-                    type: string
-                  name:
-                    type: string
-                  validation: {}
-                  validationContext:
-                    type: string
-                required:
-                  - code
-                  - detail
-                  - requestId
-                  - name
-        "500":
-          description: Default Response
-          content:
-            application/json:
-              schema:
-                type: object
-                properties:
-                  code:
-                    type: string
-                  detail:
-                    type: string
-                  requestId:
-                    type: string
-                  name:
-                    type: string
-                  validation: {}
-                  validationContext:
-                    type: string
-                required:
-                  - code
-                  - detail
-                  - requestId
-                  - name
-=======
->>>>>>> 7724cc01
   /api/v1/test/citizen:
     get:
       responses:
