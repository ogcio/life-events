--- conflicted
+++ resolved
@@ -1,9 +1,5 @@
 import { PostgresDb } from "@fastify/postgres";
-<<<<<<< HEAD
 import { AuditLogEvent, AuditLogEventDetails, CreateAuditLog } from "./types";
-=======
-import { AuditLogEvent, AuditLogEventsFilters, CreateAuditLog } from "./types";
->>>>>>> 3130cf54
 import { QueryResult } from "pg";
 import { PaginationParams } from "../../types/pagination";
 
