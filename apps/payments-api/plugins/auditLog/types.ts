--- conflicted
+++ resolved
@@ -1,8 +1,4 @@
-<<<<<<< HEAD
-import { AuditLogEventType } from ".";
-=======
 import { AuditLogEventType } from "./auditLogEvents";
->>>>>>> d58050d2
 
 export type AuditLogEvent = {
   auditLogId: string;
