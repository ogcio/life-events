--- conflicted
+++ resolved
@@ -7,13 +7,9 @@
 import { AuditLogRepo } from "./repo";
 import {
   AuditLogEvent,
-<<<<<<< HEAD
   AuditLogEventDetailsDO,
   AuditLogEventDO,
-=======
-  AuditLogEventDO,
   AuditLogEventsFilters,
->>>>>>> 3130cf54
   CreateAuditLog,
 } from "./types";
 import { PaginationParams } from "../../types/pagination";
@@ -101,7 +97,6 @@
     return totalCount;
   };
 
-<<<<<<< HEAD
 const buildGetEventById =
   (repo: AuditLogRepo, log: FastifyBaseLogger) =>
   async (eventId: string): Promise<AuditLogEventDetailsDO> => {
@@ -121,25 +116,20 @@
 
     return { ...event, title: getEventTitle(event.eventType) };
   };
-=======
+
 const getEventTypes = (): Record<string, string> => {
   return {
     ...AuditLogEventTitles,
   };
 };
->>>>>>> 3130cf54
 
 const buildPlugin = (repo: AuditLogRepo, log: FastifyBaseLogger) => {
   return {
     createEvent: buildCreateEvent(repo, log),
     getEvents: buildGetEvents(repo, log),
-<<<<<<< HEAD
     buildGetEventsTotalCount: buildGetEventsTotalCount(repo, log),
     getEventById: buildGetEventById(repo, log),
-=======
-    getEventsTotalCount: buildGetEventsTotalCount(repo, log),
     getEventTypes,
->>>>>>> 3130cf54
   };
 };
 
