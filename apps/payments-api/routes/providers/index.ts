--- conflicted
+++ resolved
@@ -18,9 +18,6 @@
 import { DbConstrainMap, handleDbError } from "../utils";
 
 export default async function providers(app: FastifyInstance) {
-<<<<<<< HEAD
-  app.post<{ Body: CreateBankTransferProvider; Reply: Id }>(
-=======
   const dbConstrainMap: DbConstrainMap = {
     unique_provider_name: {
       field: "providerName",
@@ -28,8 +25,7 @@
     },
   };
 
-  app.post<{ Body: CreateBankTransferProvider; Reply: { id: string } }>(
->>>>>>> 783f834c
+  app.post<{ Body: CreateBankTransferProvider; Reply: Id }>(
     "/banktransfer",
     {
       preValidation: app.verifyUser,
