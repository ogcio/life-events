import { FastifyInstance } from "fastify";
import { Type } from "@sinclair/typebox";
import { HttpError } from "../../types/httpErrors";
import {
  CreatePaymentRequest,
  EditPaymentRequest,
  GenericResponse,
  Id,
  PaginationParams,
  ParamsWithPaymentRequestId,
  PaymentRequest,
  PaymentRequestDetails,
  PaymentRequestPublicInfo,
  Transaction,
} from "../schemas";
import {
  PAGINATION_LIMIT_DEFAULT,
  PAGINATION_OFFSET_DEFAULT,
  PaginationDetails,
} from "../../utils/pagination";
import { formatAPIResponse } from "../../utils/responseFormatter";
import { PaginationParams as PaginationParamsType } from "../../types/pagination";
import { GenericResponse as GenericResponseType } from "../../types/genericResponse";
import { TransactionDO } from "../../plugins/entities/transactions/types";
import { authPermissions } from "../../types/authPermissions";
import {
  CreatePaymentRequestDO,
  EditPaymentRequestDO,
  ParamsWithPaymentRequestIdDO,
  PaymentRequestDetailsDO,
  PaymentRequestDO,
<<<<<<< HEAD
=======
  PaymentRequestPublicInfoDO,
>>>>>>> d9afd12c
} from "../../plugins/entities/paymentRequest/types";
import { AuditLogEventType } from "../../plugins/auditLog/auditLogEvents";

const TAGS = ["PaymentRequests"];

export default async function paymentRequests(app: FastifyInstance) {
  app.get<{
    Reply: GenericResponseType<PaymentRequestDO[]>;
    Querystring: PaginationParamsType;
  }>(
    "/",
    {
      preValidation: (req, res) =>
        app.checkPermissions(req, res, [authPermissions.PAYMENT_REQUEST_ALL]),
      schema: {
        tags: TAGS,
        querystring: PaginationParams,
        response: { 200: GenericResponse(Type.Array(PaymentRequest)) },
      },
    },
    async (request, reply) => {
      const organizationId = request.userData?.organizationId;
      const {
        offset = PAGINATION_OFFSET_DEFAULT,
        limit = PAGINATION_LIMIT_DEFAULT,
      } = request.query;

      if (!organizationId) {
        throw app.httpErrors.unauthorized("Unauthorized!");
      }

      const result = await app.paymentRequest.getPaymentRequests(
        organizationId,
        {
          offset,
          limit,
        },
      );

      const totalCount =
        await app.paymentRequest.getPaymentRequestsTotalCount(organizationId);
      const url = request.url.split("?")[0];

      const paginationDetails: PaginationDetails = {
        offset,
        limit,
        totalCount,
        url: url,
      };

      reply.send(formatAPIResponse(result, paginationDetails));
    },
  );

  app.get<{
    Reply: PaymentRequestDetailsDO | Error;
    Params: ParamsWithPaymentRequestIdDO;
  }>(
    "/:requestId",
    {
      preValidation: (req, res) =>
        app.checkPermissions(req, res, [authPermissions.PAYMENT_REQUEST_ALL]),
      schema: {
        tags: TAGS,
        params: ParamsWithPaymentRequestId,
        response: {
          200: PaymentRequestDetails,
          404: HttpError,
        },
      },
    },
    async (request, reply) => {
      const organizationId = request.userData?.organizationId;
      const { requestId } = request.params;

      if (!organizationId) {
        throw app.httpErrors.unauthorized("Unauthorized!");
      }

      const result = await app.paymentRequest.getPaymentRequestById(
        requestId,
        organizationId,
      );

      reply.send(result);
    },
  );

  app.get<{
<<<<<<< HEAD
    Reply: PaymentRequestDetailsDO | Error;
=======
    Reply: PaymentRequestPublicInfoDO | Error;
>>>>>>> d9afd12c
    Params: ParamsWithPaymentRequestIdDO;
  }>(
    "/:requestId/public-info",
    {
      preValidation: (req, res) =>
        app.checkPermissions(req, res, [
          authPermissions.PAYMENT_REQUEST_PUBLIC_READ,
        ]),
      schema: {
        tags: TAGS,
        params: ParamsWithPaymentRequestId,
        response: {
          200: PaymentRequestPublicInfo,
          404: HttpError,
        },
      },
    },
    async (request, reply) => {
      const { requestId } = request.params;

      const result =
        await app.paymentRequest.getPaymentRequestPublicInfo(requestId);

      reply.send(result);
    },
  );

  app.post<{ Body: CreatePaymentRequestDO; Reply: Id | Error }>(
    "/",
    {
      preValidation: (req, res) =>
        app.checkPermissions(req, res, [authPermissions.PAYMENT_REQUEST_ALL]),
      schema: {
        tags: TAGS,
        body: CreatePaymentRequest,
        response: { 200: Id },
      },
    },
    async (request, reply) => {
      const userId = request.userData?.userId;
      const organizationId = request.userData?.organizationId;

      if (!userId || !organizationId) {
        throw app.httpErrors.unauthorized("Unauthorized!");
      }

      const requestId = await app.paymentRequest.createPaymentRequest(
        request.body,
        userId,
        organizationId,
      );

      app.auditLog.createEvent({
        eventType: AuditLogEventType.PAYMENT_REQUEST_CREATE,
        userId,
        organizationId,
        metadata: {
          resource: {
            type: "payment_request",
            id: requestId.id,
          },
        },
      });

      reply.send(requestId);
    },
  );

  app.put<{ Body: EditPaymentRequestDO; Reply: Id | Error }>(
    "/",
    {
      preValidation: (req, res) =>
        app.checkPermissions(req, res, [authPermissions.PAYMENT_REQUEST_ALL]),
      schema: {
        tags: TAGS,
        body: EditPaymentRequest,
        response: { 200: Id },
      },
    },
    async (request, reply) => {
      const userId = request.userData?.userId;
      const organizationId = request.userData?.organizationId;

      if (!organizationId) {
        throw app.httpErrors.unauthorized("Unauthorized!");
      }

      const requestId = await app.paymentRequest.updatePaymentRequest(
        request.body,
        organizationId,
      );

      app.auditLog.createEvent({
        eventType: AuditLogEventType.PAYMENT_REQUEST_UPDATE,
        userId,
        organizationId,
        metadata: {
          resource: {
            type: "payment_request",
            id: requestId.id,
          },
        },
      });

      reply.send(requestId);
    },
  );

  app.delete<{
    Reply: {} | Error;
    Params: ParamsWithPaymentRequestIdDO;
  }>(
    "/:requestId",
    {
      preValidation: (req, res) =>
        app.checkPermissions(req, res, [authPermissions.PAYMENT_REQUEST_ALL]),
      schema: {
        tags: TAGS,
        response: {
          200: Type.Object({}),
          404: HttpError,
          500: HttpError,
        },
      },
    },
    async (request, reply) => {
      const userId = request.userData?.userId;
      const organizationId = request.userData?.organizationId;
      const { requestId } = request.params;

      if (!organizationId) {
        throw app.httpErrors.unauthorized("Unauthorized!");
      }

      const transactionsCount =
        await app.transactions.getPaymentRequestTransactionsTotalCount(
          requestId,
          organizationId,
        );

      if (transactionsCount > 0) {
        throw app.httpErrors.internalServerError(
          "Payment request with existing transactions cannot be deleted",
        );
      }

      await app.paymentRequest.deletePaymentRequest(requestId, organizationId);

      app.auditLog.createEvent({
        eventType: AuditLogEventType.PAYMENT_REQUEST_DELETE,
        userId,
        organizationId,
        metadata: {
          resource: {
            type: "payment_request",
            id: requestId,
          },
        },
      });

      reply.send();
    },
  );

  app.get<{
    Reply: GenericResponseType<TransactionDO[]>;
    Params: ParamsWithPaymentRequestIdDO;
    Querystring: PaginationParamsType;
  }>(
    "/:requestId/transactions",
    {
      preValidation: (req, res) =>
        app.checkPermissions(req, res, [authPermissions.PAYMENT_REQUEST_ALL]),
      schema: {
        tags: ["Transactions"],
        querystring: PaginationParams,
        response: {
          200: GenericResponse(Type.Array(Transaction)),
        },
      },
    },
    async (request, reply) => {
      const organizationId = request.userData?.organizationId;
      const { requestId } = request.params;
      const {
        offset = PAGINATION_OFFSET_DEFAULT,
        limit = PAGINATION_LIMIT_DEFAULT,
      } = request.query;

      if (!organizationId) {
        throw app.httpErrors.unauthorized("Unauthorized!");
      }

      const result = await app.transactions.getPaymentRequestTransactions(
        requestId,
        organizationId,
        {
          offset,
          limit,
        },
      );
      const totalCount =
        await app.transactions.getPaymentRequestTransactionsTotalCount(
          requestId,
          organizationId,
        );
      const url = request.url.split("?")[0];

      const paginationDetails: PaginationDetails = {
        offset,
        limit,
        totalCount,
        url: url,
      };

      reply.send(formatAPIResponse(result, paginationDetails));
    },
  );
}<|MERGE_RESOLUTION|>--- conflicted
+++ resolved
@@ -29,10 +29,7 @@
   ParamsWithPaymentRequestIdDO,
   PaymentRequestDetailsDO,
   PaymentRequestDO,
-<<<<<<< HEAD
-=======
   PaymentRequestPublicInfoDO,
->>>>>>> d9afd12c
 } from "../../plugins/entities/paymentRequest/types";
 import { AuditLogEventType } from "../../plugins/auditLog/auditLogEvents";
 
@@ -122,11 +119,7 @@
   );
 
   app.get<{
-<<<<<<< HEAD
-    Reply: PaymentRequestDetailsDO | Error;
-=======
     Reply: PaymentRequestPublicInfoDO | Error;
->>>>>>> d9afd12c
     Params: ParamsWithPaymentRequestIdDO;
   }>(
     "/:requestId/public-info",
