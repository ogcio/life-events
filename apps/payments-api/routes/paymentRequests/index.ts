import { FastifyInstance } from "fastify";
import { Type } from "@sinclair/typebox";
import { HttpError } from "../../types/httpErrors";
import {
  CreatePaymentRequest,
  EditPaymentRequest,
  ParamsWithPaymentRequestId,
  PaymentRequest,
  PaymentRequestDetails,
  ProviderDetails,
  ProviderStatus,
  Transaction,
} from "../schemas";

export default async function paymentRequests(app: FastifyInstance) {
  app.get<{ Reply: PaymentRequest[] }>(
    "/",
    {
      preValidation: app.verifyUser,
      schema: {
        tags: ["PaymentRequests"],
        response: {
          200: Type.Array(
            Type.Object({
              paymentRequestId: Type.String(),
              title: Type.String(),
              description: Type.String(),
              amount: Type.Number(),
              reference: Type.String(),
<<<<<<< HEAD
              status: Type.String(),
              providers: Type.Array(
                Type.Object({
                  userId: Type.String(),
                  id: Type.String(),
                  name: Type.String(),
                  type: Type.String(),
                  status: Type.String(),
                  data: Type.Any(),
                  createdAt: Type.String(),
                }),
              ),
=======
              providers: Type.Array(ProviderDetails),
>>>>>>> a1c5663e
            }),
          ),
        },
      },
    },
    async (request, reply) => {
      const userId = request.user?.id;

      const result = await app.pg.query(
        `select pr.title,
          pr.payment_request_id as "paymentRequestId",
          pr.description,
          pr.amount,
          pr.reference,
          pr.status,
          CASE 
              WHEN COUNT(pp.provider_id) > 0 THEN json_agg(json_build_object(
                  'userId', pp.user_id,
                  'id', pp.provider_id,
                  'name', pp.provider_name,
                  'type', pp.provider_type,
                  'status', pp.status,
                  'data', pp.provider_data,
                  'createdAt', pp.created_at
              ))
            ELSE '[]'::json
            END as providers
        from payment_requests pr
        left join payment_requests_providers ppr on pr.payment_request_id = ppr.payment_request_id
        left join payment_providers pp on ppr.provider_id = pp.provider_id
        where pr.user_id = $1
        group by pr.payment_request_id`,
        [userId],
      );

      reply.send(result.rows);
    },
  );

  app.get<{
    Reply: PaymentRequestDetails | Error;
    Params: ParamsWithPaymentRequestId;
  }>(
    "/:requestId",
    {
      preValidation: app.verifyUser,
      schema: {
        tags: ["PaymentRequests"],
        params: ParamsWithPaymentRequestId,
        response: {
          200: Type.Object({
            paymentRequestId: Type.String(),
            title: Type.String(),
            description: Type.String(),
            amount: Type.Number(),
            reference: Type.String(),
<<<<<<< HEAD
            status: Type.String(),
            providers: Type.Array(
              Type.Object({
                userId: Type.String(),
                id: Type.String(),
                name: Type.String(),
                type: Type.String(),
                status: Type.String(),
                data: Type.Any(),
                createdAt: Type.String(),
              }),
            ),
=======
            providers: Type.Array(ProviderDetails),
>>>>>>> a1c5663e
            redirectUrl: Type.String(),
            allowAmountOverride: Type.Boolean(),
            allowCustomAmount: Type.Boolean(),
          }),
          404: HttpError,
        },
      },
    },
    async (request, reply) => {
      const userId = request.user?.id;
      const { requestId } = request.params;

      let result;
      try {
        result = await app.pg.query(
          `SELECT pr.title,
              pr.payment_request_id as "paymentRequestId",
              pr.description,
              pr.amount,
              pr.status,
              CASE 
                WHEN COUNT(pp.provider_id) > 0 THEN json_agg(json_build_object(
                    'userId', pp.user_id,
                    'id', pp.provider_id,
                    'name', pp.provider_name,
                    'type', pp.provider_type,
                    'status', pp.status,
                    'data', pp.provider_data,
                    'createdAt', pp.created_at
                ))
              ELSE '[]'::json
              END as providers,
              pr.reference,
              pr.redirect_url as "redirectUrl",
              pr.allow_amount_override AS "allowAmountOverride",
              pr.allow_custom_amount AS "allowCustomAmount"
          FROM payment_requests pr
          LEFT JOIN payment_requests_providers ppr ON pr.payment_request_id = ppr.payment_request_id AND ppr.enabled = true
          LEFT JOIN payment_providers pp ON ppr.provider_id = pp.provider_id
          WHERE pr.payment_request_id = $1
            AND pr.user_id = $2
          GROUP BY pr.payment_request_id`,
          [requestId, userId],
        );
      } catch (err) {
        app.log.error((err as Error).message);
      }

      if (!result?.rowCount) {
        throw app.httpErrors.notFound(
          "The requested payment request was not found",
        );
      }

      reply.send(result.rows[0]);
    },
  );

  app.get<{
    Reply: PaymentRequestDetails | Error;
    Params: ParamsWithPaymentRequestId;
  }>(
    "/:requestId/public-info",
    {
      schema: {
        tags: ["PaymentRequests"],
        params: ParamsWithPaymentRequestId,
        response: {
          200: Type.Object({
            paymentRequestId: Type.String(),
            title: Type.String(),
            description: Type.String(),
            amount: Type.Number(),
            reference: Type.String(),
<<<<<<< HEAD
            status: Type.String(),
            providers: Type.Array(
              Type.Object({
                userId: Type.String(),
                id: Type.String(),
                name: Type.String(),
                type: Type.String(),
                status: Type.String(),
                data: Type.Any(),
                createdAt: Type.String(),
              }),
            ),
=======
            providers: Type.Array(ProviderDetails),
>>>>>>> a1c5663e
            redirectUrl: Type.String(),
            allowAmountOverride: Type.Boolean(),
            allowCustomAmount: Type.Boolean(),
          }),
          404: HttpError,
        },
      },
    },
    async (request, reply) => {
      const { requestId } = request.params;

      let result;
      try {
        result = await app.pg.query(
          `SELECT pr.title,
              pr.payment_request_id as "paymentRequestId",
              pr.description,
              pr.amount,
              pr.status,
              CASE 
                WHEN COUNT(pp.provider_id) > 0 THEN json_agg(json_build_object(
                    'userId', pp.user_id,
                    'id', pp.provider_id,
                    'name', pp.provider_name,
                    'type', pp.provider_type,
                    'status', pp.status,
                    'data', pp.provider_data,
                    'createdAt', pp.created_at
                ))
              ELSE '[]'::json
              END as providers,
              pr.reference,
              pr.redirect_url as "redirectUrl",
              pr.allow_amount_override AS "allowAmountOverride",
              pr.allow_custom_amount AS "allowCustomAmount"
          FROM payment_requests pr
          LEFT JOIN payment_requests_providers ppr ON pr.payment_request_id = ppr.payment_request_id AND ppr.enabled = true
          LEFT JOIN payment_providers pp ON ppr.provider_id = pp.provider_id
          WHERE pr.payment_request_id = $1
          GROUP BY pr.payment_request_id`,
          [requestId],
        );
      } catch (err) {
        app.log.error((err as Error).message);
      }

      if (!result?.rowCount) {
        throw app.httpErrors.notFound(
          "The requested payment request was not found",
        );
      }

      reply.send(result.rows[0]);
    },
  );

  app.post<{ Body: CreatePaymentRequest; Reply: { id: string } | Error }>(
    "/",
    {
      preValidation: app.verifyUser,
      schema: {
        tags: ["PaymentRequests"],
        body: CreatePaymentRequest,
        response: {
          200: Type.Object({
            id: Type.String(),
          }),
        },
      },
    },
    async (request, reply) => {
      const userId = request.user?.id;
      const {
        title,
        description,
        reference,
        amount,
        redirectUrl,
        allowAmountOverride,
        allowCustomAmount,
        providers,
        status,
      } = request.body;

      try {
        const result = await app.pg.transact(async (client) => {
          const paymentRequestQueryResult = await client.query(
            `insert into payment_requests (user_id, title, description, reference, amount, redirect_url, status, allow_amount_override, allow_custom_amount)
              values ($1, $2, $3, $4, $5, $6, $7, $8, $9)
              returning payment_request_id`,
            [
              userId,
              title,
              description,
              reference,
              amount,
              redirectUrl,
              status,
              allowAmountOverride,
              allowCustomAmount,
            ],
          );

          if (!paymentRequestQueryResult.rowCount) {
            // handle creation failure
            throw new Error("Failed to create payment");
          }

          const paymentRequestId =
            paymentRequestQueryResult.rows[0].payment_request_id;

          const sqlData = [paymentRequestId, ...providers];

          if (!providers.length) {
            return paymentRequestId;
          }

          const queryValues = providers
            .map((_, index) => {
              return `($${index + 2}, $1, true)`;
            })
            .join(",");

          const paymentRequestProviderQueryResult = await client.query(
            `insert into payment_requests_providers (provider_id, payment_request_id, enabled)
            values ${queryValues} RETURNING payment_request_id`,
            sqlData,
          );

          if (paymentRequestProviderQueryResult.rowCount !== providers.length) {
            // handle creation failure
            throw new Error("Failed to create payment");
          }

          return paymentRequestId;
        });

        reply.send({ id: result });
      } catch (error) {
        throw app.httpErrors.internalServerError((error as Error).message);
      }
    },
  );

  app.put<{ Body: EditPaymentRequest; Reply: { id: string } | Error }>(
    "/",
    {
      preValidation: app.verifyUser,
      schema: {
        tags: ["PaymentRequests"],
        body: EditPaymentRequest,
        response: {
          200: Type.Object({
            id: Type.String(),
          }),
        },
      },
    },
    async (request, reply) => {
      const userId = request.user?.id;
      const {
        title,
        description,
        reference,
        amount,
        redirectUrl,
        allowAmountOverride,
        allowCustomAmount,
        paymentRequestId,
        providersUpdate,
        status,
      } = request.body;

      try {
        await app.pg.transact(async (client) => {
          await client.query(
            `update payment_requests 
              set title = $1, description = $2, reference = $3, amount = $4, redirect_url = $5, allow_amount_override = $6, allow_custom_amount = $7 , status = $10
              where payment_request_id = $8 and user_id = $9`,
            [
              title,
              description,
              reference,
              amount,
              redirectUrl,
              allowAmountOverride,
              allowCustomAmount,
              paymentRequestId,
              userId,
              status,
            ],
          );

          if (providersUpdate.toDisable.length) {
            await app.pg.query(
              `update payment_requests_providers set enabled = false
                where payment_request_id = $1 and provider_id = any($2::uuid[])`,
              [paymentRequestId, providersUpdate.toDisable],
            );
          }

          if (providersUpdate.toCreate.length) {
            const sqlData = [paymentRequestId, ...providersUpdate.toCreate];
            const queryValues = providersUpdate.toCreate
              .map((_, index) => {
                return `($${index + 2}, $1, true)`;
              })
              .join(",");

            await client.query(
              `INSERT INTO payment_requests_providers (provider_id, payment_request_id, enabled) 
              VALUES ${queryValues}
              ON CONFLICT (provider_id, payment_request_id) 
              DO UPDATE SET enabled = EXCLUDED.enabled`,
              sqlData,
            );
          }
        });

        reply.send({ id: paymentRequestId });
      } catch (error) {
        throw app.httpErrors.internalServerError((error as Error).message);
      }
    },
  );

  app.delete<{
    Reply: {} | Error;
    Params: ParamsWithPaymentRequestId;
  }>(
    "/:requestId",
    {
      preValidation: app.verifyUser,
      schema: {
        tags: ["PaymentRequests"],
        response: {
          200: Type.Object({}),
          404: HttpError,
          500: HttpError,
        },
      },
    },
    async (request, reply) => {
      const userId = request.user?.id;
      const { requestId } = request.params;

      let transactions;
      try {
        transactions = await app.pg.query(
          `select transaction_id from payment_transactions where payment_request_id = $1`,
          [requestId],
        );
      } catch (err) {
        app.log.error((err as Error).message);
      }

      if (transactions?.rowCount) {
        throw app.httpErrors.internalServerError(
          "Payment request with existing transactions cannot be deleted",
        );
      }

      try {
        await app.pg.transact(async (client) => {
          await client.query(
            `delete from payment_requests_providers
            where payment_request_id = $1`,
            [requestId],
          );

          const deleted = await client.query(
            `delete from payment_requests
            where payment_request_id = $1
              and user_id = $2
            returning payment_request_id`,
            [requestId, userId],
          );

          if (deleted.rowCount === 0) {
            throw app.httpErrors.notFound("Payment request was not found");
          }
        });
      } catch (error) {
        if (error instanceof Error && error.name !== "error") {
          throw error;
        }

        throw app.httpErrors.internalServerError((error as Error).message);
      }

      reply.send();
    },
  );

  app.get<{ Reply: Transaction[]; Params: ParamsWithPaymentRequestId }>(
    "/:requestId/transactions",
    {
      preValidation: app.verifyUser,
      schema: {
        tags: ["Transactions"],
        response: {
          200: Type.Array(Transaction),
        },
      },
    },
    async (request, reply) => {
      const { requestId } = request.params;

      let result;
      try {
        result = await app.pg.query(
          `SELECT
            t.transaction_id as "transactionId",
            t.status,
            pr.title,
            pt.amount,
            t.updated_at as "updatedAt"
          FROM payment_transactions t
          INNER JOIN payment_requests pr ON pr.payment_request_id = t.payment_request_id
          INNER JOIN payment_transactions pt ON pt.transaction_id = t.transaction_id
          WHERE pr.payment_request_id = $1
          ORDER BY t.updated_at DESC`,
          [requestId],
        );
      } catch (err) {
        app.log.error((err as Error).message);
        throw app.httpErrors.notFound(
          "Transactions not found for the requested payment request",
        );
      }

      reply.send(result.rows);
    },
  );
}<|MERGE_RESOLUTION|>--- conflicted
+++ resolved
@@ -27,22 +27,8 @@
               description: Type.String(),
               amount: Type.Number(),
               reference: Type.String(),
-<<<<<<< HEAD
               status: Type.String(),
-              providers: Type.Array(
-                Type.Object({
-                  userId: Type.String(),
-                  id: Type.String(),
-                  name: Type.String(),
-                  type: Type.String(),
-                  status: Type.String(),
-                  data: Type.Any(),
-                  createdAt: Type.String(),
-                }),
-              ),
-=======
               providers: Type.Array(ProviderDetails),
->>>>>>> a1c5663e
             }),
           ),
         },
@@ -99,22 +85,8 @@
             description: Type.String(),
             amount: Type.Number(),
             reference: Type.String(),
-<<<<<<< HEAD
             status: Type.String(),
-            providers: Type.Array(
-              Type.Object({
-                userId: Type.String(),
-                id: Type.String(),
-                name: Type.String(),
-                type: Type.String(),
-                status: Type.String(),
-                data: Type.Any(),
-                createdAt: Type.String(),
-              }),
-            ),
-=======
             providers: Type.Array(ProviderDetails),
->>>>>>> a1c5663e
             redirectUrl: Type.String(),
             allowAmountOverride: Type.Boolean(),
             allowCustomAmount: Type.Boolean(),
@@ -189,22 +161,8 @@
             description: Type.String(),
             amount: Type.Number(),
             reference: Type.String(),
-<<<<<<< HEAD
             status: Type.String(),
-            providers: Type.Array(
-              Type.Object({
-                userId: Type.String(),
-                id: Type.String(),
-                name: Type.String(),
-                type: Type.String(),
-                status: Type.String(),
-                data: Type.Any(),
-                createdAt: Type.String(),
-              }),
-            ),
-=======
             providers: Type.Array(ProviderDetails),
->>>>>>> a1c5663e
             redirectUrl: Type.String(),
             allowAmountOverride: Type.Boolean(),
             allowCustomAmount: Type.Boolean(),
