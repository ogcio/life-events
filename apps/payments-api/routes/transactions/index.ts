--- conflicted
+++ resolved
@@ -7,12 +7,9 @@
   PaginationParams,
   ParamsWithTransactionId,
   PaymentIntentId,
-<<<<<<< HEAD
   transactionDataJsonSchema,
   transactionDataSchema,
-=======
   TransactionData,
->>>>>>> af4407af
   TransactionDetails,
   Transactions,
   UpdateTransactionBody,
