import { Static, TSchema, Type } from "@sinclair/typebox";
import {
  PAGINATION_LIMIT_DEFAULT,
  PAGINATION_OFFSET_DEFAULT,
} from "../../utils/pagination";

export const Id = Type.Object({
  id: Type.String(),
});
export type Id = Static<typeof Id>;

export const OkResponse = Type.Object({
  ok: Type.Boolean(),
});
export type OkResponse = Static<typeof OkResponse>;

/**
 * Provider Data types
 */

export const OpenBankingData = Type.Object({
  iban: Type.String(),
  accountHolderName: Type.String(),
});

export const BankTransferData = Type.Object({
  iban: Type.String(),
  accountHolderName: Type.String(),
});

export const StripeData = Type.Object({
  livePublishableKey: Type.String(),
  liveSecretKey: Type.String(),
});

export const WorldpayData = Type.Object({
  merchantCode: Type.String(),
  installationId: Type.String(),
});

export const RealexData = Type.Object({
  merchantId: Type.String(),
  sharedSecret: Type.String(),
});

export const ProviderData = Type.Union([
  OpenBankingData,
  BankTransferData,
  StripeData,
  WorldpayData,
  RealexData,
]);

/**
 * Providers types
 */

export const ProviderTypes = Type.Union([
  Type.Literal("banktransfer"),
  Type.Literal("openbanking"),
  Type.Literal("stripe"),
  Type.Literal("realex"),
  Type.Literal("worldpay"),
]);

export const ProviderStatus = Type.Union([
  Type.Literal("connected"),
  Type.Literal("disconnected"),
]);

export const Provider = Type.Object({
  id: Type.String(),
  name: Type.String({ validator: "RequiredValidator" }),
  type: ProviderTypes,
  data: Type.Record(Type.String(), Type.String(), {
    validator: "ProvidersValidator",
  }),
  status: ProviderStatus,
});

export const ProviderReply = Type.Object({
  id: Type.String(),
  name: Type.String(),
  type: ProviderTypes,
  data: ProviderData,
  status: ProviderStatus,
});

export const CreateProvider = Type.Omit(Provider, ["id", "status"]);
export const ProvidersList = Type.Array(ProviderReply);
export const UpdateProvider = Type.Omit(Provider, ["id"]);
export const ParamsWithProviderId = Type.Object({
  providerId: Type.String(),
});

/**
 * Payment requests types
 */

export const ProviderDetails = Type.Object({
  userId: Type.String(),
  id: Type.String(),
  name: Type.String(),
  type: ProviderTypes,
  status: ProviderStatus,
  data: ProviderData,
  createdAt: Type.String(),
});

export const PaymentRequestStatus = Type.Union([
  Type.Literal("active"),
  Type.Literal("inactive"),
]);

export const PaymentRequest = Type.Object({
  paymentRequestId: Type.String(),
  title: Type.String(),
  description: Type.String(),
  amount: Type.Number(),
  reference: Type.String(),
  providers: Type.Array(ProviderDetails),
  status: PaymentRequestStatus,
});

export const PaymentRequestDetails = Type.Composite([
  PaymentRequest,
  Type.Object({
    redirectUrl: Type.String(),
    allowAmountOverride: Type.Boolean(),
    allowCustomAmount: Type.Boolean(),
  }),
]);

export const CreatePaymentRequest = Type.Object({
  title: Type.String({ validator: "RequiredValidator" }),
  description: Type.String(),
  reference: Type.String({ validator: "RequiredValidator" }),
  amount: Type.Number({ minimum: 1, maximum: 1000000 }),
  redirectUrl: Type.String({ validator: "RequiredValidator" }),
  allowAmountOverride: Type.Boolean(),
  allowCustomAmount: Type.Boolean(),
  providers: Type.Array(Type.String()),
  status: Type.Union([PaymentRequestStatus], {
    validator: "PaymentRequestStatusValidator",
  }),
});

export const EditPaymentRequest = Type.Composite([
  CreatePaymentRequest,
  Type.Object({
    paymentRequestId: Type.String(),
    providersUpdate: Type.Object({
      toDisable: Type.Array(Type.String()),
      toCreate: Type.Array(Type.String()),
    }),
  }),
]);

export const ParamsWithPaymentRequestId = Type.Object({
  requestId: Type.String(),
});

/**
 * Transaction status
 */
export const TransactionStatuses = Type.Union([
  Type.Literal("initiated"),
  Type.Literal("pending"),
  Type.Literal("succeeded"),
  Type.Literal("cancelled"),
  Type.Literal("failed"),
]);

/**
 * Transactions types
 */

export const FullTransaction = Type.Object({
  transactionId: Type.String(),
  paymentRequestId: Type.String(),
  extPaymentId: Type.String(),
  status: TransactionStatuses,
  integrationReference: Type.String(),
  amount: Type.Number(),
  paymentProviderId: Type.String(),
  createdAt: Type.String(),
  updatedAt: Type.String(),
  userId: Type.String(),
  userData: Type.Object({
    name: Type.String(),
    email: Type.String(),
  }),
});

export const Transaction = Type.Composite([
  Type.Pick(FullTransaction, [
    "transactionId",
    "status",
    "amount",
    "extPaymentId",
    "updatedAt",
  ]),
  Type.Object({
    title: Type.String(),
  }),
]);

export const TransactionDetails = Type.Composite([
  Transaction,
  Type.Pick(FullTransaction, ["extPaymentId", "userId", "userData"]),
  Type.Object({
    providerName: Type.String(),
    providerType: Type.String(),
    paymentRequestId: Type.String(),
  }),
]);

export const Transactions = Type.Array(TransactionDetails);
export type Transactions = Static<typeof Transactions>;

export const UpdateTransactionBody = Type.Pick(Transaction, ["status"]);

export const CreateTransactionBody = Type.Omit(FullTransaction, [
  "transactionId",
  "status",
  "createdAt",
  "updatedAt",
  "userId",
]);

export const ParamsWithTransactionId = Type.Object({
  transactionId: Type.String(),
});
export type ParamsWithTransactionId = Static<typeof ParamsWithTransactionId>;

export const PaymentIntentId = Type.Object({
  intentId: Type.String(),
});
export type PaymentIntentId = Static<typeof PaymentIntentId>;

/**
 * Realex integration types
 */

export const RealexPaymentObject = Type.Object({
  ACCOUNT: Type.String(),
  AMOUNT: Type.String(),
  CURRENCY: Type.String(),
  MERCHANT_ID: Type.String(),
  ORDER_ID: Type.String(),
  TIMESTAMP: Type.String(),
  URL: Type.String(),
  SHA256HASH: Type.String(),
});

export const RealexPaymentObjectQueryParams = Type.Object({
  amount: Type.String(),
  intentId: Type.String(),
  providerId: Type.String(),
});
export type RealexPaymentObjectQueryParams = Static<
  typeof RealexPaymentObjectQueryParams
>;

export const RealexHppResponse = Type.Object({
  RESULT: Type.String(),
  AUTHCODE: Type.String(),
  MESSAGE: Type.String(),
  PASREF: Type.String(),
  AVSPOSTCODERESULT: Type.String(),
  AVSADDRESSRESULT: Type.String(),
  CVNRESULT: Type.String(),
  ACCOUNT: Type.String(),
  MERCHANT_ID: Type.String(),
  ORDER_ID: Type.String(),
  TIMESTAMP: Type.String(),
  AMOUNT: Type.String(),
  MERCHANT_RESPONSE_URL: Type.String(),
  HPP_LANG: Type.String(),
  pas_uuid: Type.String(),
  HPP_CUSTOMER_COUNTRY: Type.String(),
  HPP_CUSTOMER_PHONENUMBER_MOBILE: Type.String(),
  BILLING_CODE: Type.String(),
  BILLING_CO: Type.String(),
  ECI: Type.String(),
  CAVV: Type.String(),
  XID: Type.String(),
  DS_TRANS_ID: Type.String(),
  AUTHENTICATION_VALUE: Type.String(),
  MESSAGE_VERSION: Type.String(),
  SRD: Type.String(),
  SHA256HASH: Type.String(),
  HPP_BILLING_STREET1: Type.String(),
  HPP_BILLING_STREET2: Type.String(),
  HPP_BILLING_STREET3: Type.String(),
  HPP_BILLING_CITY: Type.String(),
  HPP_BILLING_COUNTRY: Type.String(),
  HPP_BILLING_POSTALCODE: Type.String(),
  HPP_CUSTOMER_FIRSTNAME: Type.String(),
  HPP_CUSTOMER_LASTNAME: Type.String(),
  HPP_CUSTOMER_EMAIL: Type.String(),
  HPP_ADDRESS_MATCH_INDICATOR: Type.String(),
  BATCHID: Type.String(),
});

/**
 * Citizen
 */

export const CitizenTransaction = Type.Pick(Transaction, [
  "transactionId",
  "status",
  "title",
  "updatedAt",
  "extPaymentId",
  "amount",
]);
export const CitizenTransactions = Type.Array(CitizenTransaction);

/**
 * Pagination
 */
export const PaginationParams = Type.Object({
  offset: Type.Optional(
    Type.Number({
      default: PAGINATION_OFFSET_DEFAULT,
      minimum: 0,
    }),
  ),
  limit: Type.Optional(
    Type.Number({
      default: PAGINATION_LIMIT_DEFAULT,
      minimum: 5,
      maximum: 50,
      multipleOf: 5,
    }),
  ),
});

export const PaginationLink = Type.Object({
  href: Type.Optional(Type.String()),
});

export const PaginationLinks = Type.Object({
  self: PaginationLink,
  next: Type.Optional(PaginationLink),
  prev: Type.Optional(PaginationLink),
  first: PaginationLink,
  last: PaginationLink,
  pages: Type.Record(Type.String(), PaginationLink),
});

/**
 * Generics
 */

export const GenericResponse = <T extends TSchema>(T: T) =>
  Type.Object({
    data: T,
    metadata: Type.Optional(
      Type.Object({
        links: Type.Optional(PaginationLinks),
        totalCount: Type.Optional(Type.Number()),
      }),
    ),
  });

export const AuditLogEvent = Type.Object({
  auditLogId: Type.String(),
  createdAt: Type.String(),
  eventType: Type.String(),
  title: Type.String(),
  userId: Type.Optional(Type.String()),
  organizationId: Type.Optional(Type.String()),
});

export const AuditLogEvents = Type.Array(AuditLogEvent);

export const AuditLogEventDetails = Type.Composite([
  AuditLogEvent,
  Type.Object({
    metadata: Type.Record(Type.String(), Type.Any()),
  }),
]);

export const CreateAuditLog = Type.Pick(AuditLogEventDetails, [
  "eventType",
  "userId",
  "organizationId",
  "metadata",
]);

<<<<<<< HEAD
export const ParamsWithAuditLogId = Type.Object({
  auditLogId: Type.String(),
});
export type ParamsWithAuditLogId = Static<typeof ParamsWithAuditLogId>;
=======
export const EventTypes = Type.Record(Type.String(), Type.String());

export const AuditLogEventsFilters = Type.Object({
  eventType: Type.Optional(Type.String()),
});

export const AuditLogEventsFiltersQueryString = Type.Composite([
  PaginationParams,
  AuditLogEventsFilters,
]);
>>>>>>> 3130cf54
<|MERGE_RESOLUTION|>--- conflicted
+++ resolved
@@ -390,12 +390,11 @@
   "metadata",
 ]);
 
-<<<<<<< HEAD
 export const ParamsWithAuditLogId = Type.Object({
   auditLogId: Type.String(),
 });
 export type ParamsWithAuditLogId = Static<typeof ParamsWithAuditLogId>;
-=======
+
 export const EventTypes = Type.Record(Type.String(), Type.String());
 
 export const AuditLogEventsFilters = Type.Object({
@@ -405,5 +404,4 @@
 export const AuditLogEventsFiltersQueryString = Type.Composite([
   PaginationParams,
   AuditLogEventsFilters,
-]);
->>>>>>> 3130cf54
+]);