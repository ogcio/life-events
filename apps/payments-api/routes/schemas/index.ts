import { Static, TSchema, Type } from "@sinclair/typebox";
import {
  PAGINATION_LIMIT_DEFAULT,
  PAGINATION_OFFSET_DEFAULT,
} from "../../utils/pagination";

export const Id = Type.Object({
  id: Type.String(),
});
export type Id = Static<typeof Id>;

export const OkResponse = Type.Object({
  ok: Type.Boolean(),
});
export type OkResponse = Static<typeof OkResponse>;

/**
 * Provider Data types
 */

export const OpenBankingData = Type.Object({
  iban: Type.String(),
  accountHolderName: Type.String(),
});

export const BankTransferData = Type.Object({
  iban: Type.String(),
  accountHolderName: Type.String(),
});

export const StripeData = Type.Object({
  livePublishableKey: Type.String(),
  liveSecretKey: Type.String(),
  webhookSigningKey: Type.Optional(Type.String()),
});

export const WorldpayData = Type.Object({
  merchantCode: Type.String(),
  installationId: Type.String(),
});

export const RealexData = Type.Object({
  merchantId: Type.String(),
  sharedSecret: Type.String(),
});

export const ProviderData = Type.Union([
  OpenBankingData,
  BankTransferData,
  StripeData,
  WorldpayData,
  RealexData,
]);

/**
 * Providers types
 */

export const ProviderTypes = Type.Union([
  Type.Literal("banktransfer"),
  Type.Literal("openbanking"),
  Type.Literal("stripe"),
  Type.Literal("realex"),
  Type.Literal("worldpay"),
]);

export const ProviderStatus = Type.Union([
  Type.Literal("connected"),
  Type.Literal("disconnected"),
]);

export const Provider = Type.Object({
  id: Type.String(),
  name: Type.String({ validator: "RequiredValidator" }),
  type: ProviderTypes,
  data: Type.Record(Type.String(), Type.String(), {
    validator: "ProvidersValidator",
  }),
  status: ProviderStatus,
});

export const ProviderReply = Type.Object({
  id: Type.String(),
  name: Type.String(),
  type: ProviderTypes,
  data: ProviderData,
  status: ProviderStatus,
});

export const CreateProvider = Type.Omit(Provider, ["id", "status"]);
export const ProvidersList = Type.Array(ProviderReply);
export const UpdateProvider = Type.Omit(Provider, ["id"]);
export const ParamsWithProviderId = Type.Object({
  providerId: Type.String(),
});

/**
 * Payment requests types
 */

export const ProviderDetails = Type.Object({
  userId: Type.String(),
  id: Type.String(),
  name: Type.String(),
  type: ProviderTypes,
  status: ProviderStatus,
  data: ProviderData,
  createdAt: Type.String(),
});

export const PaymentRequestStatus = Type.Union([
  Type.Literal("active"),
  Type.Literal("inactive"),
  Type.Literal("draft"),
]);

export const PaymentRequest = Type.Object({
  paymentRequestId: Type.String(),
  title: Type.String(),
  description: Type.Optional(Type.String()),
  amount: Type.Optional(Type.Number()),
  reference: Type.Optional(Type.String()),
  providers: Type.Array(ProviderDetails),
  status: PaymentRequestStatus,
});

export const PaymentRequestDetails = Type.Composite([
  PaymentRequest,
  Type.Object({
    redirectUrl: Type.Optional(Type.String()),
    allowAmountOverride: Type.Boolean(),
    allowCustomAmount: Type.Boolean(),
  }),
]);
<<<<<<< HEAD

export const CreatePaymentRequest = Type.Object({
  title: Type.String({ validator: "RequiredValidator" }),
  description: Type.String(),
  reference: Type.String({ validator: "RequiredValidator" }),
  amount: Type.Number({ minimum: 1, maximum: 1000000 }),
  redirectUrl: Type.String({ validator: "RequiredValidator" }),
=======

export const PaymentRequestPublicInfo = Type.Object({
  paymentRequestId: Type.String(),
  title: Type.String(),
  description: Type.String(),
  amount: Type.Number(),
  reference: Type.String(),
  providers: Type.Array(ProviderDetails),
  status: PaymentRequestStatus,
  redirectUrl: Type.String(),
  allowAmountOverride: Type.Boolean(),
  allowCustomAmount: Type.Boolean(),
});

export const CreatePaymentRequest = Type.Object({
  title: Type.String({ validator: "RequiredValidator" }),
  description: Type.Union([Type.String(), Type.Null()], {
    validator: {
      name: "OptionalRequiredValidator",
      options: {
        field: "status",
        operation: "notEqual",
        value: "draft",
      },
    },
  }),
  reference: Type.Union([Type.String(), Type.Null()], {
    validator: {
      name: "OptionalRequiredValidator",
      options: {
        field: "status",
        operation: "notEqual",
        value: "draft",
      },
    },
  }),
  amount: Type.Union(
    [Type.Number({ minimum: 1, maximum: 1000000 }), Type.Null()],
    {
      validator: {
        name: "OptionalRequiredValidator",
        options: {
          field: "status",
          operation: "notEqual",
          value: "draft",
        },
      },
    },
  ),
  redirectUrl: Type.Union([Type.String(), Type.Null()], {
    validator: {
      name: "OptionalRequiredValidator",
      options: {
        field: "status",
        operation: "notEqual",
        value: "draft",
      },
    },
  }),
>>>>>>> d9afd12c
  allowAmountOverride: Type.Boolean(),
  allowCustomAmount: Type.Boolean(),
  providers: Type.Array(Type.String()),
  status: Type.Union([PaymentRequestStatus], {
    validator: "PaymentRequestStatusValidator",
  }),
});

export const EditPaymentRequest = Type.Composite([
  CreatePaymentRequest,
  Type.Object({
    paymentRequestId: Type.String(),
    providersUpdate: Type.Object({
      toDisable: Type.Array(Type.String()),
      toCreate: Type.Array(Type.String()),
    }),
  }),
]);

export const ParamsWithPaymentRequestId = Type.Object({
  requestId: Type.String(),
});

/**
 * Transaction status
 */
export const TransactionStatuses = Type.Union([
  Type.Literal("initiated"),
  Type.Literal("pending"),
  Type.Literal("succeeded"),
  Type.Literal("cancelled"),
  Type.Literal("failed"),
]);

/**
 * Transactions types
 */

export const FullTransaction = Type.Object({
  transactionId: Type.String(),
  paymentRequestId: Type.String(),
  extPaymentId: Type.String(),
  status: TransactionStatuses,
  integrationReference: Type.String(),
  amount: Type.Number({ minimum: 1, maximum: 1000000 }),
  paymentProviderId: Type.String(),
  createdAt: Type.String(),
  updatedAt: Type.String(),
  userId: Type.String(),
  userData: Type.Object({
    name: Type.String(),
    email: Type.String(),
  }),
});

export const Transaction = Type.Composite([
  Type.Pick(FullTransaction, [
    "transactionId",
    "status",
    "amount",
    "extPaymentId",
<<<<<<< HEAD
=======
    "paymentProviderId",
>>>>>>> d9afd12c
    "updatedAt",
  ]),
  Type.Object({
    title: Type.String(),
  }),
]);

export const TransactionDetails = Type.Composite([
  Transaction,
  Type.Pick(FullTransaction, ["extPaymentId", "userId", "userData"]),
  Type.Object({
    description: Type.String(),
    providerName: Type.String(),
    providerType: Type.String(),
    paymentRequestId: Type.String(),
  }),
]);

export const Transactions = Type.Array(TransactionDetails);
export type Transactions = Static<typeof Transactions>;

export const UpdateTransactionBody = Type.Pick(Transaction, ["status"]);

export const CreateTransactionBody = Type.Omit(FullTransaction, [
  "transactionId",
  "status",
  "createdAt",
  "updatedAt",
  "userId",
]);

export const ParamsWithTransactionId = Type.Object({
  transactionId: Type.String(),
});
export type ParamsWithTransactionId = Static<typeof ParamsWithTransactionId>;

export const PaymentIntentId = Type.Object({
  intentId: Type.String(),
});
export type PaymentIntentId = Static<typeof PaymentIntentId>;

/**
 * Realex integration types
 */

export const RealexPaymentObject = Type.Object({
  ACCOUNT: Type.String(),
  AMOUNT: Type.String(),
  CURRENCY: Type.String(),
  MERCHANT_ID: Type.String(),
  ORDER_ID: Type.String(),
  TIMESTAMP: Type.String(),
  URL: Type.String(),
  SHA256HASH: Type.String(),
});

export const RealexPaymentObjectQueryParams = Type.Object({
  amount: Type.String(),
  intentId: Type.String(),
  providerId: Type.String(),
});
export type RealexPaymentObjectQueryParams = Static<
  typeof RealexPaymentObjectQueryParams
>;

export const RealexHppResponse = Type.Object({
  RESULT: Type.String(),
  AUTHCODE: Type.String(),
  MESSAGE: Type.String(),
  PASREF: Type.String(),
  AVSPOSTCODERESULT: Type.String(),
  AVSADDRESSRESULT: Type.String(),
  CVNRESULT: Type.String(),
  ACCOUNT: Type.String(),
  MERCHANT_ID: Type.String(),
  ORDER_ID: Type.String(),
  TIMESTAMP: Type.String(),
  AMOUNT: Type.String(),
  MERCHANT_RESPONSE_URL: Type.String(),
  HPP_LANG: Type.String(),
  pas_uuid: Type.String(),
  HPP_CUSTOMER_COUNTRY: Type.String(),
  HPP_CUSTOMER_PHONENUMBER_MOBILE: Type.String(),
  BILLING_CODE: Type.String(),
  BILLING_CO: Type.String(),
  ECI: Type.String(),
  CAVV: Type.String(),
  XID: Type.String(),
  DS_TRANS_ID: Type.String(),
  AUTHENTICATION_VALUE: Type.String(),
  MESSAGE_VERSION: Type.String(),
  SRD: Type.String(),
  SHA256HASH: Type.String(),
  HPP_BILLING_STREET1: Type.String(),
  HPP_BILLING_STREET2: Type.String(),
  HPP_BILLING_STREET3: Type.String(),
  HPP_BILLING_CITY: Type.String(),
  HPP_BILLING_COUNTRY: Type.String(),
  HPP_BILLING_POSTALCODE: Type.String(),
  HPP_CUSTOMER_FIRSTNAME: Type.String(),
  HPP_CUSTOMER_LASTNAME: Type.String(),
  HPP_CUSTOMER_EMAIL: Type.String(),
  HPP_ADDRESS_MATCH_INDICATOR: Type.String(),
  BATCHID: Type.String(),
});
<<<<<<< HEAD
=======

export const RealexStatusUpdateQueryParams = Type.Object({
  sha1hash: Type.String(),
  timestamp: Type.String(),
  merchantid: Type.String(),
  orderid: Type.String(),
  result: Type.String(),
  message: Type.String(),
  pasref: Type.String(),
  paymentmethod: Type.String(),
  waitfornotification: Type.String(),
  fundstatus: Type.String(),
  paymentpurpose: Type.String(),
  acountholdername: Type.String(),
  country: Type.String(),
  accountnumber: Type.String(),
  iban: Type.String(),
  bic: Type.String(),
  bankname: Type.String(),
  bankcode: Type.String(),
  redirectoptional: Type.String(),
});
>>>>>>> d9afd12c

/**
 * Citizen
 */

export const CitizenTransaction = Type.Pick(Transaction, [
  "transactionId",
  "status",
  "title",
  "updatedAt",
  "extPaymentId",
  "amount",
]);
export const CitizenTransactions = Type.Array(CitizenTransaction);

/**
 * Pagination
 */
export const PaginationParams = Type.Object({
  offset: Type.Optional(
    Type.Number({
      default: PAGINATION_OFFSET_DEFAULT,
      minimum: 0,
    }),
  ),
  limit: Type.Optional(
    Type.Number({
      default: PAGINATION_LIMIT_DEFAULT,
      minimum: 5,
      maximum: 50,
      multipleOf: 5,
    }),
  ),
});

export const PaginationLink = Type.Object({
  href: Type.Optional(Type.String()),
});

export const PaginationLinks = Type.Object({
  self: PaginationLink,
  next: Type.Optional(PaginationLink),
  prev: Type.Optional(PaginationLink),
  first: PaginationLink,
  last: PaginationLink,
  pages: Type.Record(Type.String(), PaginationLink),
});

/**
 * Generics
 */

export const GenericResponse = <T extends TSchema>(T: T) =>
  Type.Object({
    data: T,
    metadata: Type.Optional(
      Type.Object({
        links: Type.Optional(PaginationLinks),
        totalCount: Type.Optional(Type.Number()),
      }),
    ),
  });

export const AuditLogEvent = Type.Object({
  auditLogId: Type.String(),
  createdAt: Type.String(),
  eventType: Type.String(),
  title: Type.String(),
  userId: Type.Optional(Type.String()),
  organizationId: Type.Optional(Type.String()),
});

export const AuditLogEvents = Type.Array(
  Type.Composite([
    AuditLogEvent,
    Type.Object({
      resourceId: Type.Optional(Type.String()),
    }),
  ]),
);

export const AuditLogEventDetails = Type.Composite([
  AuditLogEvent,
  Type.Object({
    metadata: Type.Record(Type.String(), Type.Any()),
  }),
]);

export const CreateAuditLog = Type.Pick(AuditLogEventDetails, [
  "eventType",
  "userId",
  "organizationId",
  "metadata",
]);

export const ParamsWithAuditLogId = Type.Object({
  auditLogId: Type.String(),
});
export type ParamsWithAuditLogId = Static<typeof ParamsWithAuditLogId>;

export const EventTypes = Type.Record(Type.String(), Type.String());

export const AuditLogEventsFilters = Type.Object({
  resource: Type.Optional(Type.String()),
  action: Type.Optional(Type.String()),
  user: Type.Optional(Type.String()),
  from: Type.Optional(Type.String()),
  to: Type.Optional(Type.String()),
});

export const AuditLogEventsFiltersQueryString = Type.Composite([
  PaginationParams,
  AuditLogEventsFilters,
]);
export type AuditLogEventsFiltersQueryString = Static<
  typeof AuditLogEventsFiltersQueryString
>;<|MERGE_RESOLUTION|>--- conflicted
+++ resolved
@@ -132,15 +132,6 @@
     allowCustomAmount: Type.Boolean(),
   }),
 ]);
-<<<<<<< HEAD
-
-export const CreatePaymentRequest = Type.Object({
-  title: Type.String({ validator: "RequiredValidator" }),
-  description: Type.String(),
-  reference: Type.String({ validator: "RequiredValidator" }),
-  amount: Type.Number({ minimum: 1, maximum: 1000000 }),
-  redirectUrl: Type.String({ validator: "RequiredValidator" }),
-=======
 
 export const PaymentRequestPublicInfo = Type.Object({
   paymentRequestId: Type.String(),
@@ -200,7 +191,6 @@
       },
     },
   }),
->>>>>>> d9afd12c
   allowAmountOverride: Type.Boolean(),
   allowCustomAmount: Type.Boolean(),
   providers: Type.Array(Type.String()),
@@ -262,10 +252,7 @@
     "status",
     "amount",
     "extPaymentId",
-<<<<<<< HEAD
-=======
     "paymentProviderId",
->>>>>>> d9afd12c
     "updatedAt",
   ]),
   Type.Object({
@@ -371,8 +358,6 @@
   HPP_ADDRESS_MATCH_INDICATOR: Type.String(),
   BATCHID: Type.String(),
 });
-<<<<<<< HEAD
-=======
 
 export const RealexStatusUpdateQueryParams = Type.Object({
   sha1hash: Type.String(),
@@ -395,7 +380,6 @@
   bankcode: Type.String(),
   redirectoptional: Type.String(),
 });
->>>>>>> d9afd12c
 
 /**
  * Citizen
