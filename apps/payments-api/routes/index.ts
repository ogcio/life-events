--- conflicted
+++ resolved
@@ -6,11 +6,8 @@
 import realex from "./realex";
 import authTest from "./authTest";
 import auditLogs from "./auditLogs";
-<<<<<<< HEAD
 import redirectToken from "./redirectToken/index";
-=======
 import stripe from "./stripe";
->>>>>>> 7724cc01
 
 export default async function routes(app: FastifyInstance) {
   app.register(providers, { prefix: "/providers" });
