import { FastifyInstance } from "fastify";
import { HttpError } from "../../types/httpErrors";
import {
  RealexPaymentObject,
  RealexPaymentObjectQueryParams,
  RealexStatusUpdateQueryParams,
} from "../schemas";
import { Type } from "@sinclair/typebox";
import { authPermissions } from "../../types/authPermissions";
import {
  RealexHppResponseDO,
  RealexPaymentObjectDO,
<<<<<<< HEAD
=======
  RealexStatusEnum,
  RealexStatusUpdateDO,
>>>>>>> d9afd12c
} from "../../plugins/entities/providers/types";

const TAGS = ["Transactions"];

export default async function realex(app: FastifyInstance) {
  app.get<{
    Reply: RealexPaymentObjectDO | Error;
    Querystring: RealexPaymentObjectQueryParams;
  }>(
    "/paymentObject",
    {
      preValidation: (req, res) =>
        app.checkPermissions(req, res, [
          authPermissions.TRANSACTION_SELF_WRITE,
        ]),
      schema: {
        tags: TAGS,
        querystring: RealexPaymentObjectQueryParams,
        response: {
          200: RealexPaymentObject,
          404: HttpError,
          422: HttpError,
        },
      },
    },
    async (request, reply) => {
      const { providerId, amount, intentId } = request.query;
      const result = await app.providers.services.realex.getPaymentObject(
        providerId,
        amount,
        intentId,
      );
      reply.send(result);
    },
  );

  // endpoint called by Realex upon payment completion.
  // The HTML response received will be rendered by HPP. The redirect is on us
  app.post<{
    Body: RealexHppResponseDO;
    Reply: string | Error;
  }>(
    "/verifyPaymentResponse",
    {
      schema: {
        tags: TAGS,
        body: Type.Object({}),
        response: {
          200: Type.String(),
          404: HttpError,
          422: HttpError,
        },
      },
    },
    async (request, reply) => {
      const body = request.body;

      const transaction = await app.transactions.getTransactionByExtPaymentId(
        body.ORDER_ID,
      );
      const providerId = transaction.paymentProviderId;
<<<<<<< HEAD
=======

>>>>>>> d9afd12c
      const result = await app.providers.services.realex.verifyPaymentResponse(
        body,
        providerId,
      );

<<<<<<< HEAD
      reply.header("Content-Type", "text/html");
      reply.send(result);
=======
      const transactionStatus =
        app.providers.services.realex.getTransactionStatus(
          body.RESULT as RealexStatusEnum,
        );
      await app.transactions.updateTransactionStatus(
        transaction.transactionId.toString(),
        transactionStatus,
      );

      reply.header("Content-Type", "text/html");
      reply.send(result);
    },
  );

  app.get<{
    Reply: any;
    Querystring: RealexStatusUpdateDO;
  }>(
    "/statusUpdate",
    {
      schema: {
        tags: TAGS,
        querystring: RealexStatusUpdateQueryParams,
      },
    },
    async (request, reply) => {
      const { result, orderid } = request.query;

      const transaction =
        await app.transactions.getTransactionByExtPaymentId(orderid);
      const providerId = transaction.paymentProviderId;
      await app.providers.services.realex.verifyPaymentStatusUpdate(
        request.query,
        providerId,
      );

      const transactionStatus =
        app.providers.services.realex.getTransactionStatus(
          result as RealexStatusEnum,
        );
      await app.transactions.updateTransactionStatus(
        transaction.transactionId.toString(),
        transactionStatus,
      );

      reply.send();
>>>>>>> d9afd12c
    },
  );
}<|MERGE_RESOLUTION|>--- conflicted
+++ resolved
@@ -10,11 +10,8 @@
 import {
   RealexHppResponseDO,
   RealexPaymentObjectDO,
-<<<<<<< HEAD
-=======
   RealexStatusEnum,
   RealexStatusUpdateDO,
->>>>>>> d9afd12c
 } from "../../plugins/entities/providers/types";
 
 const TAGS = ["Transactions"];
@@ -76,19 +73,12 @@
         body.ORDER_ID,
       );
       const providerId = transaction.paymentProviderId;
-<<<<<<< HEAD
-=======
 
->>>>>>> d9afd12c
       const result = await app.providers.services.realex.verifyPaymentResponse(
         body,
         providerId,
       );
 
-<<<<<<< HEAD
-      reply.header("Content-Type", "text/html");
-      reply.send(result);
-=======
       const transactionStatus =
         app.providers.services.realex.getTransactionStatus(
           body.RESULT as RealexStatusEnum,
@@ -135,7 +125,6 @@
       );
 
       reply.send();
->>>>>>> d9afd12c
     },
   );
 }