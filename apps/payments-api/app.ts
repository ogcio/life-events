import fastify, { FastifyServerOptions } from "fastify";
import routes from "./routes";
import fastifyEnv from "@fastify/env";
import fastifyFormBody from "@fastify/formbody";
import postgres from "@fastify/postgres";
import { TypeBoxTypeProvider } from "@fastify/type-provider-typebox";
import dotenv from "dotenv";
import { envSchema } from "./config";
import authPlugin from "./plugins/auth";
import sessionAuthPlugin from "./plugins/sessionAuth";
import fastifySwagger from "@fastify/swagger";
import fastifySwaggerUi from "@fastify/swagger-ui";
import fs from "fs";
import { fileURLToPath } from "url";
import { dirname, join } from "path";
import healthCheck from "./routes/healthcheck";
import sensible from "@fastify/sensible";
import schemaValidators from "./routes/schemas/validations";
import apiAuthPlugin from "api-auth";
import { initializeErrorHandler } from "error-handler";
import { initializeLoggingHooks } from "logging-wrapper";
import providers from "./plugins/entities/providers";
import citizen from "./plugins/entities/citizen";
import transactions from "./plugins/entities/transactions";

const __filename = fileURLToPath(import.meta.url);
const __dirname = dirname(__filename);

dotenv.config();

export async function build(opts?: FastifyServerOptions) {
  const app = fastify(opts).withTypeProvider<TypeBoxTypeProvider>();
  initializeLoggingHooks(app);
  initializeErrorHandler(app);

  app.setValidatorCompiler(({ schema }) => {
    return schemaValidators(schema);
  });

  app.register(authPlugin);
  app.register(sessionAuthPlugin);

  app.register(fastifyEnv, {
    schema: envSchema,
    dotenv: true,
  });

<<<<<<< HEAD
  // Warning, this is still experimental
  // and may not work as expected depending on your current local configuration
  if (process.env.USE_LOGTO_AUTH) {
    app.register(apiAuthPlugin, {
      jwkEndpoint: process.env.LOGTO_JWK_ENDPOINT as string,
      oidcEndpoint: process.env.LOGTO_OIDC_ENDPOINT as string,
      currentApiResourceIndicator: process.env
        .LOGTO_API_RESOURCE_INDICATOR as string,
    });
  }
=======
  app.register(fastifyFormBody);
>>>>>>> de736b6d

  app.register(fastifySwagger, {
    openapi: {
      info: {
        title: "OGCIO Payment API",
        description: "API for OGCIO Payment Service",
        version: "0.1.0",
      },
      tags: [
        {
          name: "Providers",
        },
      ],
    },
  });

  app.register(fastifySwaggerUi, {
    routePrefix: "/docs",
    logo: {
      type: "image/png",
      content: Buffer.from(
        fs.readFileSync(join(__dirname, "logo.png")).toString("base64"),
        "base64",
      ),
    },
  });

  app.register(postgres, {
    host: process.env.POSTGRES_HOST,
    port: Number(process.env.POSTGRES_PORT),
    user: process.env.POSTGRES_USER,
    password: process.env.POSTGRES_PASSWORD,
    database: process.env.POSTGRES_DB_NAME,
  });

  app.register(healthCheck);

  app.register(routes, { prefix: "/api/v1" });

  app.register(sensible);

  app.register(providers);
  app.register(citizen);
  app.register(transactions);

  return app;
}<|MERGE_RESOLUTION|>--- conflicted
+++ resolved
@@ -45,20 +45,14 @@
     dotenv: true,
   });
 
-<<<<<<< HEAD
-  // Warning, this is still experimental
-  // and may not work as expected depending on your current local configuration
-  if (process.env.USE_LOGTO_AUTH) {
-    app.register(apiAuthPlugin, {
-      jwkEndpoint: process.env.LOGTO_JWK_ENDPOINT as string,
-      oidcEndpoint: process.env.LOGTO_OIDC_ENDPOINT as string,
-      currentApiResourceIndicator: process.env
-        .LOGTO_API_RESOURCE_INDICATOR as string,
-    });
-  }
-=======
+  app.register(apiAuthPlugin, {
+    jwkEndpoint: process.env.LOGTO_JWK_ENDPOINT as string,
+    oidcEndpoint: process.env.LOGTO_OIDC_ENDPOINT as string,
+    currentApiResourceIndicator: process.env
+      .LOGTO_API_RESOURCE_INDICATOR as string,
+  });
+
   app.register(fastifyFormBody);
->>>>>>> de736b6d
 
   app.register(fastifySwagger, {
     openapi: {
