--- conflicted
+++ resolved
@@ -14,13 +14,9 @@
 import healthCheck from "./routes/healthcheck";
 import sensible from "@fastify/sensible";
 import schemaValidators from "./routes/schemas/validations";
-<<<<<<< HEAD
-import { STATUS_CODES } from "http";
 import apiAuthPlugin from "api-auth";
-=======
 import { initializeErrorHandler } from "error-handler";
 import { initializeLoggingHooks } from "logging-wrapper";
->>>>>>> 59b02c1b
 
 const __filename = fileURLToPath(import.meta.url);
 const __dirname = dirname(__filename);
