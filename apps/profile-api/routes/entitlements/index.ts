--- conflicted
+++ resolved
@@ -4,12 +4,7 @@
   EntitlementsList,
   EntitlementsListSchema,
 } from "../../types/schemaDefinitions";
-<<<<<<< HEAD
-import { ServerError } from "shared-errors";
-import { getErrorMessage } from "../../utils/error-utils";
-=======
 import { getErrorMessage } from "@ogcio/shared-errors";
->>>>>>> d9afd12c
 import { Permissions } from "../../types/permissions";
 
 const ENTITLEMENTS_TAGS = ["Entitlements"];
@@ -69,11 +64,7 @@
           },
         ];
       } catch (error) {
-<<<<<<< HEAD
-        throw new ServerError(ERROR_PROCESS, getErrorMessage(error));
-=======
         throw app.httpErrors.internalServerError(getErrorMessage(error));
->>>>>>> d9afd12c
       }
     },
   );
