import { FastifyInstance } from "fastify";
import { Type } from "@sinclair/typebox";
import { HttpError } from "../../types/httpErrors";
import { NotFoundError, ServerError } from "shared-errors";
import {
  AddressesList,
  AddressesListSchema,
  CreateAddress,
  CreateAddressSchema,
  Address,
  AddressSchema,
  ParamsWithAddressId,
  ParamsWithAddressIdSchema,
  UpdateAddress,
  UpdateAddressSchema,
  PatchAddress,
  PatchAddressSchema,
} from "../../types/schemaDefinitions";
<<<<<<< HEAD
import { getErrorMessage } from "../../utils/error-utils";
=======
import { getErrorMessage } from "@ogcio/shared-errors";
>>>>>>> d9afd12c
import { Permissions } from "../../types/permissions";

const ADDRESSES_TAGS = ["Addresses"];
const ERROR_PROCESS = "USER_PROFILE_ADDRESSES";

export default async function addresses(app: FastifyInstance) {
  app.get<{ Reply: AddressesList }>(
    "/",
    {
      preValidation: (req, res) =>
        app.checkPermissions(
          req,
          res,
          [Permissions.AddressSelf.Read, Permissions.Address.Read],
          { method: "OR" },
        ),
      schema: {
        tags: ADDRESSES_TAGS,
        response: {
          200: AddressesListSchema,
          500: HttpError,
        },
      },
    },
    async (request, reply) => {
      const userId = request.userData?.userId;

      try {
        const result = await app.pg.query(
          `SELECT address_id AS "addressId", 
            address_line1 AS "addressLine1", 
            address_line2 AS "addressLine2", 
            town, county, eirecode, 
            move_in_date AS "moveInDate", 
            move_out_date AS "moveOutDate", 
            is_primary AS "isPrimary", 
            ownership_status AS "ownershipStatus", 
            updated_at AS "updatedAt"
            FROM user_addresses WHERE user_id = $1`,
          [userId],
        );

        reply.send(result.rows);
      } catch (error) {
<<<<<<< HEAD
        throw new ServerError(ERROR_PROCESS, getErrorMessage(error));
=======
        throw app.httpErrors.internalServerError(getErrorMessage(error));
>>>>>>> d9afd12c
      }
    },
  );

  app.post<{ Body: CreateAddress; Reply: { id: string } }>(
    "/",
    {
      preValidation: (req, res) =>
        app.checkPermissions(req, res, [Permissions.Address.Write], {
          method: "OR",
        }),
      schema: {
        tags: ADDRESSES_TAGS,
        body: CreateAddressSchema,
        response: {
          200: Type.Object({
            id: Type.String(),
          }),
          500: HttpError,
        },
      },
    },
    async (request, reply) => {
      const userId = request.userData?.userId;
      const {
        addressLine1,
        addressLine2,
        town,
        county,
        eirecode,
        moveInDate,
        moveOutDate,
      } = request.body;

      try {
        const result = await app.pg.query(
          `
            INSERT INTO user_addresses (user_id, address_line1, address_line2, town, county, eirecode, move_in_date, move_out_date)
            VALUES($1, $2, $3, $4, $5, $6, $7, $8)
            RETURNING address_id as id
        `,
          [
            userId,
            addressLine1,
            addressLine2,
            town,
            county,
            eirecode,
            moveInDate,
            moveOutDate,
          ],
        );

        reply.send({ id: result.rows[0].id });
      } catch (error) {
<<<<<<< HEAD
        throw new ServerError(ERROR_PROCESS, getErrorMessage(error));
=======
        throw app.httpErrors.internalServerError(getErrorMessage(error));
>>>>>>> d9afd12c
      }
    },
  );

  app.get<{ Reply: Address | Error; Params: ParamsWithAddressId }>(
    "/:addressId",
    {
      preValidation: (req, res) =>
        app.checkPermissions(
          req,
          res,
          [Permissions.AddressSelf.Read, Permissions.Address.Read],
          { method: "OR" },
        ),
      schema: {
        tags: ADDRESSES_TAGS,
        params: ParamsWithAddressIdSchema,
        response: {
          200: AddressSchema,
          404: HttpError,
          500: HttpError,
        },
      },
    },
    async (request, reply) => {
      const userId = request.userData?.userId;
      const { addressId } = request.params;

      let result;
      try {
        result = await app.pg.query(
          `SELECT address_id "addressId", 
            address_line1 AS "addressLine1", 
            address_line2 AS "addressLine2", 
            town, county, eirecode, 
            move_in_date AS "moveInDate", 
            move_out_date AS "moveOutDate", 
            is_primary AS "isPrimary", 
            ownership_status AS "ownershipStatus",
            updated_at AS "updatedAt"
           FROM user_addresses WHERE user_id = $1 AND address_id = $2`,
          [userId, addressId],
        );
      } catch (err) {
        app.log.error({ error: err });
      }

      if (!result?.rows.length) {
<<<<<<< HEAD
        throw new NotFoundError(ERROR_PROCESS, "Address not found");
=======
        throw app.httpErrors.notFound("Address not found");
>>>>>>> d9afd12c
      }

      reply.send(result.rows[0]);
    },
  );

  app.put<{ Body: UpdateAddress; Params: ParamsWithAddressId }>(
    "/:addressId",
    {
      preValidation: (req, res) =>
        app.checkPermissions(
          req,
          res,
          [Permissions.AddressSelf.Write, Permissions.Address.Write],
          { method: "OR" },
        ),
      schema: {
        tags: ADDRESSES_TAGS,
        body: UpdateAddressSchema,
        response: {
          200: Type.Object({
            id: Type.String(),
          }),
          404: HttpError,
          500: HttpError,
        },
      },
    },
    async (request, reply) => {
      const userId = request.userData?.userId;
      const { addressId } = request.params;

      const columnsMapping: Record<keyof UpdateAddress, string> = {
        addressLine1: "address_line1",
        addressLine2: "address_line2",
        town: "town",
        county: "county",
        eirecode: "eirecode",
        moveInDate: "move_in_date",
        moveOutDate: "move_out_date",
        isPrimary: "is_primary",
        ownershipStatus: "ownership_status",
      };

      const values = [userId, addressId, ...Object.values(request.body)];
      const setClauses = Object.keys(request.body)
        .map(
          (key, index) =>
            `${columnsMapping[key as keyof typeof columnsMapping]} = $${index + 3}`,
        )
        .join(", ");

      try {
        const result = await app.pg.query(
          `
              UPDATE user_addresses
              SET ${setClauses}, updated_at = now()
              WHERE user_id = $1 AND address_id = $2
              RETURNING  address_id as id
            `,
          values,
        );

        if (!result?.rows.length) {
<<<<<<< HEAD
          throw new NotFoundError(ERROR_PROCESS, "Address not found");
=======
          throw app.httpErrors.notFound("Address not found");
>>>>>>> d9afd12c
        }

        reply.send({ id: result.rows[0].id });
      } catch (error) {
<<<<<<< HEAD
        throw new ServerError(ERROR_PROCESS, getErrorMessage(error));
=======
        throw app.httpErrors.internalServerError(getErrorMessage(error));
>>>>>>> d9afd12c
      }
    },
  );

  app.patch<{ Body: PatchAddress; Params: ParamsWithAddressId }>(
    "/:addressId",
    {
      preValidation: (req, res) =>
        app.checkPermissions(
          req,
          res,
          [Permissions.AddressSelf.Write, Permissions.Address.Write],
          { method: "OR" },
        ),
      schema: {
        tags: ADDRESSES_TAGS,
        body: PatchAddressSchema,
        response: {
          200: Type.Object({
            id: Type.String(),
          }),
          404: HttpError,
          500: HttpError,
        },
      },
    },
    async (request, reply) => {
      const userId = request.userData?.userId;
      const { addressId } = request.params;

      const columnsMapping: Record<keyof PatchAddress, string> = {
        isPrimary: "is_primary",
        ownershipStatus: "ownership_status",
      };

      const values = [userId, addressId, ...Object.values(request.body)];
      const setClauses = Object.keys(request.body)
        .map(
          (key, index) =>
            `${columnsMapping[key as keyof typeof columnsMapping]} = $${index + 3}`,
        )
        .join(", ");
      try {
        const result = await app.pg.query(
          `
            UPDATE user_addresses
            SET ${setClauses}, updated_at = now()
            WHERE user_id = $1 AND address_id = $2
            RETURNING  address_id as id
          `,
          values,
        );

        if (!result?.rows.length) {
<<<<<<< HEAD
          throw new NotFoundError(ERROR_PROCESS, "Address not found");
=======
          throw app.httpErrors.notFound("Address not found");
>>>>>>> d9afd12c
        }

        reply.send({ id: result.rows[0].id });
      } catch (error) {
<<<<<<< HEAD
        throw new ServerError(ERROR_PROCESS, getErrorMessage(error));
=======
        throw app.httpErrors.internalServerError(getErrorMessage(error));
>>>>>>> d9afd12c
      }
    },
  );

  app.delete<{ Reply: { id: string } | Error; Params: ParamsWithAddressId }>(
    "/:addressId",
    {
      preValidation: (req, res) =>
        app.checkPermissions(
          req,
          res,
          [Permissions.AddressSelf.Read, Permissions.Address.Read],
          { method: "OR" },
        ),
      schema: {
        tags: ADDRESSES_TAGS,
        response: {
          200: Type.Object({
            id: Type.String(),
          }),
          404: HttpError,
          500: HttpError,
        },
      },
    },
    async (request, reply) => {
      const userId = request.userData?.userId;
      const { addressId } = request.params;

      let result;
      try {
        result = await app.pg.query(
          ` DELETE FROM user_addresses
            WHERE user_id = $1 AND address_id = $2
            RETURNING address_id as id
          `,
          [userId, addressId],
        );
      } catch (error) {
<<<<<<< HEAD
        throw new ServerError(ERROR_PROCESS, getErrorMessage(error));
      }

      if (!result?.rows.length) {
        throw new NotFoundError(ERROR_PROCESS, "Address not found");
=======
        throw app.httpErrors.internalServerError(getErrorMessage(error));
      }

      if (!result?.rows.length) {
        throw app.httpErrors.notFound("Address not found");
>>>>>>> d9afd12c
      }

      reply.send({ id: result.rows[0].id });
    },
  );
}<|MERGE_RESOLUTION|>--- conflicted
+++ resolved
@@ -16,11 +16,7 @@
   PatchAddress,
   PatchAddressSchema,
 } from "../../types/schemaDefinitions";
-<<<<<<< HEAD
-import { getErrorMessage } from "../../utils/error-utils";
-=======
 import { getErrorMessage } from "@ogcio/shared-errors";
->>>>>>> d9afd12c
 import { Permissions } from "../../types/permissions";
 
 const ADDRESSES_TAGS = ["Addresses"];
@@ -65,11 +61,7 @@
 
         reply.send(result.rows);
       } catch (error) {
-<<<<<<< HEAD
-        throw new ServerError(ERROR_PROCESS, getErrorMessage(error));
-=======
-        throw app.httpErrors.internalServerError(getErrorMessage(error));
->>>>>>> d9afd12c
+        throw app.httpErrors.internalServerError(getErrorMessage(error));
       }
     },
   );
@@ -125,11 +117,7 @@
 
         reply.send({ id: result.rows[0].id });
       } catch (error) {
-<<<<<<< HEAD
-        throw new ServerError(ERROR_PROCESS, getErrorMessage(error));
-=======
-        throw app.httpErrors.internalServerError(getErrorMessage(error));
->>>>>>> d9afd12c
+        throw app.httpErrors.internalServerError(getErrorMessage(error));
       }
     },
   );
@@ -178,11 +166,7 @@
       }
 
       if (!result?.rows.length) {
-<<<<<<< HEAD
-        throw new NotFoundError(ERROR_PROCESS, "Address not found");
-=======
         throw app.httpErrors.notFound("Address not found");
->>>>>>> d9afd12c
       }
 
       reply.send(result.rows[0]);
@@ -247,20 +231,12 @@
         );
 
         if (!result?.rows.length) {
-<<<<<<< HEAD
-          throw new NotFoundError(ERROR_PROCESS, "Address not found");
-=======
           throw app.httpErrors.notFound("Address not found");
->>>>>>> d9afd12c
         }
 
         reply.send({ id: result.rows[0].id });
       } catch (error) {
-<<<<<<< HEAD
-        throw new ServerError(ERROR_PROCESS, getErrorMessage(error));
-=======
-        throw app.httpErrors.internalServerError(getErrorMessage(error));
->>>>>>> d9afd12c
+        throw app.httpErrors.internalServerError(getErrorMessage(error));
       }
     },
   );
@@ -315,20 +291,12 @@
         );
 
         if (!result?.rows.length) {
-<<<<<<< HEAD
-          throw new NotFoundError(ERROR_PROCESS, "Address not found");
-=======
           throw app.httpErrors.notFound("Address not found");
->>>>>>> d9afd12c
         }
 
         reply.send({ id: result.rows[0].id });
       } catch (error) {
-<<<<<<< HEAD
-        throw new ServerError(ERROR_PROCESS, getErrorMessage(error));
-=======
-        throw app.httpErrors.internalServerError(getErrorMessage(error));
->>>>>>> d9afd12c
+        throw app.httpErrors.internalServerError(getErrorMessage(error));
       }
     },
   );
@@ -368,19 +336,11 @@
           [userId, addressId],
         );
       } catch (error) {
-<<<<<<< HEAD
-        throw new ServerError(ERROR_PROCESS, getErrorMessage(error));
-      }
-
-      if (!result?.rows.length) {
-        throw new NotFoundError(ERROR_PROCESS, "Address not found");
-=======
         throw app.httpErrors.internalServerError(getErrorMessage(error));
       }
 
       if (!result?.rows.length) {
         throw app.httpErrors.notFound("Address not found");
->>>>>>> d9afd12c
       }
 
       reply.send({ id: result.rows[0].id });
