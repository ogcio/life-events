openapi: 3.0.3
info:
  title: OGCIO Messaging API
  description: API for OGCIO Messaging Service
  version: 1.0.0
components:
  securitySchemes:
    bearerAuth:
      type: http
      scheme: bearer
      bearerFormat: JWT
  schemas: {}
paths:
<<<<<<< HEAD
  /health:
    get:
      responses:
        "200":
          description: Default Response
  /api/v1/messages/jobs/{id}:
    post:
      parameters:
        - schema:
            type: string
          in: path
          name: id
          required: true
      responses:
        "202":
          description: Default Response
        5XX:
          description: Default Response
          content:
            application/json:
              schema:
                type: object
                properties:
                  code:
                    type: string
                  detail:
                    type: string
                  request_id:
                    type: string
                  name:
                    type: string
                  validation:
                    type: array
                    items:
                      type: object
                      properties:
                        fieldName:
                          type: string
                        message:
                          type: string
                      required:
                        - fieldName
                        - message
                  validationContext:
                    type: string
                required:
                  - code
                  - detail
                  - request_id
                  - name
        4XX:
          description: Default Response
          content:
            application/json:
              schema:
                type: object
                properties:
                  code:
                    type: string
                  detail:
                    type: string
                  request_id:
                    type: string
                  name:
                    type: string
                  validation:
                    type: array
                    items:
                      type: object
                      properties:
                        fieldName:
                          type: string
                        message:
                          type: string
                      required:
                        - fieldName
                        - message
                  validationContext:
                    type: string
                required:
                  - code
                  - detail
                  - request_id
                  - name
=======
>>>>>>> a7aac8b7
  /api/v1/messages/:
    get:
      tags: &a1
        - Messages
      description: Returns all the messages for the requested organisation or the
        requested recipient
      parameters:
        - schema:
            type: string
            enum:
              - delivered
          in: query
          name: status
          required: false
        - schema:
            type: string
            enum:
              - "true"
              - "false"
              - "0"
              - "1"
          in: query
          name: isSeen
          required: false
        - schema:
            type: string
          in: query
          name: recipientUserId
          required: false
          description: Either recipientUserId and organisationId are mandatory
        - schema:
            type: string
          in: query
          name: organisationId
          required: false
          description: Either recipientUserId and organisationId are mandatory
        - schema:
            pattern: ^[0-9][0-9]*|undefined$
            default: "0"
            type: string
          in: query
          name: offset
          required: false
          description: Indicates where to start fetching data or how many records to skip,
            defining the initial position within the list
        - schema:
            default: "20"
            pattern: ^([1-9]|100)|undefined$
            type: string
          in: query
          name: limit
          required: false
          description: Indicates the maximum number (100) of items that will be returned
            in a single request
      responses:
        "200":
          description: Default Response
          content:
            application/json:
              schema:
                type: object
                properties:
                  data:
                    type: array
                    items:
                      type: object
                      properties:
                        id:
                          description: Unique Id of the message
                          type: string
                        subject:
                          description: Subject
                          type: string
                        createdAt:
                          description: Creation date time
                          type: string
                        threadName:
                          description: Thread Name used to group messages
                          type: string
                        organisationId:
                          description: Organisation sender id
                          type: string
                        recipientUserId:
                          description: Unique id of the recipient
                          type: string
                      required:
                        - id
                        - subject
                        - createdAt
                        - threadName
                        - organisationId
                        - recipientUserId
                  metadata:
                    type: object
                    properties:
                      links:
                        description: Object containing the links to the related endpoints
                        type: object
                        properties:
                          self:
                            type: object
                            properties:
                              href:
                                description: URL pointing to the request itself
                                type: string
                          next:
                            type: object
                            properties:
                              href:
                                description: URL pointing to the next page of results in a paginated response.
                                  If there are no more results, this field may
                                  be omitted
                                type: string
                          prev:
                            type: object
                            properties:
                              href:
                                description: URL pointing to the previous page of results in a paginated
                                  response. If there are no more results, this
                                  field may be omitted
                                type: string
                          first:
                            type: object
                            properties:
                              href:
                                description: URL pointing to the first page of results in a paginated response
                                type: string
                          last:
                            type: object
                            properties:
                              href:
                                description: URL pointing to the first page of results in a paginated response
                                type: string
                          pages:
                            description: It may contain a list of other useful URLs, e.g. one entry for
                              page:'page 1', 'page 2'
                            type: object
                            additionalProperties:
                              type: object
                              properties:
                                href:
                                  type: string
                        required:
                          - self
                          - first
                          - last
                          - pages
                      totalCount:
                        description: Number representing the total number of available items
                        type: number
                required:
                  - data
        "400":
          description: Default Response
          content:
            application/json:
              schema:
                type: object
                properties:
                  code:
                    description: Code used to categorize the error
                    type: string
                  detail:
                    description: Description of the error
                    type: string
                  requestId:
                    description: Unique request id. This one will be used to troubleshoot the
                      problems
                    type: string
                  name:
                    description: Name of the error type
                    type: string
                  validation:
                    description: List of the validation errors
                    type: array
                    items:
                      type: object
                      properties:
                        fieldName:
                          type: string
                        message:
                          type: string
                      required:
                        - fieldName
                        - message
                  validationContext:
                    type: string
                required:
                  - code
                  - detail
                  - requestId
                  - name
    post:
      tags: *a1
      description: Creates a message
      requestBody:
        content:
          application/json:
            schema:
              type: object
              properties:
                preferredTransports:
                  description: The list of the preferred transports to use. If the selected
                    transports are not available for the recipient, others will
                    be used
                  type: array
                  items:
                    type: string
                    enum:
                      - sms
                      - email
                      - lifeEvent
                    description: All the available provider types
                recipientUserId:
                  description: Unique user id of the recipient
                  type: string
                security:
                  type: string
                  enum:
                    - confidential
                    - public
                  description: Confidentiality level of the message
                bypassConsent:
                  default: false
                  description: If true, the message will be sent even if the recipient didn't
                    accept the organisation's invitation
                  type: boolean
                scheduleAt:
                  format: date-time
                  description: Date and time of when schedule the message
                  type: string
                message:
                  type: object
                  properties:
                    threadName:
                      description: Thread Name used to group messages
                      minLength: 1
                      type: string
                    subject:
                      description: Subject. This is the only part that will be seen outside of the
                        messaging platform is security is 'confidential'
                      minLength: 1
                      type: string
                    excerpt:
                      description: Brief description of the message
                      minLength: 1
                      type: string
                    plainText:
                      description: Plain text version of the message
                      minLength: 1
                      type: string
                    richText:
                      description: Rich text version of the message
                      minLength: 1
                      type: string
                    language:
                      type: string
                      enum:
                        - en
                        - ga
                      description: Language used to send the message
                  required:
                    - subject
                    - excerpt
                    - plainText
                    - richText
                    - language
              required:
                - preferredTransports
                - recipientUserId
                - security
                - bypassConsent
                - scheduleAt
                - message
        required: true
      responses:
        "201":
          description: Default Response
          content:
            application/json:
              schema:
                type: object
                properties:
                  data:
                    type: object
                    properties:
                      id:
                        format: uuid
                        description: The unique id of the created message
                        type: string
                    required:
                      - id
                required:
                  - data
        4XX:
          description: Default Response
          content:
            application/json:
              schema:
                type: object
                properties:
                  code:
<<<<<<< HEAD
                    type: string
                  detail:
                    type: string
                  request_id:
                    type: string
                  name:
                    type: string
                  validation:
=======
                    description: Code used to categorize the error
                    type: string
                  detail:
                    description: Description of the error
                    type: string
                  requestId:
                    description: Unique request id. This one will be used to troubleshoot the
                      problems
                    type: string
                  name:
                    description: Name of the error type
                    type: string
                  validation:
                    description: List of the validation errors
>>>>>>> a7aac8b7
                    type: array
                    items:
                      type: object
                      properties:
                        fieldName:
                          type: string
                        message:
                          type: string
                      required:
                        - fieldName
                        - message
                  validationContext:
                    type: string
                required:
                  - code
                  - detail
<<<<<<< HEAD
                  - request_id
=======
                  - requestId
>>>>>>> a7aac8b7
                  - name
        5XX:
          description: Default Response
          content:
            application/json:
              schema:
                type: object
                properties:
                  code:
<<<<<<< HEAD
                    type: string
                  detail:
                    type: string
                  request_id:
                    type: string
                  name:
                    type: string
                  validation:
=======
                    description: Code used to categorize the error
                    type: string
                  detail:
                    description: Description of the error
                    type: string
                  requestId:
                    description: Unique request id. This one will be used to troubleshoot the
                      problems
                    type: string
                  name:
                    description: Name of the error type
                    type: string
                  validation:
                    description: List of the validation errors
>>>>>>> a7aac8b7
                    type: array
                    items:
                      type: object
                      properties:
                        fieldName:
                          type: string
                        message:
                          type: string
                      required:
                        - fieldName
                        - message
                  validationContext:
                    type: string
                required:
                  - code
                  - detail
<<<<<<< HEAD
                  - request_id
=======
                  - requestId
>>>>>>> a7aac8b7
                  - name
  /api/v1/messages/{messageId}:
    get:
      tags: *a1
      description: Returns the requested message
      parameters:
        - schema:
            format: uuid
            type: string
          in: path
          name: messageId
          required: true
          description: The requested message unique id
      responses:
        "200":
          description: Default Response
          content:
            application/json:
              schema:
                type: object
                properties:
                  data:
                    type: object
                    properties:
                      subject:
                        description: Subject. This is the only part that will be seen outside of the
                          messaging platform is security is 'confidential'
                        type: string
                      createdAt:
                        description: Creation date time
                        type: string
                      threadName:
                        description: Thread Name used to group messages
                        type: string
                      organisationId:
                        description: Organisation sender id
                        type: string
                      recipientUserId:
                        description: Unique id of the recipient
                        type: string
                      excerpt:
                        description: Brief description of the message
                        type: string
                      plainText:
                        description: Plain text version of the message
                        type: string
                      richText:
                        description: Rich text version of the message
                        type: string
                      isSeen:
                        description: True if the message has already been seen by the recipient
                        type: boolean
                      security:
                        type: string
                        enum:
                          - confidential
                          - public
                        description: Confidentiality level of the message
                    required:
                      - subject
                      - createdAt
                      - threadName
                      - organisationId
                      - recipientUserId
                      - excerpt
                      - plainText
                      - richText
                      - isSeen
                      - security
                  metadata:
                    type: object
                    properties:
                      links:
                        description: Object containing the links to the related endpoints
                        type: object
                        properties:
                          self:
                            type: object
                            properties:
                              href:
                                description: URL pointing to the request itself
                                type: string
                          next:
                            type: object
                            properties:
                              href:
                                description: URL pointing to the next page of results in a paginated response.
                                  If there are no more results, this field may
                                  be omitted
                                type: string
                          prev:
                            type: object
                            properties:
                              href:
                                description: URL pointing to the previous page of results in a paginated
                                  response. If there are no more results, this
                                  field may be omitted
                                type: string
                          first:
                            type: object
                            properties:
                              href:
                                description: URL pointing to the first page of results in a paginated response
                                type: string
                          last:
                            type: object
                            properties:
                              href:
                                description: URL pointing to the first page of results in a paginated response
                                type: string
                          pages:
                            description: It may contain a list of other useful URLs, e.g. one entry for
                              page:'page 1', 'page 2'
                            type: object
                            additionalProperties:
                              type: object
                              properties:
                                href:
                                  type: string
                        required:
                          - self
                          - first
                          - last
                          - pages
                      totalCount:
                        description: Number representing the total number of available items
                        type: number
                required:
                  - data
        4XX:
<<<<<<< HEAD
          description: Default Response
          content:
            application/json:
              schema:
                $ref: "#/components/schemas/def-0"
        5XX:
          description: Default Response
          content:
            application/json:
              schema:
                $ref: "#/components/schemas/def-0"
  /api/v1/messages/template:
    post:
      requestBody:
        content:
          application/json:
            schema:
              type: object
              properties:
                templateMetaId:
                  format: uuid
                  type: string
                userIds:
                  type: array
                  items:
                    type: string
                transportations:
                  type: array
                  items:
                    anyOf:
                      - type: string
                        enum:
                          - email
                      - type: string
                        enum:
                          - sms
                      - type: string
                        enum:
                          - lifeEvent
                security:
                  type: string
                scheduledAt:
                  format: date-time
                  type: string
              required:
                - templateMetaId
                - userIds
                - transportations
                - security
                - scheduledAt
        required: true
      responses:
        "200":
          description: Default Response
        4XX:
          description: Default Response
          content:
            application/json:
              schema:
                type: object
                properties:
                  code:
                    type: string
                  detail:
                    type: string
                  request_id:
                    type: string
                  name:
                    type: string
                  validation:
                    type: array
                    items:
                      type: object
                      properties:
                        fieldName:
                          type: string
                        message:
                          type: string
                      required:
                        - fieldName
                        - message
                  validationContext:
                    type: string
                required:
                  - code
                  - detail
                  - request_id
                  - name
        5XX:
          description: Default Response
          content:
            application/json:
              schema:
                type: object
                properties:
                  code:
                    type: string
                  detail:
                    type: string
                  request_id:
                    type: string
                  name:
                    type: string
                  validation:
                    type: array
                    items:
                      type: object
                      properties:
                        fieldName:
                          type: string
                        message:
                          type: string
                      required:
                        - fieldName
                        - message
                  validationContext:
                    type: string
                required:
                  - code
                  - detail
                  - request_id
                  - name
  /api/v1/messages/events:
    get:
      parameters:
        - schema:
            type: string
          in: query
          name: search
          required: false
      responses:
        "200":
          description: Default Response
          content:
            application/json:
              schema:
                type: object
                properties:
                  data:
                    type: array
                    items:
                      type: object
                      properties:
                        messageId:
                          format: uuid
                          type: string
                        subject:
                          type: string
                        receiverFullName:
                          type: string
                        eventType:
                          type: string
                        eventStatus:
                          type: string
                        scheduledAt:
                          type: string
                      required:
                        - messageId
                        - subject
                        - receiverFullName
                        - eventType
                        - eventStatus
                        - scheduledAt
                required:
                  - data
        5XX:
=======
>>>>>>> a7aac8b7
          description: Default Response
          content:
            application/json:
              schema:
                type: object
                properties:
                  code:
                    description: Code used to categorize the error
                    type: string
                  detail:
                    description: Description of the error
                    type: string
                  requestId:
                    description: Unique request id. This one will be used to troubleshoot the
                      problems
                    type: string
                  name:
                    description: Name of the error type
                    type: string
                  validation:
                    description: List of the validation errors
                    type: array
                    items:
                      type: object
                      properties:
                        fieldName:
                          type: string
                        message:
                          type: string
                      required:
                        - fieldName
                        - message
                  validationContext:
                    type: string
                required:
                  - code
                  - detail
                  - requestId
                  - name
        5XX:
          description: Default Response
          content:
            application/json:
              schema:
                type: object
                properties:
                  code:
                    description: Code used to categorize the error
                    type: string
                  detail:
                    description: Description of the error
                    type: string
                  requestId:
                    description: Unique request id. This one will be used to troubleshoot the
                      problems
                    type: string
                  name:
                    description: Name of the error type
                    type: string
                  validation:
                    description: List of the validation errors
                    type: array
                    items:
                      type: object
                      properties:
                        fieldName:
                          type: string
                        message:
                          type: string
                      required:
                        - fieldName
                        - message
                  validationContext:
                    type: string
                required:
                  - code
                  - detail
                  - requestId
                  - name
<<<<<<< HEAD
  /api/v1/messages/events/{messageId}:
    get:
      parameters:
        - schema:
            type: string
          in: path
          name: messageId
          required: true
      responses:
        "200":
          description: Default Response
          content:
            application/json:
              schema:
                type: object
                properties:
                  data:
                    type: array
                    items:
                      type: object
                      properties:
                        eventStatus:
                          type: string
                        eventType:
                          type: string
                        data:
                          anyOf:
                            - type: object
                              properties:
                                messageId:
                                  type: string
                                receiverFullName:
                                  type: string
                                receiverPPSN:
                                  type: string
                                subject:
                                  type: string
                                lang:
                                  type: string
                                excerpt:
                                  type: string
                                richText:
                                  type: string
                                plainText:
                                  type: string
                                threadName:
                                  type: string
                                transports:
                                  type: array
                                  items:
                                    type: string
                                messageName:
                                  type: string
                                scheduledAt:
                                  format: date-time
                                  type: string
                                senderUserId:
                                  type: string
                                senderFullName:
                                  type: string
                                senderPPSN:
                                  type: string
                                organisationName:
                                  type: string
                              required:
                                - messageId
                                - receiverFullName
                                - receiverPPSN
                                - subject
                                - lang
                                - excerpt
                                - richText
                                - plainText
                                - threadName
                                - transports
                                - messageName
                                - scheduledAt
                                - senderUserId
                                - senderFullName
                                - senderPPSN
                                - organisationName
                            - type: object
                              properties:
                                messageId:
                                  type: string
                                jobId:
                                  type: string
                              required:
                                - messageId
                                - jobId
                            - type: object
                              properties:
                                messageId:
                                  type: string
                              required:
                                - messageId
                        createdAt:
                          format: date-time
                          type: string
                      required:
                        - eventStatus
                        - eventType
                        - data
                        - createdAt
                required:
                  - data
        5XX:
          description: Default Response
          content:
            application/json:
              schema:
                type: object
                properties:
                  code:
                    type: string
                  detail:
                    type: string
                  request_id:
                    type: string
                  name:
                    type: string
                  validation:
                    type: array
                    items:
                      type: object
                      properties:
                        fieldName:
                          type: string
                        message:
                          type: string
                      required:
                        - fieldName
                        - message
                  validationContext:
                    type: string
                required:
                  - code
                  - detail
                  - request_id
                  - name
        4XX:
          description: Default Response
          content:
            application/json:
              schema:
                type: object
                properties:
                  code:
                    type: string
                  detail:
                    type: string
                  request_id:
                    type: string
                  name:
                    type: string
                  validation:
                    type: array
                    items:
                      type: object
                      properties:
                        fieldName:
                          type: string
                        message:
                          type: string
                      required:
                        - fieldName
                        - message
                  validationContext:
                    type: string
                required:
                  - code
                  - detail
                  - request_id
                  - name
  /api/v1/providers/emails/:
=======
  /api/v1/providers/:
>>>>>>> a7aac8b7
    get:
      tags: &a2
        - Providers
      description: Returns the providers matching the requested query
      parameters:
        - schema:
            type: string
            enum:
              - "true"
              - "false"
              - "0"
              - "1"
          in: query
          name: primary
          required: false
          description: If set, returns only the primary providers if true, otherwise the
            non-primary ones
        - schema:
            type: string
            enum:
              - sms
              - email
          in: query
          name: type
          required: true
          description: Provider types that can be manipulated
        - schema:
            pattern: ^[0-9][0-9]*|undefined$
            default: "0"
            type: string
          in: query
          name: offset
          required: false
          description: Indicates where to start fetching data or how many records to skip,
            defining the initial position within the list
        - schema:
            default: "20"
            pattern: ^([1-9]|100)|undefined$
            type: string
          in: query
          name: limit
          required: false
          description: Indicates the maximum number (100) of items that will be returned
            in a single request
      responses:
        "200":
          description: Default Response
          content:
            application/json:
              schema:
                type: object
                properties:
                  data:
                    type: array
                    items:
                      type: object
                      properties:
                        id:
                          format: uuid
                          description: Unique id of the provider
                          type: string
                        providerName:
                          description: Name of the provider
                          type: string
                        isPrimary:
                          description: If true, the provider is set as primary for the selected type for
                            the current organisation. Please note, each
                            organisation can only have one primary provider for
                            each type
                          type: boolean
                        type:
                          type: string
                          enum:
                            - sms
                            - email
                          description: Provider types that can be manipulated
                      required:
                        - id
                        - providerName
                        - isPrimary
                        - type
                  metadata:
                    type: object
                    properties:
                      links:
                        description: Object containing the links to the related endpoints
                        type: object
                        properties:
                          self:
                            type: object
                            properties:
                              href:
                                description: URL pointing to the request itself
                                type: string
                          next:
                            type: object
                            properties:
                              href:
                                description: URL pointing to the next page of results in a paginated response.
                                  If there are no more results, this field may
                                  be omitted
                                type: string
                          prev:
                            type: object
                            properties:
                              href:
                                description: URL pointing to the previous page of results in a paginated
                                  response. If there are no more results, this
                                  field may be omitted
                                type: string
                          first:
                            type: object
                            properties:
                              href:
                                description: URL pointing to the first page of results in a paginated response
                                type: string
                          last:
                            type: object
                            properties:
                              href:
                                description: URL pointing to the first page of results in a paginated response
                                type: string
                          pages:
                            description: It may contain a list of other useful URLs, e.g. one entry for
                              page:'page 1', 'page 2'
                            type: object
                            additionalProperties:
                              type: object
                              properties:
                                href:
                                  type: string
                        required:
                          - self
                          - first
                          - last
                          - pages
                      totalCount:
                        description: Number representing the total number of available items
                        type: number
                required:
                  - data
        5XX:
          description: Default Response
          content:
            application/json:
              schema:
                type: object
                properties:
                  code:
                    description: Code used to categorize the error
                    type: string
                  detail:
                    description: Description of the error
                    type: string
                  requestId:
                    description: Unique request id. This one will be used to troubleshoot the
                      problems
                    type: string
                  name:
                    description: Name of the error type
                    type: string
                  validation:
                    description: List of the validation errors
                    type: array
                    items:
                      type: object
                      properties:
                        fieldName:
                          type: string
                        message:
                          type: string
                      required:
                        - fieldName
                        - message
                  validationContext:
                    type: string
                required:
                  - code
                  - detail
                  - requestId
                  - name
        4XX:
          description: Default Response
          content:
            application/json:
              schema:
                type: object
                properties:
                  code:
                    description: Code used to categorize the error
                    type: string
                  detail:
                    description: Description of the error
                    type: string
                  requestId:
                    description: Unique request id. This one will be used to troubleshoot the
                      problems
                    type: string
                  name:
                    description: Name of the error type
                    type: string
                  validation:
                    description: List of the validation errors
                    type: array
                    items:
                      type: object
                      properties:
                        fieldName:
                          type: string
                        message:
                          type: string
                      required:
                        - fieldName
                        - message
                  validationContext:
                    type: string
                required:
                  - code
                  - detail
                  - requestId
                  - name
    post:
      tags: *a2
      description: Creates a new provider
      requestBody:
        content:
          application/json:
            schema:
              anyOf:
                - type: object
                  properties:
                    providerName:
                      description: Name of the provider
                      minLength: 1
                      type: string
                    isPrimary:
                      description: If true, the provider is set as primary for the selected type for
                        the current organisation. Please note, each organisation
                        can only have one primary provider for each type
                      type: boolean
                    type:
                      type: string
                      enum:
                        - email
                    smtpHost:
                      description: Address of the SMTP host
                      minLength: 1
                      type: string
                    smtpPort:
                      description: Port of the SMTP host
                      type: number
                    username:
                      description: Username to use to log into the SMTP server
                      minLength: 1
                      type: string
                    password:
                      description: Password to use to log into the SMTP server
                      minLength: 1
                      type: string
                    throttle:
                      description: Optional field to adjust how long time between each mail, in
                        miliseconds
                      type: number
                    fromAddress:
                      description: Email address to use as sender
                      minLength: 1
                      type: string
                    ssl:
                      description: Is connection to the SMTP server secure?
                      type: boolean
                  required:
                    - providerName
                    - isPrimary
                    - type
                    - smtpHost
                    - smtpPort
                    - username
                    - password
                    - fromAddress
                    - ssl
                - type: object
                  properties:
                    providerName:
                      description: Name of the provider
                      minLength: 1
                      type: string
                    isPrimary:
                      description: If true, the provider is set as primary for the selected type for
                        the current organisation. Please note, each organisation
                        can only have one primary provider for each type
                      type: boolean
                    type:
                      type: string
                      enum:
                        - sms
                    config:
                      type: object
                      properties:
                        type:
                          type: string
                          enum:
                            - AWS
                        accessKey:
                          minLength: 1
                          type: string
                        secretAccessKey:
                          minLength: 1
                          type: string
                        region:
                          minLength: 1
                          type: string
                      required:
                        - type
                        - accessKey
                        - secretAccessKey
                        - region
                  required:
                    - providerName
                    - isPrimary
                    - type
                    - config
      responses:
        "200":
          description: Default Response
          content:
            application/json:
              schema:
                type: object
                properties:
                  data:
                    type: object
                    properties:
                      id:
                        format: uuid
                        type: string
                    required:
                      - id
                required:
                  - data
        5XX:
          description: Default Response
          content:
            application/json:
              schema:
                type: object
                properties:
                  code:
                    description: Code used to categorize the error
                    type: string
                  detail:
                    description: Description of the error
                    type: string
                  requestId:
                    description: Unique request id. This one will be used to troubleshoot the
                      problems
                    type: string
                  name:
                    description: Name of the error type
                    type: string
                  validation:
                    description: List of the validation errors
                    type: array
                    items:
                      type: object
                      properties:
                        fieldName:
                          type: string
                        message:
                          type: string
                      required:
                        - fieldName
                        - message
                  validationContext:
                    type: string
                required:
                  - code
                  - detail
                  - requestId
                  - name
        4XX:
          description: Default Response
          content:
            application/json:
              schema:
                type: object
                properties:
                  code:
                    description: Code used to categorize the error
                    type: string
                  detail:
                    description: Description of the error
                    type: string
                  requestId:
                    description: Unique request id. This one will be used to troubleshoot the
                      problems
                    type: string
                  name:
                    description: Name of the error type
                    type: string
                  validation:
                    description: List of the validation errors
                    type: array
                    items:
                      type: object
                      properties:
                        fieldName:
                          type: string
                        message:
                          type: string
                      required:
                        - fieldName
                        - message
                  validationContext:
                    type: string
                required:
                  - code
                  - detail
                  - requestId
                  - name
  /api/v1/providers/{providerId}:
    get:
      tags: *a2
      description: Returns the requested provider
      parameters:
        - schema:
            type: string
            enum:
              - sms
              - email
          in: query
          name: type
          required: true
          description: Provider types that can be manipulated
        - schema:
            format: uuid
            type: string
          in: path
          name: providerId
          required: true
          description: The unique id of the requested provider
      responses:
        "200":
          description: Default Response
          content:
            application/json:
              schema:
                type: object
                properties:
                  data:
                    anyOf:
                      - type: object
                        properties:
                          id:
                            format: uuid
                            type: string
                          providerName:
                            description: Name of the provider
                            minLength: 1
                            type: string
                          isPrimary:
                            description: If true, the provider is set as primary for the selected type for
                              the current organisation. Please note, each
                              organisation can only have one primary provider
                              for each type
                            type: boolean
                          type:
                            type: string
                            enum:
                              - email
                          smtpHost:
                            description: Address of the SMTP host
                            minLength: 1
                            type: string
                          smtpPort:
                            description: Port of the SMTP host
                            type: number
                          username:
                            description: Username to use to log into the SMTP server
                            minLength: 1
                            type: string
                          password:
                            description: Password to use to log into the SMTP server
                            minLength: 1
                            type: string
                          throttle:
                            description: Optional field to adjust how long time between each mail, in
                              miliseconds
                            type: number
                          fromAddress:
                            description: Email address to use as sender
                            minLength: 1
                            type: string
                          ssl:
                            description: Is connection to the SMTP server secure?
                            type: boolean
                        required:
                          - id
                          - providerName
                          - isPrimary
                          - type
                          - smtpHost
                          - smtpPort
                          - username
                          - password
                          - fromAddress
                          - ssl
                      - type: object
                        properties:
                          id:
                            format: uuid
                            type: string
                          providerName:
                            description: Name of the provider
                            minLength: 1
                            type: string
                          isPrimary:
                            description: If true, the provider is set as primary for the selected type for
                              the current organisation. Please note, each
                              organisation can only have one primary provider
                              for each type
                            type: boolean
                          type:
                            type: string
                            enum:
                              - sms
                          config:
                            type: object
                            properties:
                              type:
                                type: string
                                enum:
                                  - AWS
                              accessKey:
                                minLength: 1
                                type: string
                              secretAccessKey:
                                minLength: 1
                                type: string
                              region:
                                minLength: 1
                                type: string
                            required:
                              - type
                              - accessKey
                              - secretAccessKey
                              - region
                        required:
                          - id
                          - providerName
                          - isPrimary
                          - type
                          - config
                  metadata:
                    type: object
                    properties:
                      links:
                        description: Object containing the links to the related endpoints
                        type: object
                        properties:
                          self:
                            type: object
                            properties:
                              href:
                                description: URL pointing to the request itself
                                type: string
                          next:
                            type: object
                            properties:
                              href:
                                description: URL pointing to the next page of results in a paginated response.
                                  If there are no more results, this field may
                                  be omitted
                                type: string
                          prev:
                            type: object
                            properties:
                              href:
                                description: URL pointing to the previous page of results in a paginated
                                  response. If there are no more results, this
                                  field may be omitted
                                type: string
                          first:
                            type: object
                            properties:
                              href:
                                description: URL pointing to the first page of results in a paginated response
                                type: string
                          last:
                            type: object
                            properties:
                              href:
                                description: URL pointing to the first page of results in a paginated response
                                type: string
                          pages:
                            description: It may contain a list of other useful URLs, e.g. one entry for
                              page:'page 1', 'page 2'
                            type: object
                            additionalProperties:
                              type: object
                              properties:
                                href:
                                  type: string
                        required:
                          - self
                          - first
                          - last
                          - pages
                      totalCount:
                        description: Number representing the total number of available items
                        type: number
                required:
                  - data
        5XX:
          description: Default Response
          content:
            application/json:
              schema:
                type: object
                properties:
                  code:
                    description: Code used to categorize the error
                    type: string
                  detail:
                    description: Description of the error
                    type: string
                  requestId:
                    description: Unique request id. This one will be used to troubleshoot the
                      problems
                    type: string
                  name:
                    description: Name of the error type
                    type: string
                  validation:
                    description: List of the validation errors
                    type: array
                    items:
                      type: object
                      properties:
                        fieldName:
                          type: string
                        message:
                          type: string
                      required:
                        - fieldName
                        - message
                  validationContext:
                    type: string
                required:
                  - code
                  - detail
                  - requestId
                  - name
        4XX:
          description: Default Response
          content:
            application/json:
              schema:
                type: object
                properties:
                  code:
                    description: Code used to categorize the error
                    type: string
                  detail:
                    description: Description of the error
                    type: string
                  requestId:
                    description: Unique request id. This one will be used to troubleshoot the
                      problems
                    type: string
                  name:
                    description: Name of the error type
                    type: string
                  validation:
                    description: List of the validation errors
                    type: array
                    items:
                      type: object
                      properties:
                        fieldName:
                          type: string
                        message:
                          type: string
                      required:
                        - fieldName
                        - message
                  validationContext:
                    type: string
                required:
                  - code
                  - detail
                  - requestId
                  - name
    put:
      tags: *a2
      description: Updates the requested provider
      requestBody:
        content:
          application/json:
            schema:
              anyOf:
                - type: object
                  properties:
                    id:
                      format: uuid
                      type: string
                    providerName:
                      description: Name of the provider
                      minLength: 1
                      type: string
                    isPrimary:
                      description: If true, the provider is set as primary for the selected type for
                        the current organisation. Please note, each organisation
                        can only have one primary provider for each type
                      type: boolean
                    type:
                      type: string
                      enum:
                        - email
                    smtpHost:
                      description: Address of the SMTP host
                      minLength: 1
                      type: string
                    smtpPort:
                      description: Port of the SMTP host
                      type: number
                    username:
                      description: Username to use to log into the SMTP server
                      minLength: 1
                      type: string
                    password:
                      description: Password to use to log into the SMTP server
                      minLength: 1
                      type: string
                    throttle:
                      description: Optional field to adjust how long time between each mail, in
                        miliseconds
                      type: number
                    fromAddress:
                      description: Email address to use as sender
                      minLength: 1
                      type: string
                    ssl:
                      description: Is connection to the SMTP server secure?
                      type: boolean
                  required:
                    - id
                    - providerName
                    - isPrimary
                    - type
                    - smtpHost
                    - smtpPort
                    - username
                    - password
                    - fromAddress
                    - ssl
                - type: object
                  properties:
                    id:
                      format: uuid
                      type: string
                    providerName:
                      description: Name of the provider
                      minLength: 1
                      type: string
                    isPrimary:
                      description: If true, the provider is set as primary for the selected type for
                        the current organisation. Please note, each organisation
                        can only have one primary provider for each type
                      type: boolean
                    type:
                      type: string
                      enum:
                        - sms
                    config:
                      type: object
                      properties:
                        type:
                          type: string
                          enum:
                            - AWS
                        accessKey:
                          minLength: 1
                          type: string
                        secretAccessKey:
                          minLength: 1
                          type: string
                        region:
                          minLength: 1
                          type: string
                      required:
                        - type
                        - accessKey
                        - secretAccessKey
                        - region
                  required:
                    - id
                    - providerName
                    - isPrimary
                    - type
                    - config
      parameters:
        - schema:
            format: uuid
            type: string
          in: path
          name: providerId
          required: true
      responses:
        "200":
          description: Default Response
        5XX:
          description: Default Response
          content:
            application/json:
              schema:
                type: object
                properties:
                  code:
                    description: Code used to categorize the error
                    type: string
                  detail:
                    description: Description of the error
                    type: string
                  requestId:
                    description: Unique request id. This one will be used to troubleshoot the
                      problems
                    type: string
                  name:
                    description: Name of the error type
                    type: string
                  validation:
                    description: List of the validation errors
                    type: array
                    items:
                      type: object
                      properties:
                        fieldName:
                          type: string
                        message:
                          type: string
                      required:
                        - fieldName
                        - message
                  validationContext:
                    type: string
                required:
                  - code
                  - detail
                  - requestId
                  - name
        4XX:
          description: Default Response
          content:
            application/json:
              schema:
                type: object
                properties:
                  code:
                    description: Code used to categorize the error
                    type: string
                  detail:
                    description: Description of the error
                    type: string
                  requestId:
                    description: Unique request id. This one will be used to troubleshoot the
                      problems
                    type: string
                  name:
                    description: Name of the error type
                    type: string
                  validation:
                    description: List of the validation errors
                    type: array
                    items:
                      type: object
                      properties:
                        fieldName:
                          type: string
                        message:
                          type: string
                      required:
                        - fieldName
                        - message
                  validationContext:
                    type: string
                required:
                  - code
                  - detail
                  - requestId
                  - name
    delete:
      tags: *a2
      description: Deletes the requested provider
      parameters:
        - schema:
            format: uuid
            type: string
          in: path
          name: providerId
          required: true
          description: Unique id of the provider to be deleted
      responses:
        "200":
          description: Default Response
        5XX:
          description: Default Response
          content:
            application/json:
              schema:
                type: object
                properties:
                  code:
                    description: Code used to categorize the error
                    type: string
                  detail:
                    description: Description of the error
                    type: string
                  requestId:
                    description: Unique request id. This one will be used to troubleshoot the
                      problems
                    type: string
                  name:
                    description: Name of the error type
                    type: string
                  validation:
                    description: List of the validation errors
                    type: array
                    items:
                      type: object
                      properties:
                        fieldName:
                          type: string
                        message:
                          type: string
                      required:
                        - fieldName
                        - message
                  validationContext:
                    type: string
                required:
                  - code
                  - detail
                  - requestId
                  - name
        4XX:
          description: Default Response
          content:
            application/json:
              schema:
                type: object
                properties:
                  code:
                    description: Code used to categorize the error
                    type: string
                  detail:
                    description: Description of the error
                    type: string
                  requestId:
                    description: Unique request id. This one will be used to troubleshoot the
                      problems
                    type: string
                  name:
                    description: Name of the error type
                    type: string
                  validation:
                    description: List of the validation errors
                    type: array
                    items:
                      type: object
                      properties:
                        fieldName:
                          type: string
                        message:
                          type: string
                      required:
                        - fieldName
                        - message
                  validationContext:
                    type: string
                required:
                  - code
                  - detail
                  - requestId
                  - name
  /api/v1/templates/:
    get:
      tags: &a3
        - Templates
      description: Returns the providers matching the requested query
      parameters:
        - schema:
            pattern: ^[0-9][0-9]*|undefined$
            default: "0"
            type: string
          in: query
          name: offset
          required: false
          description: Indicates where to start fetching data or how many records to skip,
            defining the initial position within the list
        - schema:
            default: "20"
            pattern: ^([1-9]|100)|undefined$
            type: string
          in: query
          name: limit
          required: false
          description: Indicates the maximum number (100) of items that will be returned
            in a single request
      responses:
        "200":
          description: Default Response
          content:
            application/json:
              schema:
                type: object
                properties:
                  data:
                    type: array
                    items:
                      type: object
                      properties:
                        id:
                          format: uuid
                          description: Unique id of the template
                          type: string
                        contents:
                          type: array
                          items:
                            type: object
                            properties:
                              language:
                                type: string
                                enum:
                                  - en
                                  - ga
                                description: Template content language
                              templateName:
                                description: Template name for the related language
                                type: string
                            required:
                              - language
                              - templateName
                      required:
                        - id
                        - contents
                  metadata:
                    type: object
                    properties:
                      links:
                        description: Object containing the links to the related endpoints
                        type: object
                        properties:
                          self:
                            type: object
                            properties:
                              href:
                                description: URL pointing to the request itself
                                type: string
                          next:
                            type: object
                            properties:
                              href:
                                description: URL pointing to the next page of results in a paginated response.
                                  If there are no more results, this field may
                                  be omitted
                                type: string
                          prev:
                            type: object
                            properties:
                              href:
                                description: URL pointing to the previous page of results in a paginated
                                  response. If there are no more results, this
                                  field may be omitted
                                type: string
                          first:
                            type: object
                            properties:
                              href:
                                description: URL pointing to the first page of results in a paginated response
                                type: string
                          last:
                            type: object
                            properties:
                              href:
                                description: URL pointing to the first page of results in a paginated response
                                type: string
                          pages:
                            description: It may contain a list of other useful URLs, e.g. one entry for
                              page:'page 1', 'page 2'
                            type: object
                            additionalProperties:
                              type: object
                              properties:
                                href:
                                  type: string
                        required:
                          - self
                          - first
                          - last
                          - pages
                      totalCount:
                        description: Number representing the total number of available items
                        type: number
                required:
                  - data
        4XX:
          description: Default Response
          content:
            application/json:
              schema:
                type: object
                properties:
                  code:
                    description: Code used to categorize the error
                    type: string
                  detail:
                    description: Description of the error
                    type: string
                  requestId:
                    description: Unique request id. This one will be used to troubleshoot the
                      problems
                    type: string
                  name:
                    description: Name of the error type
                    type: string
                  validation:
                    description: List of the validation errors
                    type: array
                    items:
                      type: object
                      properties:
                        fieldName:
                          type: string
                        message:
                          type: string
                      required:
                        - fieldName
                        - message
                  validationContext:
                    type: string
                required:
                  - code
                  - detail
                  - requestId
                  - name
        5XX:
          description: Default Response
          content:
            application/json:
              schema:
                type: object
                properties:
                  code:
                    description: Code used to categorize the error
                    type: string
                  detail:
                    description: Description of the error
                    type: string
                  requestId:
                    description: Unique request id. This one will be used to troubleshoot the
                      problems
                    type: string
                  name:
                    description: Name of the error type
                    type: string
                  validation:
                    description: List of the validation errors
                    type: array
                    items:
                      type: object
                      properties:
                        fieldName:
                          type: string
                        message:
                          type: string
                      required:
                        - fieldName
                        - message
                  validationContext:
                    type: string
                required:
                  - code
                  - detail
                  - requestId
                  - name
    post:
      tags: *a3
      description: Creates a new template
      requestBody:
        content:
          application/json:
            schema:
              type: object
              properties:
                contents:
                  minItems: 1
                  type: array
                  items:
                    type: object
                    properties:
                      templateName:
                        description: Template name for the related language
                        minLength: 1
                        type: string
                      language:
                        type: string
                        enum:
                          - en
                          - ga
                        description: Template content language
                      subject:
                        description: Subject of the template
                        minLength: 1
                        type: string
                      excerpt:
                        description: Brief description of the template content
                        minLength: 1
                        type: string
                      plainText:
                        description: Plain text version of the template
                        minLength: 1
                        type: string
                      richText:
                        description: Rich text version of the template
                        minLength: 1
                        type: string
                    required:
                      - templateName
                      - language
                      - subject
                      - excerpt
                      - plainText
                      - richText
                variables:
                  minItems: 1
                  description: List of the variables that are needed to be filled to create a
                    message using this template
                  type: array
                  items:
                    type: object
                    properties:
                      name:
                        minLength: 1
                        type: string
                    required:
                      - name
              required:
                - contents
        required: true
      responses:
        "201":
          description: Default Response
          content:
            application/json:
              schema:
                type: object
                properties:
                  data:
                    type: object
                    properties:
                      id:
                        format: uuid
                        description: Unique id of the created message
                        type: string
                    required:
                      - id
                required:
                  - data
        5XX:
          description: Default Response
          content:
            application/json:
              schema:
                type: object
                properties:
                  code:
                    description: Code used to categorize the error
                    type: string
                  detail:
                    description: Description of the error
                    type: string
                  requestId:
                    description: Unique request id. This one will be used to troubleshoot the
                      problems
                    type: string
                  name:
                    description: Name of the error type
                    type: string
                  validation:
                    description: List of the validation errors
                    type: array
                    items:
                      type: object
                      properties:
                        fieldName:
                          type: string
                        message:
                          type: string
                      required:
                        - fieldName
                        - message
                  validationContext:
                    type: string
                required:
                  - code
                  - detail
                  - requestId
                  - name
        4XX:
          description: Default Response
          content:
            application/json:
              schema:
                type: object
                properties:
                  code:
                    description: Code used to categorize the error
                    type: string
                  detail:
                    description: Description of the error
                    type: string
                  requestId:
                    description: Unique request id. This one will be used to troubleshoot the
                      problems
                    type: string
                  name:
                    description: Name of the error type
                    type: string
                  validation:
                    description: List of the validation errors
                    type: array
                    items:
                      type: object
                      properties:
                        fieldName:
                          type: string
                        message:
                          type: string
                      required:
                        - fieldName
                        - message
                  validationContext:
                    type: string
                required:
                  - code
                  - detail
                  - requestId
                  - name
  /api/v1/templates/{templateId}:
    get:
      tags: *a3
      description: Returns the requested template
      parameters:
        - schema:
            format: uuid
            type: string
          in: path
          name: templateId
          required: true
      responses:
        "200":
          description: Default Response
          content:
            application/json:
              schema:
                type: object
                properties:
                  data:
                    type: object
                    properties:
                      contents:
                        type: array
                        items:
                          type: object
                          properties:
                            templateName:
                              description: Template name for the related language
                              minLength: 1
                              type: string
                            language:
                              type: string
                              enum:
                                - en
                                - ga
                              description: Template content language
                            subject:
                              description: Subject of the template
                              minLength: 1
                              type: string
                            excerpt:
                              description: Brief description of the template content
                              minLength: 1
                              type: string
                            plainText:
                              description: Plain text version of the template
                              minLength: 1
                              type: string
                            richText:
                              description: Rich text version of the template
                              minLength: 1
                              type: string
                          required:
                            - templateName
                            - language
                            - subject
                            - excerpt
                            - plainText
                            - richText
                      fields:
                        type: array
                        items:
                          description: List of the variables that are needed to be filled to create a
                            message using this template
                          type: object
                          properties:
                            fieldName:
                              type: string
                          required:
                            - fieldName
                    required:
                      - contents
                      - fields
                  metadata:
                    type: object
                    properties:
                      links:
                        description: Object containing the links to the related endpoints
                        type: object
                        properties:
                          self:
                            type: object
                            properties:
                              href:
                                description: URL pointing to the request itself
                                type: string
                          next:
                            type: object
                            properties:
                              href:
                                description: URL pointing to the next page of results in a paginated response.
                                  If there are no more results, this field may
                                  be omitted
                                type: string
                          prev:
                            type: object
                            properties:
                              href:
                                description: URL pointing to the previous page of results in a paginated
                                  response. If there are no more results, this
                                  field may be omitted
                                type: string
                          first:
                            type: object
                            properties:
                              href:
                                description: URL pointing to the first page of results in a paginated response
                                type: string
                          last:
                            type: object
                            properties:
                              href:
                                description: URL pointing to the first page of results in a paginated response
                                type: string
                          pages:
                            description: It may contain a list of other useful URLs, e.g. one entry for
                              page:'page 1', 'page 2'
                            type: object
                            additionalProperties:
                              type: object
                              properties:
                                href:
                                  type: string
                        required:
                          - self
                          - first
                          - last
                          - pages
                      totalCount:
                        description: Number representing the total number of available items
                        type: number
                required:
                  - data
        "404":
          description: Default Response
          content:
            application/json:
              schema:
                type: object
                properties:
                  code:
                    description: Code used to categorize the error
                    type: string
                  detail:
                    description: Description of the error
                    type: string
                  requestId:
                    description: Unique request id. This one will be used to troubleshoot the
                      problems
                    type: string
                  name:
                    description: Name of the error type
                    type: string
                  validation:
                    description: List of the validation errors
                    type: array
                    items:
                      type: object
                      properties:
                        fieldName:
                          type: string
                        message:
                          type: string
                      required:
                        - fieldName
                        - message
                  validationContext:
                    type: string
                required:
                  - code
                  - detail
                  - requestId
                  - name
        5XX:
          description: Default Response
          content:
            application/json:
              schema:
                type: object
                properties:
                  code:
                    description: Code used to categorize the error
                    type: string
                  detail:
                    description: Description of the error
                    type: string
                  requestId:
                    description: Unique request id. This one will be used to troubleshoot the
                      problems
                    type: string
                  name:
                    description: Name of the error type
                    type: string
                  validation:
                    description: List of the validation errors
                    type: array
                    items:
                      type: object
                      properties:
                        fieldName:
                          type: string
                        message:
                          type: string
                      required:
                        - fieldName
                        - message
                  validationContext:
                    type: string
                required:
                  - code
                  - detail
                  - requestId
                  - name
    put:
      tags: *a3
      description: Updates the requested template
      requestBody:
        content:
          application/json:
            schema:
              type: object
              properties:
                id:
                  format: uuid
                  type: string
                contents:
                  minItems: 1
                  type: array
                  items:
                    type: object
                    properties:
                      templateName:
                        description: Template name for the related language
                        minLength: 1
                        type: string
                      language:
                        type: string
                        enum:
                          - en
                          - ga
                        description: Template content language
                      subject:
                        description: Subject of the template
                        minLength: 1
                        type: string
                      excerpt:
                        description: Brief description of the template content
                        minLength: 1
                        type: string
                      plainText:
                        description: Plain text version of the template
                        minLength: 1
                        type: string
                      richText:
                        description: Rich text version of the template
                        minLength: 1
                        type: string
                    required:
                      - templateName
                      - language
                      - subject
                      - excerpt
                      - plainText
                      - richText
                variables:
                  minItems: 1
                  description: List of the variables that are needed to be filled to create a
                    message using this template
                  type: array
                  items:
                    type: object
                    properties:
                      name:
                        minLength: 1
                        type: string
                    required:
                      - name
              required:
                - id
                - contents
        required: true
      parameters:
        - schema:
            format: uuid
            type: string
          in: path
          name: templateId
          required: true
      responses:
        "200":
          description: Default Response
        4XX:
          description: Default Response
          content:
            application/json:
              schema:
                type: object
                properties:
                  code:
                    description: Code used to categorize the error
                    type: string
                  detail:
                    description: Description of the error
                    type: string
                  requestId:
                    description: Unique request id. This one will be used to troubleshoot the
                      problems
                    type: string
                  name:
                    description: Name of the error type
                    type: string
                  validation:
                    description: List of the validation errors
                    type: array
                    items:
                      type: object
                      properties:
                        fieldName:
                          type: string
                        message:
                          type: string
                      required:
                        - fieldName
                        - message
                  validationContext:
                    type: string
                required:
                  - code
                  - detail
                  - requestId
                  - name
        5XX:
          description: Default Response
          content:
            application/json:
              schema:
                type: object
                properties:
                  code:
                    description: Code used to categorize the error
                    type: string
                  detail:
                    description: Description of the error
                    type: string
                  requestId:
                    description: Unique request id. This one will be used to troubleshoot the
                      problems
                    type: string
                  name:
                    description: Name of the error type
                    type: string
                  validation:
                    description: List of the validation errors
                    type: array
                    items:
                      type: object
                      properties:
                        fieldName:
                          type: string
                        message:
                          type: string
                      required:
                        - fieldName
                        - message
                  validationContext:
                    type: string
                required:
                  - code
                  - detail
                  - requestId
                  - name
    delete:
      tags: *a3
      description: Deletes the requested template
      parameters:
        - schema:
            format: uuid
            type: string
          in: path
          name: templateId
          required: true
      responses:
        "200":
          description: Default Response
        4XX:
          description: Default Response
          content:
            application/json:
              schema:
                type: object
                properties:
                  code:
                    description: Code used to categorize the error
                    type: string
                  detail:
                    description: Description of the error
                    type: string
                  requestId:
                    description: Unique request id. This one will be used to troubleshoot the
                      problems
                    type: string
                  name:
                    description: Name of the error type
                    type: string
                  validation:
                    description: List of the validation errors
                    type: array
                    items:
                      type: object
                      properties:
                        fieldName:
                          type: string
                        message:
                          type: string
                      required:
                        - fieldName
                        - message
                  validationContext:
                    type: string
                required:
                  - code
                  - detail
                  - requestId
                  - name
        5XX:
          description: Default Response
          content:
            application/json:
              schema:
                type: object
                properties:
                  code:
                    description: Code used to categorize the error
                    type: string
                  detail:
                    description: Description of the error
                    type: string
                  requestId:
                    description: Unique request id. This one will be used to troubleshoot the
                      problems
                    type: string
                  name:
                    description: Name of the error type
                    type: string
                  validation:
                    description: List of the validation errors
                    type: array
                    items:
                      type: object
                      properties:
                        fieldName:
                          type: string
                        message:
                          type: string
                      required:
                        - fieldName
                        - message
                  validationContext:
                    type: string
                required:
                  - code
                  - detail
                  - requestId
                  - name
  /api/v1/organisation-settings/:
    get:
      tags: &a4
        - Organisation Settings
      description: Returns the organisation settings for the logged in user
      parameters:
        - schema:
            pattern: ^[0-9][0-9]*|undefined$
            default: "0"
            type: string
          in: query
          name: offset
          required: false
          description: Indicates where to start fetching data or how many records to skip,
            defining the initial position within the list
        - schema:
            default: "20"
            pattern: ^([1-9]|100)|undefined$
            type: string
          in: query
          name: limit
          required: false
          description: Indicates the maximum number (100) of items that will be returned
            in a single request
      responses:
        "200":
          description: Default Response
          content:
            application/json:
              schema:
                type: object
                properties:
                  data:
                    type: array
                    items:
                      type: object
                      properties:
                        id:
                          format: uuid
                          description: Unique id of the organisation setting
                          type: string
                        userId:
                          format: uuid
                          description: Unique id of the related user
                          type: string
                        userProfileId:
                          default: null
                          description: User profile id, if available
                          anyOf:
                            - type: "null"
                            - type: string
                        phoneNumber:
                          default: null
                          description: Phone number of the user
                          anyOf:
                            - type: "null"
                            - type: string
                        emailAddress:
                          default: null
                          description: Email address of the user
                          anyOf:
                            - type: "null"
                            - type: string
                        organisationId:
                          description: Unique id of the related organisation
                          type: string
                        organisationInvitationStatus:
                          type: string
                          enum:
                            - to_be_invited
                            - pending
                            - accepted
                            - declined
                          default: pending
                          description: Current status of the invitation to the messaging building block
                        organisationInvitationSentAt:
                          description: Date and time describing when the organisation invitation has been
                            sent
                          type: string
                        organisationInvitationFeedbackAt:
                          description: Date and time describing when the user has gave a feedback to the
                            organisation invitation
                          type: string
                        organisationPreferredTransports:
                          description: The list of the preferred transports to use. If the selected
                            transports are not available for the recipient,
                            others will be used
                          type: array
                          items:
                            type: string
                            enum:
                              - sms
                              - email
                            description: Provider types that can be manipulated
                        correlationQuality:
                          type: string
                          enum:
                            - full
                            - partial
                            - not_related
                          description: If full, it means that the user is already on the Life Events
                            platform, if partial the match has to be reviewed,
                            if not_related the user does not exist
                        userStatus:
                          type: string
                          enum:
                            - to_be_invited
                            - pending
                            - disabled
                            - active
                          default: pending
                        details:
                          type: object
                          properties:
                            publicIdentityId:
                              default: null
                              description: PPSN of the imported user
                              anyOf:
                                - type: "null"
                                - type: string
                            firstName:
                              default: null
                              description: First name of the imported user
                              anyOf:
                                - type: "null"
                                - type: string
                            lastName:
                              default: null
                              description: Last name of the imported user
                              anyOf:
                                - type: "null"
                                - type: string
                            birthDate:
                              default: null
                              description: Birth date of the imported user
                              anyOf:
                                - type: "null"
                                - type: string
                            address:
                              default: null
                              description: Address of the imported user
                              anyOf:
                                - type: object
                                  properties:
                                    city:
                                      default: null
                                      anyOf:
                                        - type: "null"
                                        - type: string
                                    zipCode:
                                      default: null
                                      anyOf:
                                        - type: "null"
                                        - type: string
                                    street:
                                      default: null
                                      anyOf:
                                        - type: "null"
                                        - type: string
                                    country:
                                      default: null
                                      anyOf:
                                        - type: "null"
                                        - type: string
                                    region:
                                      default: null
                                      anyOf:
                                        - type: "null"
                                        - type: string
                                  required:
                                    - city
                                    - zipCode
                                    - street
                                    - country
                                    - region
                                - type: "null"
                            collectedConsent:
                              default: false
                              description: If false, an invitation to the user asking to accept to receive
                                messages from the organisation will be sent. If
                                true, it means that the organisation already
                                asked the permissions to the user
                              type: boolean
                            welcomed:
                              default: false
                              description: If true, it means that a message to welcome the user has already
                                been sent
                              type: boolean
                          required:
                            - publicIdentityId
                            - firstName
                            - lastName
                            - birthDate
                            - address
                            - collectedConsent
                      required:
                        - id
                        - userId
                        - userProfileId
                        - phoneNumber
                        - emailAddress
                        - organisationId
                        - organisationInvitationStatus
                        - organisationPreferredTransports
                        - correlationQuality
                        - userStatus
                  metadata:
                    type: object
                    properties:
                      links:
                        description: Object containing the links to the related endpoints
                        type: object
                        properties:
                          self:
                            type: object
                            properties:
                              href:
                                description: URL pointing to the request itself
                                type: string
                          next:
                            type: object
                            properties:
                              href:
                                description: URL pointing to the next page of results in a paginated response.
                                  If there are no more results, this field may
                                  be omitted
                                type: string
                          prev:
                            type: object
                            properties:
                              href:
                                description: URL pointing to the previous page of results in a paginated
                                  response. If there are no more results, this
                                  field may be omitted
                                type: string
                          first:
                            type: object
                            properties:
                              href:
                                description: URL pointing to the first page of results in a paginated response
                                type: string
                          last:
                            type: object
                            properties:
                              href:
                                description: URL pointing to the first page of results in a paginated response
                                type: string
                          pages:
                            description: It may contain a list of other useful URLs, e.g. one entry for
                              page:'page 1', 'page 2'
                            type: object
                            additionalProperties:
                              type: object
                              properties:
                                href:
                                  type: string
                        required:
                          - self
                          - first
                          - last
                          - pages
                      totalCount:
                        description: Number representing the total number of available items
                        type: number
                required:
                  - data
        "400":
          description: Default Response
          content:
            application/json:
              schema:
                type: object
                properties:
                  code:
                    description: Code used to categorize the error
                    type: string
                  detail:
                    description: Description of the error
                    type: string
                  requestId:
                    description: Unique request id. This one will be used to troubleshoot the
                      problems
                    type: string
                  name:
                    description: Name of the error type
                    type: string
                  validation:
                    description: List of the validation errors
                    type: array
                    items:
                      type: object
                      properties:
                        fieldName:
                          type: string
                        message:
                          type: string
                      required:
                        - fieldName
                        - message
                  validationContext:
                    type: string
                required:
                  - code
                  - detail
                  - requestId
                  - name
        "404":
          description: Default Response
          content:
            application/json:
              schema:
                type: object
                properties:
                  code:
                    description: Code used to categorize the error
                    type: string
                  detail:
                    description: Description of the error
                    type: string
                  requestId:
                    description: Unique request id. This one will be used to troubleshoot the
                      problems
                    type: string
                  name:
                    description: Name of the error type
                    type: string
                  validation:
                    description: List of the validation errors
                    type: array
                    items:
                      type: object
                      properties:
                        fieldName:
                          type: string
                        message:
                          type: string
                      required:
                        - fieldName
                        - message
                  validationContext:
                    type: string
                required:
                  - code
                  - detail
                  - requestId
                  - name
        "500":
          description: Default Response
          content:
            application/json:
              schema:
                type: object
                properties:
                  code:
                    description: Code used to categorize the error
                    type: string
                  detail:
                    description: Description of the error
                    type: string
                  requestId:
                    description: Unique request id. This one will be used to troubleshoot the
                      problems
                    type: string
                  name:
                    description: Name of the error type
                    type: string
                  validation:
                    description: List of the validation errors
                    type: array
                    items:
                      type: object
                      properties:
                        fieldName:
                          type: string
                        message:
                          type: string
                      required:
                        - fieldName
                        - message
                  validationContext:
                    type: string
                required:
                  - code
                  - detail
                  - requestId
                  - name
  /api/v1/organisation-settings/{organisationSettingId}:
    get:
      tags: *a4
      description: Returns the requested organisation setting
      parameters:
        - schema:
            type: string
          in: path
          name: organisationSettingId
          required: true
      responses:
        "200":
          description: Default Response
          content:
            application/json:
              schema:
                type: object
                properties:
                  data:
                    type: object
                    properties:
                      id:
                        format: uuid
                        description: Unique id of the organisation setting
                        type: string
                      userId:
                        format: uuid
                        description: Unique id of the related user
                        type: string
                      userProfileId:
                        default: null
                        description: User profile id, if available
                        anyOf:
                          - type: "null"
                          - type: string
                      phoneNumber:
                        default: null
                        description: Phone number of the user
                        anyOf:
                          - type: "null"
                          - type: string
                      emailAddress:
                        default: null
                        description: Email address of the user
                        anyOf:
                          - type: "null"
                          - type: string
                      organisationId:
                        description: Unique id of the related organisation
                        type: string
                      organisationInvitationStatus:
                        type: string
                        enum:
                          - to_be_invited
                          - pending
                          - accepted
                          - declined
                        default: pending
                        description: Current status of the invitation to the messaging building block
                      organisationInvitationSentAt:
                        description: Date and time describing when the organisation invitation has been
                          sent
                        type: string
                      organisationInvitationFeedbackAt:
                        description: Date and time describing when the user has gave a feedback to the
                          organisation invitation
                        type: string
                      organisationPreferredTransports:
                        description: The list of the preferred transports to use. If the selected
                          transports are not available for the recipient, others
                          will be used
                        type: array
                        items:
                          type: string
                          enum:
                            - sms
                            - email
                          description: Provider types that can be manipulated
                      correlationQuality:
                        type: string
                        enum:
                          - full
                          - partial
                          - not_related
                        description: If full, it means that the user is already on the Life Events
                          platform, if partial the match has to be reviewed, if
                          not_related the user does not exist
                      userStatus:
                        type: string
                        enum:
                          - to_be_invited
                          - pending
                          - disabled
                          - active
                        default: pending
                      details:
                        type: object
                        properties:
                          publicIdentityId:
                            default: null
                            description: PPSN of the imported user
                            anyOf:
                              - type: "null"
                              - type: string
                          firstName:
                            default: null
                            description: First name of the imported user
                            anyOf:
                              - type: "null"
                              - type: string
                          lastName:
                            default: null
                            description: Last name of the imported user
                            anyOf:
                              - type: "null"
                              - type: string
                          birthDate:
                            default: null
                            description: Birth date of the imported user
                            anyOf:
                              - type: "null"
                              - type: string
                          address:
                            default: null
                            description: Address of the imported user
                            anyOf:
                              - type: object
                                properties:
                                  city:
                                    default: null
                                    anyOf:
                                      - type: "null"
                                      - type: string
                                  zipCode:
                                    default: null
                                    anyOf:
                                      - type: "null"
                                      - type: string
                                  street:
                                    default: null
                                    anyOf:
                                      - type: "null"
                                      - type: string
                                  country:
                                    default: null
                                    anyOf:
                                      - type: "null"
                                      - type: string
                                  region:
                                    default: null
                                    anyOf:
                                      - type: "null"
                                      - type: string
                                required:
                                  - city
                                  - zipCode
                                  - street
                                  - country
                                  - region
                              - type: "null"
                          collectedConsent:
                            default: false
                            description: If false, an invitation to the user asking to accept to receive
                              messages from the organisation will be sent. If
                              true, it means that the organisation already asked
                              the permissions to the user
                            type: boolean
                          welcomed:
                            default: false
                            description: If true, it means that a message to welcome the user has already
                              been sent
                            type: boolean
                        required:
                          - publicIdentityId
                          - firstName
                          - lastName
                          - birthDate
                          - address
                          - collectedConsent
                    required:
                      - id
                      - userId
                      - userProfileId
                      - phoneNumber
                      - emailAddress
                      - organisationId
                      - organisationInvitationStatus
                      - organisationPreferredTransports
                      - correlationQuality
                      - userStatus
                  metadata:
                    type: object
                    properties:
                      links:
                        description: Object containing the links to the related endpoints
                        type: object
                        properties:
                          self:
                            type: object
                            properties:
                              href:
                                description: URL pointing to the request itself
                                type: string
                          next:
                            type: object
                            properties:
                              href:
                                description: URL pointing to the next page of results in a paginated response.
                                  If there are no more results, this field may
                                  be omitted
                                type: string
                          prev:
                            type: object
                            properties:
                              href:
                                description: URL pointing to the previous page of results in a paginated
                                  response. If there are no more results, this
                                  field may be omitted
                                type: string
                          first:
                            type: object
                            properties:
                              href:
                                description: URL pointing to the first page of results in a paginated response
                                type: string
                          last:
                            type: object
                            properties:
                              href:
                                description: URL pointing to the first page of results in a paginated response
                                type: string
                          pages:
                            description: It may contain a list of other useful URLs, e.g. one entry for
                              page:'page 1', 'page 2'
                            type: object
                            additionalProperties:
                              type: object
                              properties:
                                href:
                                  type: string
                        required:
                          - self
                          - first
                          - last
                          - pages
                      totalCount:
                        description: Number representing the total number of available items
                        type: number
                required:
                  - data
        "400":
          description: Default Response
          content:
            application/json:
              schema:
                type: object
                properties:
                  code:
                    description: Code used to categorize the error
                    type: string
                  detail:
                    description: Description of the error
                    type: string
                  requestId:
                    description: Unique request id. This one will be used to troubleshoot the
                      problems
                    type: string
                  name:
                    description: Name of the error type
                    type: string
                  validation:
                    description: List of the validation errors
                    type: array
                    items:
                      type: object
                      properties:
                        fieldName:
                          type: string
                        message:
                          type: string
                      required:
                        - fieldName
                        - message
                  validationContext:
                    type: string
                required:
                  - code
                  - detail
                  - requestId
                  - name
        "404":
          description: Default Response
          content:
            application/json:
              schema:
                type: object
                properties:
                  code:
                    description: Code used to categorize the error
                    type: string
                  detail:
                    description: Description of the error
                    type: string
                  requestId:
                    description: Unique request id. This one will be used to troubleshoot the
                      problems
                    type: string
                  name:
                    description: Name of the error type
                    type: string
                  validation:
                    description: List of the validation errors
                    type: array
                    items:
                      type: object
                      properties:
                        fieldName:
                          type: string
                        message:
                          type: string
                      required:
                        - fieldName
                        - message
                  validationContext:
                    type: string
                required:
                  - code
                  - detail
                  - requestId
                  - name
        "500":
          description: Default Response
          content:
            application/json:
              schema:
                type: object
                properties:
                  code:
                    description: Code used to categorize the error
                    type: string
                  detail:
                    description: Description of the error
                    type: string
                  requestId:
                    description: Unique request id. This one will be used to troubleshoot the
                      problems
                    type: string
                  name:
                    description: Name of the error type
                    type: string
                  validation:
                    description: List of the validation errors
                    type: array
                    items:
                      type: object
                      properties:
                        fieldName:
                          type: string
                        message:
                          type: string
                      required:
                        - fieldName
                        - message
                  validationContext:
                    type: string
                required:
                  - code
                  - detail
                  - requestId
                  - name
    patch:
      tags: *a4
      description: Updates the requested organisation settings
      requestBody:
        content:
          application/json:
            schema:
              type: object
              properties:
                invitationStatusFeedback:
                  type: string
                  enum:
                    - accepted
                    - declined
                  default: accepted
                  description: Current status of the invitation to receive messages from the
                    organisation
                preferredTransports:
                  description: The list of the preferred transports to use. If the selected
                    transports are not available for the recipient, others will
                    be used
                  type: array
                  items:
                    type: string
                    enum:
                      - sms
                      - email
                    description: Provider types that can be manipulated
              required:
                - invitationStatusFeedback
                - preferredTransports
        required: true
      parameters:
        - schema:
            type: string
          in: path
          name: organisationSettingId
          required: true
      responses:
        "202":
          description: Default Response
          content:
            application/json:
              schema:
                type: object
                properties:
                  data:
                    type: object
                    properties:
                      id:
                        format: uuid
                        description: Unique id of the organisation setting
                        type: string
                      userId:
                        format: uuid
                        description: Unique id of the related user
                        type: string
                      userProfileId:
                        default: null
                        description: User profile id, if available
                        anyOf:
                          - type: "null"
                          - type: string
                      phoneNumber:
                        default: null
                        description: Phone number of the user
                        anyOf:
                          - type: "null"
                          - type: string
                      emailAddress:
                        default: null
                        description: Email address of the user
                        anyOf:
                          - type: "null"
                          - type: string
                      organisationId:
                        description: Unique id of the related organisation
                        type: string
                      organisationInvitationStatus:
                        type: string
                        enum:
                          - to_be_invited
                          - pending
                          - accepted
                          - declined
                        default: pending
                        description: Current status of the invitation to the messaging building block
                      organisationInvitationSentAt:
                        description: Date and time describing when the organisation invitation has been
                          sent
                        type: string
                      organisationInvitationFeedbackAt:
                        description: Date and time describing when the user has gave a feedback to the
                          organisation invitation
                        type: string
                      organisationPreferredTransports:
                        description: The list of the preferred transports to use. If the selected
                          transports are not available for the recipient, others
                          will be used
                        type: array
                        items:
                          type: string
                          enum:
                            - sms
                            - email
                          description: Provider types that can be manipulated
                      correlationQuality:
                        type: string
                        enum:
                          - full
                          - partial
                          - not_related
                        description: If full, it means that the user is already on the Life Events
                          platform, if partial the match has to be reviewed, if
                          not_related the user does not exist
                      userStatus:
                        type: string
                        enum:
                          - to_be_invited
                          - pending
                          - disabled
                          - active
                        default: pending
                      details:
                        type: object
                        properties:
                          publicIdentityId:
                            default: null
                            description: PPSN of the imported user
                            anyOf:
                              - type: "null"
                              - type: string
                          firstName:
                            default: null
                            description: First name of the imported user
                            anyOf:
                              - type: "null"
                              - type: string
                          lastName:
                            default: null
                            description: Last name of the imported user
                            anyOf:
                              - type: "null"
                              - type: string
                          birthDate:
                            default: null
                            description: Birth date of the imported user
                            anyOf:
                              - type: "null"
                              - type: string
                          address:
                            default: null
                            description: Address of the imported user
                            anyOf:
                              - type: object
                                properties:
                                  city:
                                    default: null
                                    anyOf:
                                      - type: "null"
                                      - type: string
                                  zipCode:
                                    default: null
                                    anyOf:
                                      - type: "null"
                                      - type: string
                                  street:
                                    default: null
                                    anyOf:
                                      - type: "null"
                                      - type: string
                                  country:
                                    default: null
                                    anyOf:
                                      - type: "null"
                                      - type: string
                                  region:
                                    default: null
                                    anyOf:
                                      - type: "null"
                                      - type: string
                                required:
                                  - city
                                  - zipCode
                                  - street
                                  - country
                                  - region
                              - type: "null"
                          collectedConsent:
                            default: false
                            description: If false, an invitation to the user asking to accept to receive
                              messages from the organisation will be sent. If
                              true, it means that the organisation already asked
                              the permissions to the user
                            type: boolean
                          welcomed:
                            default: false
                            description: If true, it means that a message to welcome the user has already
                              been sent
                            type: boolean
                        required:
                          - publicIdentityId
                          - firstName
                          - lastName
                          - birthDate
                          - address
                          - collectedConsent
                    required:
                      - id
                      - userId
                      - userProfileId
                      - phoneNumber
                      - emailAddress
                      - organisationId
                      - organisationInvitationStatus
                      - organisationPreferredTransports
                      - correlationQuality
                      - userStatus
                  metadata:
                    type: object
                    properties:
                      links:
                        description: Object containing the links to the related endpoints
                        type: object
                        properties:
                          self:
                            type: object
                            properties:
                              href:
                                description: URL pointing to the request itself
                                type: string
                          next:
                            type: object
                            properties:
                              href:
                                description: URL pointing to the next page of results in a paginated response.
                                  If there are no more results, this field may
                                  be omitted
                                type: string
                          prev:
                            type: object
                            properties:
                              href:
                                description: URL pointing to the previous page of results in a paginated
                                  response. If there are no more results, this
                                  field may be omitted
                                type: string
                          first:
                            type: object
                            properties:
                              href:
                                description: URL pointing to the first page of results in a paginated response
                                type: string
                          last:
                            type: object
                            properties:
                              href:
                                description: URL pointing to the first page of results in a paginated response
                                type: string
                          pages:
                            description: It may contain a list of other useful URLs, e.g. one entry for
                              page:'page 1', 'page 2'
                            type: object
                            additionalProperties:
                              type: object
                              properties:
                                href:
                                  type: string
                        required:
                          - self
                          - first
                          - last
                          - pages
                      totalCount:
                        description: Number representing the total number of available items
                        type: number
                required:
                  - data
        "400":
          description: Default Response
          content:
            application/json:
              schema:
                type: object
                properties:
                  code:
                    description: Code used to categorize the error
                    type: string
                  detail:
                    description: Description of the error
                    type: string
                  requestId:
                    description: Unique request id. This one will be used to troubleshoot the
                      problems
                    type: string
                  name:
                    description: Name of the error type
                    type: string
                  validation:
                    description: List of the validation errors
                    type: array
                    items:
                      type: object
                      properties:
                        fieldName:
                          type: string
                        message:
                          type: string
                      required:
                        - fieldName
                        - message
                  validationContext:
                    type: string
                required:
                  - code
                  - detail
                  - requestId
                  - name
        "404":
          description: Default Response
          content:
            application/json:
              schema:
                type: object
                properties:
                  code:
                    description: Code used to categorize the error
                    type: string
                  detail:
                    description: Description of the error
                    type: string
                  requestId:
                    description: Unique request id. This one will be used to troubleshoot the
                      problems
                    type: string
                  name:
                    description: Name of the error type
                    type: string
                  validation:
                    description: List of the validation errors
                    type: array
                    items:
                      type: object
                      properties:
                        fieldName:
                          type: string
                        message:
                          type: string
                      required:
                        - fieldName
                        - message
                  validationContext:
                    type: string
                required:
                  - code
                  - detail
                  - requestId
                  - name
        "500":
          description: Default Response
          content:
            application/json:
              schema:
                type: object
                properties:
                  code:
                    description: Code used to categorize the error
                    type: string
                  detail:
                    description: Description of the error
                    type: string
                  requestId:
                    description: Unique request id. This one will be used to troubleshoot the
                      problems
                    type: string
                  name:
                    description: Name of the error type
                    type: string
                  validation:
                    description: List of the validation errors
                    type: array
                    items:
                      type: object
                      properties:
                        fieldName:
                          type: string
                        message:
                          type: string
                      required:
                        - fieldName
                        - message
                  validationContext:
                    type: string
                required:
                  - code
                  - detail
                  - requestId
                  - name
  /api/v1/user-imports/:
    get:
      tags: &a5
        - User Imports
      description: Retrieves the user import batches related to the current organisation
      parameters:
        - schema:
            pattern: ^[0-9][0-9]*|undefined$
            default: "0"
            type: string
          in: query
          name: offset
          required: false
          description: Indicates where to start fetching data or how many records to skip,
            defining the initial position within the list
        - schema:
            default: "20"
            pattern: ^([1-9]|100)|undefined$
            type: string
          in: query
          name: limit
          required: false
          description: Indicates the maximum number (100) of items that will be returned
            in a single request
      responses:
        "200":
          description: Default Response
          content:
            application/json:
              schema:
                type: object
                properties:
                  data:
                    type: array
                    items:
                      type: object
                      properties:
                        organisationId:
                          type: string
                        importedAt:
                          format: date-time
                          type: string
                        importChannel:
                          type: string
                          enum:
                            - api
                            - csv
                          default: api
                          description: Channel through which the users have been imported
                        retryCount:
                          default: 0
                          type: integer
                        lastRetryAt:
                          default: null
                          anyOf:
                            - format: date-time
                              type: string
                            - type: "null"
                        id:
                          format: uuid
                          type: string
                      required:
                        - organisationId
                        - importedAt
                        - importChannel
                        - retryCount
                        - lastRetryAt
                        - id
                  metadata:
                    type: object
                    properties:
                      links:
                        description: Object containing the links to the related endpoints
                        type: object
                        properties:
                          self:
                            type: object
                            properties:
                              href:
                                description: URL pointing to the request itself
                                type: string
                          next:
                            type: object
                            properties:
                              href:
                                description: URL pointing to the next page of results in a paginated response.
                                  If there are no more results, this field may
                                  be omitted
                                type: string
                          prev:
                            type: object
                            properties:
                              href:
                                description: URL pointing to the previous page of results in a paginated
                                  response. If there are no more results, this
                                  field may be omitted
                                type: string
                          first:
                            type: object
                            properties:
                              href:
                                description: URL pointing to the first page of results in a paginated response
                                type: string
                          last:
                            type: object
                            properties:
                              href:
                                description: URL pointing to the first page of results in a paginated response
                                type: string
                          pages:
                            description: It may contain a list of other useful URLs, e.g. one entry for
                              page:'page 1', 'page 2'
                            type: object
                            additionalProperties:
                              type: object
                              properties:
                                href:
                                  type: string
                        required:
                          - self
                          - first
                          - last
                          - pages
                      totalCount:
                        description: Number representing the total number of available items
                        type: number
                required:
                  - data
    post:
      tags: *a5
      description: Imports a new batch of users. If 'Content-Type' header contains
        'multipart/form-data' it accepts a CSV file, otherwise an array of users
        to import
      requestBody:
        content:
          multipart/form-data: &a6
            schema:
              anyOf:
                - type: array
                  items:
                    type: object
                    properties:
                      importIndex:
                        description: Numeric index of the user to import. It must increments by one
                          across users so to be able to notify which users'
                          import failed
                        type: integer
                      publicIdentityId:
                        default: null
                        description: PPSN of the user to be imported
                        anyOf:
                          - type: "null"
                          - type: string
                      firstName:
                        default: null
                        description: First name of the user to be imported
                        anyOf:
                          - type: "null"
                          - type: string
                      lastName:
                        default: null
                        description: Last name of the user to be imported
                        anyOf:
                          - type: "null"
                          - type: string
                      phoneNumber:
                        default: null
                        description: Phone number of the user to be imported
                        anyOf:
                          - type: "null"
                          - type: string
                      birthDate:
                        default: null
                        description: Birth date of the user to be imported
                        anyOf:
                          - type: "null"
                          - type: string
                      emailAddress:
                        default: null
                        description: Email address of the user to be imported
                        anyOf:
                          - type: "null"
                          - type: string
                      addressCity:
                        default: null
                        description: City of the user to be imported
                        anyOf:
                          - type: "null"
                          - type: string
                      addressZipCode:
                        default: null
                        description: Zip Code of the user to be imported
                        anyOf:
                          - type: "null"
                          - type: string
                      addressStreet:
                        default: null
                        description: Street of the user to be imported
                        anyOf:
                          - type: "null"
                          - type: string
                      addressCountry:
                        default: null
                        description: Country of the user to be imported
                        anyOf:
                          - type: "null"
                          - type: string
                      addressRegion:
                        default: null
                        description: Region of the user to be imported
                        anyOf:
                          - type: "null"
                          - type: string
                      tags:
                        default: null
                        description: Tags of the user to be imported. The tags can made by multiple
                          levels, splitting each level by a '.' and listing
                          multiple tags using a ';'
                        examples:
                          - region.county;role.job
                        anyOf:
                          - type: "null"
                          - type: string
                      collectedConsent:
                        default: false
                        description: If false, an invitation to the user asking to accept to receive
                          messages from the organisation will be sent. If true,
                          it means that the organisation already asked the
                          permissions to the user
                        anyOf:
                          - type: "null"
                          - type: string
                    required:
                      - importIndex
                - {}
          application/json: *a6
      responses:
        "200":
          description: Default Response
          content:
            application/json:
              schema:
                type: object
                properties:
                  data:
                    type: object
                    properties:
                      id:
                        format: uuid
                        type: string
                    required:
                      - id
                required:
                  - data
        5XX:
          description: Default Response
          content:
            application/json:
              schema:
                type: object
                properties:
                  code:
                    description: Code used to categorize the error
                    type: string
                  detail:
                    description: Description of the error
                    type: string
                  requestId:
                    description: Unique request id. This one will be used to troubleshoot the
                      problems
                    type: string
                  name:
                    description: Name of the error type
                    type: string
                  validation:
                    description: List of the validation errors
                    type: array
                    items:
                      type: object
                      properties:
                        fieldName:
                          type: string
                        message:
                          type: string
                      required:
                        - fieldName
                        - message
                  validationContext:
                    type: string
                required:
                  - code
                  - detail
                  - requestId
                  - name
        4XX:
          description: Default Response
          content:
            application/json:
              schema:
                type: object
                properties:
                  code:
                    description: Code used to categorize the error
                    type: string
                  detail:
                    description: Description of the error
                    type: string
                  requestId:
                    description: Unique request id. This one will be used to troubleshoot the
                      problems
                    type: string
                  name:
                    description: Name of the error type
                    type: string
                  validation:
                    description: List of the validation errors
                    type: array
                    items:
                      type: object
                      properties:
                        fieldName:
                          type: string
                        message:
                          type: string
                      required:
                        - fieldName
                        - message
                  validationContext:
                    type: string
                required:
                  - code
                  - detail
                  - requestId
                  - name
  /api/v1/user-imports/{importId}:
    get:
      tags: *a5
      description: Retrieves the requested user import batch
      parameters:
        - schema:
            type: string
            enum:
              - "true"
              - "false"
              - "0"
              - "1"
            default: "true"
          in: query
          name: includeImportedData
          required: false
          description: If true, it returns the data of the user sent in the import batch
        - schema:
            format: uuid
            type: string
          in: path
          name: importId
          required: true
      responses:
        "200":
          description: Default Response
          content:
            application/json:
              schema:
                type: object
                properties:
                  data:
                    type: object
                    properties:
                      organisationId:
                        type: string
                      importedAt:
                        format: date-time
                        type: string
                      usersData:
                        type: array
                        items:
                          type: object
                          properties:
                            importIndex:
                              type: integer
                            phoneNumber:
                              default: null
                              description: Phone number of the user
                              anyOf:
                                - type: "null"
                                - type: string
                            emailAddress:
                              default: null
                              description: Email address of the user
                              anyOf:
                                - type: "null"
                                - type: string
                            importStatus:
                              type: string
                              enum:
                                - pending
                                - imported
                                - not_found
                                - error
                                - missing_contacts
                              default: pending
                              description: Result of the import for the user
                            importError:
                              default: null
                              description: The error raised during the import, if set
                              anyOf:
                                - type: "null"
                                - type: string
                            relatedUserProfileId:
                              default: null
                              description: Related user profile id from the Life Events building block, if
                                available
                              anyOf:
                                - type: "null"
                                - type: string
                            relatedUserId:
                              default: null
                              description: Related user id from the Messaging building block, if available
                              anyOf:
                                - type: "null"
                                - type: string
                            tags:
                              description: Tags related to the user
                              type: array
                              items:
                                type: string
                            publicIdentityId:
                              default: null
                              description: PPSN of the imported user
                              anyOf:
                                - type: "null"
                                - type: string
                            firstName:
                              default: null
                              description: First name of the imported user
                              anyOf:
                                - type: "null"
                                - type: string
                            lastName:
                              default: null
                              description: Last name of the imported user
                              anyOf:
                                - type: "null"
                                - type: string
                            birthDate:
                              default: null
                              description: Birth date of the imported user
                              anyOf:
                                - type: "null"
                                - type: string
                            address:
                              default: null
                              description: Address of the imported user
                              anyOf:
                                - type: object
                                  properties:
                                    city:
                                      default: null
                                      anyOf:
                                        - type: "null"
                                        - type: string
                                    zipCode:
                                      default: null
                                      anyOf:
                                        - type: "null"
                                        - type: string
                                    street:
                                      default: null
                                      anyOf:
                                        - type: "null"
                                        - type: string
                                    country:
                                      default: null
                                      anyOf:
                                        - type: "null"
                                        - type: string
                                    region:
                                      default: null
                                      anyOf:
                                        - type: "null"
                                        - type: string
                                  required:
                                    - city
                                    - zipCode
                                    - street
                                    - country
                                    - region
                                - type: "null"
                            collectedConsent:
                              default: false
                              description: If false, an invitation to the user asking to accept to receive
                                messages from the organisation will be sent. If
                                true, it means that the organisation already
                                asked the permissions to the user
                              type: boolean
                            welcomed:
                              default: false
                              description: If true, it means that a message to welcome the user has already
                                been sent
                              type: boolean
                          required:
                            - importIndex
                            - phoneNumber
                            - emailAddress
                            - importStatus
                            - publicIdentityId
                            - firstName
                            - lastName
                            - birthDate
                            - address
                            - collectedConsent
                      importChannel:
                        type: string
                        enum:
                          - api
                          - csv
                        default: api
                        description: Channel through which the users have been imported
                      retryCount:
                        default: 0
                        type: integer
                      lastRetryAt:
                        default: null
                        anyOf:
                          - format: date-time
                            type: string
                          - type: "null"
                      id:
                        format: uuid
                        type: string
                    required:
                      - organisationId
                      - importedAt
                      - usersData
                      - importChannel
                      - retryCount
                      - lastRetryAt
                      - id
                  metadata:
                    type: object
                    properties:
                      links:
                        description: Object containing the links to the related endpoints
                        type: object
                        properties:
                          self:
                            type: object
                            properties:
                              href:
                                description: URL pointing to the request itself
                                type: string
                          next:
                            type: object
                            properties:
                              href:
                                description: URL pointing to the next page of results in a paginated response.
                                  If there are no more results, this field may
                                  be omitted
                                type: string
                          prev:
                            type: object
                            properties:
                              href:
                                description: URL pointing to the previous page of results in a paginated
                                  response. If there are no more results, this
                                  field may be omitted
                                type: string
                          first:
                            type: object
                            properties:
                              href:
                                description: URL pointing to the first page of results in a paginated response
                                type: string
                          last:
                            type: object
                            properties:
                              href:
                                description: URL pointing to the first page of results in a paginated response
                                type: string
                          pages:
                            description: It may contain a list of other useful URLs, e.g. one entry for
                              page:'page 1', 'page 2'
                            type: object
                            additionalProperties:
                              type: object
                              properties:
                                href:
                                  type: string
                        required:
                          - self
                          - first
                          - last
                          - pages
                      totalCount:
                        description: Number representing the total number of available items
                        type: number
                required:
                  - data
        5XX:
          description: Default Response
          content:
            application/json:
              schema:
                type: object
                properties:
                  code:
                    description: Code used to categorize the error
                    type: string
                  detail:
                    description: Description of the error
                    type: string
                  requestId:
                    description: Unique request id. This one will be used to troubleshoot the
                      problems
                    type: string
                  name:
                    description: Name of the error type
                    type: string
                  validation:
                    description: List of the validation errors
                    type: array
                    items:
                      type: object
                      properties:
                        fieldName:
                          type: string
                        message:
                          type: string
                      required:
                        - fieldName
                        - message
                  validationContext:
                    type: string
                required:
                  - code
                  - detail
                  - requestId
                  - name
        4XX:
          description: Default Response
          content:
            application/json:
              schema:
                type: object
                properties:
                  code:
                    description: Code used to categorize the error
                    type: string
                  detail:
                    description: Description of the error
                    type: string
                  requestId:
                    description: Unique request id. This one will be used to troubleshoot the
                      problems
                    type: string
                  name:
                    description: Name of the error type
                    type: string
                  validation:
                    description: List of the validation errors
                    type: array
                    items:
                      type: object
                      properties:
                        fieldName:
                          type: string
                        message:
                          type: string
                      required:
                        - fieldName
                        - message
                  validationContext:
                    type: string
                required:
                  - code
                  - detail
                  - requestId
                  - name
  /api/v1/user-imports/template-download:
    get:
      tags: *a5
      description: Returns a string containing the template with the csv that will be
        used to import users
      responses:
        "200":
          description: The header and one example line for the CSV template that must be
            used to import users
          content:
            text/csv:
              schema:
                description: The header and one example line for the CSV template that must be
                  used to import users
                type: string
  /api/v1/users/:
    get:
      tags: &a7
        - Users
      parameters:
        - schema:
            type: string
          in: query
          name: search
          required: false
          description: If set, the endpoint searches for users whom contain this value in
            either the name, the surname, or the email address
        - schema:
            type: string
          in: query
          name: transports
          required: false
          description: If set, it must contain a list of transports divided by ',' and the
            endpoint searches for users whom have selected at least one of them
            as preferred for the organisation
        - schema:
            type: string
          in: query
          name: importId
          required: false
          description: If set, the endpoint returns the users whom have imported by that
            specific batch
        - schema:
            pattern: ^true|false$
            type: string
          in: query
          name: activeOnly
          required: false
          description: If true, the endpoint returns active only users
        - schema:
            pattern: ^[0-9][0-9]*|undefined$
            default: "0"
            type: string
          in: query
          name: offset
          required: false
          description: Indicates where to start fetching data or how many records to skip,
            defining the initial position within the list
        - schema:
            default: "20"
            pattern: ^([1-9]|100)|undefined$
            type: string
          in: query
          name: limit
          required: false
          description: Indicates the maximum number (100) of items that will be returned
            in a single request
      responses:
        "200":
          description: Default Response
          content:
            application/json:
              schema:
                type: object
                properties:
                  data:
                    type: array
                    items:
                      type: object
                      properties:
                        organisationSettingId:
                          format: uuid
                          description: Unique id of the organisation setting
                          type: string
                        firstName:
                          default: null
                          description: First name of the user
                          anyOf:
                            - type: "null"
                            - type: string
                        lastName:
                          default: null
                          description: Last name of the user
                          anyOf:
                            - type: "null"
                            - type: string
                        birthDate:
                          default: null
                          description: Birth date of the user
                          anyOf:
                            - type: "null"
                            - type: string
                        lang:
                          default: null
                          description: Preferred language of the user
                          anyOf:
                            - type: "null"
                            - type: string
                        ppsn:
                          default: null
                          description: PPSN of the user
                          anyOf:
                            - type: "null"
                            - type: string
                        id:
                          format: uuid
                          description: Unique id of the related user
                          type: string
                        userProfileId:
                          default: null
                          description: User profile id, if available
                          anyOf:
                            - type: "null"
                            - type: string
                        phoneNumber:
                          default: null
                          description: Phone number of the user
                          anyOf:
                            - type: "null"
                            - type: string
                        emailAddress:
                          default: null
                          description: Email address of the user
                          anyOf:
                            - type: "null"
                            - type: string
                        organisationId:
                          description: Unique id of the related organisation
                          type: string
                        organisationInvitationStatus:
                          type: string
                          enum:
                            - to_be_invited
                            - pending
                            - accepted
                            - declined
                          default: pending
                          description: Current status of the invitation to the messaging building block
                        organisationInvitationSentAt:
                          description: Date and time describing when the organisation invitation has been
                            sent
                          type: string
                        organisationInvitationFeedbackAt:
                          description: Date and time describing when the user has gave a feedback to the
                            organisation invitation
                          type: string
                        organisationPreferredTransports:
                          description: The list of the preferred transports to use. If the selected
                            transports are not available for the recipient,
                            others will be used
                          type: array
                          items:
                            type: string
                            enum:
                              - sms
                              - email
                            description: Provider types that can be manipulated
                        correlationQuality:
                          type: string
                          enum:
                            - full
                            - partial
                            - not_related
                          description: If full, it means that the user is already on the Life Events
                            platform, if partial the match has to be reviewed,
                            if not_related the user does not exist
                        userStatus:
                          type: string
                          enum:
                            - to_be_invited
                            - pending
                            - disabled
                            - active
                          default: pending
                        details:
                          type: object
                          properties:
                            publicIdentityId:
                              default: null
                              description: PPSN of the imported user
                              anyOf:
                                - type: "null"
                                - type: string
                            firstName:
                              default: null
                              description: First name of the imported user
                              anyOf:
                                - type: "null"
                                - type: string
                            lastName:
                              default: null
                              description: Last name of the imported user
                              anyOf:
                                - type: "null"
                                - type: string
                            birthDate:
                              default: null
                              description: Birth date of the imported user
                              anyOf:
                                - type: "null"
                                - type: string
                            address:
                              default: null
                              description: Address of the imported user
                              anyOf:
                                - type: object
                                  properties:
                                    city:
                                      default: null
                                      anyOf:
                                        - type: "null"
                                        - type: string
                                    zipCode:
                                      default: null
                                      anyOf:
                                        - type: "null"
                                        - type: string
                                    street:
                                      default: null
                                      anyOf:
                                        - type: "null"
                                        - type: string
                                    country:
                                      default: null
                                      anyOf:
                                        - type: "null"
                                        - type: string
                                    region:
                                      default: null
                                      anyOf:
                                        - type: "null"
                                        - type: string
                                  required:
                                    - city
                                    - zipCode
                                    - street
                                    - country
                                    - region
                                - type: "null"
                            collectedConsent:
                              default: false
                              description: If false, an invitation to the user asking to accept to receive
                                messages from the organisation will be sent. If
                                true, it means that the organisation already
                                asked the permissions to the user
                              type: boolean
                            welcomed:
                              default: false
                              description: If true, it means that a message to welcome the user has already
                                been sent
                              type: boolean
                          required:
                            - publicIdentityId
                            - firstName
                            - lastName
                            - birthDate
                            - address
                            - collectedConsent
                      required:
                        - organisationSettingId
                        - firstName
                        - lastName
                        - birthDate
                        - lang
                        - ppsn
                        - id
                        - userProfileId
                        - phoneNumber
                        - emailAddress
                        - organisationId
                        - organisationInvitationStatus
                        - organisationPreferredTransports
                        - correlationQuality
                        - userStatus
                  metadata:
                    type: object
                    properties:
                      links:
                        description: Object containing the links to the related endpoints
                        type: object
                        properties:
                          self:
                            type: object
                            properties:
                              href:
                                description: URL pointing to the request itself
                                type: string
                          next:
                            type: object
                            properties:
                              href:
                                description: URL pointing to the next page of results in a paginated response.
                                  If there are no more results, this field may
                                  be omitted
                                type: string
                          prev:
                            type: object
                            properties:
                              href:
                                description: URL pointing to the previous page of results in a paginated
                                  response. If there are no more results, this
                                  field may be omitted
                                type: string
                          first:
                            type: object
                            properties:
                              href:
                                description: URL pointing to the first page of results in a paginated response
                                type: string
                          last:
                            type: object
                            properties:
                              href:
                                description: URL pointing to the first page of results in a paginated response
                                type: string
                          pages:
                            description: It may contain a list of other useful URLs, e.g. one entry for
                              page:'page 1', 'page 2'
                            type: object
                            additionalProperties:
                              type: object
                              properties:
                                href:
                                  type: string
                        required:
                          - self
                          - first
                          - last
                          - pages
                      totalCount:
                        description: Number representing the total number of available items
                        type: number
                required:
                  - data
        5XX:
          description: Default Response
          content:
            application/json:
              schema:
                type: object
                properties:
                  code:
                    description: Code used to categorize the error
                    type: string
                  detail:
                    description: Description of the error
                    type: string
                  requestId:
                    description: Unique request id. This one will be used to troubleshoot the
                      problems
                    type: string
                  name:
                    description: Name of the error type
                    type: string
                  validation:
                    description: List of the validation errors
                    type: array
                    items:
                      type: object
                      properties:
                        fieldName:
                          type: string
                        message:
                          type: string
                      required:
                        - fieldName
                        - message
                  validationContext:
                    type: string
                required:
                  - code
                  - detail
                  - requestId
                  - name
        4XX:
          description: Default Response
          content:
            application/json:
              schema:
                type: object
                properties:
                  code:
                    description: Code used to categorize the error
                    type: string
                  detail:
                    description: Description of the error
                    type: string
                  requestId:
                    description: Unique request id. This one will be used to troubleshoot the
                      problems
                    type: string
                  name:
                    description: Name of the error type
                    type: string
                  validation:
                    description: List of the validation errors
                    type: array
                    items:
                      type: object
                      properties:
                        fieldName:
                          type: string
                        message:
                          type: string
                      required:
                        - fieldName
                        - message
                  validationContext:
                    type: string
                required:
                  - code
                  - detail
                  - requestId
                  - name
  /api/v1/users/{userId}:
    get:
      tags: *a7
      description: Returns the requested user
      parameters:
        - schema:
            pattern: ^true|false$
            type: string
          in: query
          name: activeOnly
          required: false
          description: If true, the endpoint returns active only users
        - schema:
            type: string
          in: path
          name: userId
          required: true
      responses:
        "200":
          description: Default Response
          content:
            application/json:
              schema:
                type: object
                properties:
                  data:
                    type: object
                    properties:
                      organisationSettingId:
                        format: uuid
                        description: Unique id of the organisation setting
                        type: string
                      firstName:
                        default: null
                        description: First name of the user
                        anyOf:
                          - type: "null"
                          - type: string
                      lastName:
                        default: null
                        description: Last name of the user
                        anyOf:
                          - type: "null"
                          - type: string
                      birthDate:
                        default: null
                        description: Birth date of the user
                        anyOf:
                          - type: "null"
                          - type: string
                      lang:
                        default: null
                        description: Preferred language of the user
                        anyOf:
                          - type: "null"
                          - type: string
                      ppsn:
                        default: null
                        description: PPSN of the user
                        anyOf:
                          - type: "null"
                          - type: string
                      id:
                        format: uuid
                        description: Unique id of the related user
                        type: string
                      userProfileId:
                        default: null
                        description: User profile id, if available
                        anyOf:
                          - type: "null"
                          - type: string
                      phoneNumber:
                        default: null
                        description: Phone number of the user
                        anyOf:
                          - type: "null"
                          - type: string
                      emailAddress:
                        default: null
                        description: Email address of the user
                        anyOf:
                          - type: "null"
                          - type: string
                      organisationId:
                        description: Unique id of the related organisation
                        type: string
                      organisationInvitationStatus:
                        type: string
                        enum:
                          - to_be_invited
                          - pending
                          - accepted
                          - declined
                        default: pending
                        description: Current status of the invitation to the messaging building block
                      organisationInvitationSentAt:
                        description: Date and time describing when the organisation invitation has been
                          sent
                        type: string
                      organisationInvitationFeedbackAt:
                        description: Date and time describing when the user has gave a feedback to the
                          organisation invitation
                        type: string
                      organisationPreferredTransports:
                        description: The list of the preferred transports to use. If the selected
                          transports are not available for the recipient, others
                          will be used
                        type: array
                        items:
                          type: string
                          enum:
                            - sms
                            - email
                          description: Provider types that can be manipulated
                      correlationQuality:
                        type: string
                        enum:
                          - full
                          - partial
                          - not_related
                        description: If full, it means that the user is already on the Life Events
                          platform, if partial the match has to be reviewed, if
                          not_related the user does not exist
                      userStatus:
                        type: string
                        enum:
                          - to_be_invited
                          - pending
                          - disabled
                          - active
                        default: pending
                      details:
                        type: object
                        properties:
                          publicIdentityId:
                            default: null
                            description: PPSN of the imported user
                            anyOf:
                              - type: "null"
                              - type: string
                          firstName:
                            default: null
                            description: First name of the imported user
                            anyOf:
                              - type: "null"
                              - type: string
                          lastName:
                            default: null
                            description: Last name of the imported user
                            anyOf:
                              - type: "null"
                              - type: string
                          birthDate:
                            default: null
                            description: Birth date of the imported user
                            anyOf:
                              - type: "null"
                              - type: string
                          address:
                            default: null
                            description: Address of the imported user
                            anyOf:
                              - type: object
                                properties:
                                  city:
                                    default: null
                                    anyOf:
                                      - type: "null"
                                      - type: string
                                  zipCode:
                                    default: null
                                    anyOf:
                                      - type: "null"
                                      - type: string
                                  street:
                                    default: null
                                    anyOf:
                                      - type: "null"
                                      - type: string
                                  country:
                                    default: null
                                    anyOf:
                                      - type: "null"
                                      - type: string
                                  region:
                                    default: null
                                    anyOf:
                                      - type: "null"
                                      - type: string
                                required:
                                  - city
                                  - zipCode
                                  - street
                                  - country
                                  - region
                              - type: "null"
                          collectedConsent:
                            default: false
                            description: If false, an invitation to the user asking to accept to receive
                              messages from the organisation will be sent. If
                              true, it means that the organisation already asked
                              the permissions to the user
                            type: boolean
                          welcomed:
                            default: false
                            description: If true, it means that a message to welcome the user has already
                              been sent
                            type: boolean
                        required:
                          - publicIdentityId
                          - firstName
                          - lastName
                          - birthDate
                          - address
                          - collectedConsent
                    required:
                      - organisationSettingId
                      - firstName
                      - lastName
                      - birthDate
                      - lang
                      - ppsn
                      - id
                      - userProfileId
                      - phoneNumber
                      - emailAddress
                      - organisationId
                      - organisationInvitationStatus
                      - organisationPreferredTransports
                      - correlationQuality
                      - userStatus
                  metadata:
                    type: object
                    properties:
                      links:
                        description: Object containing the links to the related endpoints
                        type: object
                        properties:
                          self:
                            type: object
                            properties:
                              href:
                                description: URL pointing to the request itself
                                type: string
                          next:
                            type: object
                            properties:
                              href:
                                description: URL pointing to the next page of results in a paginated response.
                                  If there are no more results, this field may
                                  be omitted
                                type: string
                          prev:
                            type: object
                            properties:
                              href:
                                description: URL pointing to the previous page of results in a paginated
                                  response. If there are no more results, this
                                  field may be omitted
                                type: string
                          first:
                            type: object
                            properties:
                              href:
                                description: URL pointing to the first page of results in a paginated response
                                type: string
                          last:
                            type: object
                            properties:
                              href:
                                description: URL pointing to the first page of results in a paginated response
                                type: string
                          pages:
                            description: It may contain a list of other useful URLs, e.g. one entry for
                              page:'page 1', 'page 2'
                            type: object
                            additionalProperties:
                              type: object
                              properties:
                                href:
                                  type: string
                        required:
                          - self
                          - first
                          - last
                          - pages
                      totalCount:
                        description: Number representing the total number of available items
                        type: number
                required:
                  - data
        5XX:
          description: Default Response
          content:
            application/json:
              schema:
                type: object
                properties:
                  code:
                    description: Code used to categorize the error
                    type: string
                  detail:
                    description: Description of the error
                    type: string
                  requestId:
                    description: Unique request id. This one will be used to troubleshoot the
                      problems
                    type: string
                  name:
                    description: Name of the error type
                    type: string
                  validation:
                    description: List of the validation errors
                    type: array
                    items:
                      type: object
                      properties:
                        fieldName:
                          type: string
                        message:
                          type: string
                      required:
                        - fieldName
                        - message
                  validationContext:
                    type: string
                required:
                  - code
                  - detail
                  - requestId
                  - name
        4XX:
          description: Default Response
          content:
            application/json:
              schema:
                type: object
                properties:
                  code:
                    description: Code used to categorize the error
                    type: string
                  detail:
                    description: Description of the error
                    type: string
                  requestId:
                    description: Unique request id. This one will be used to troubleshoot the
                      problems
                    type: string
                  name:
                    description: Name of the error type
                    type: string
                  validation:
                    description: List of the validation errors
                    type: array
                    items:
                      type: object
                      properties:
                        fieldName:
                          type: string
                        message:
                          type: string
                      required:
                        - fieldName
                        - message
                  validationContext:
                    type: string
                required:
                  - code
                  - detail
                  - requestId
                  - name
  /api/v1/message-events/:
    get:
      tags: &a8
        - Message events
      description: Returns the message events that match the requested query
      parameters:
        - schema:
            type: string
          in: query
          name: search
          required: false
          description: If set, it filters the events for the messages containing the set
            value in subject
        - schema:
            pattern: ^[0-9][0-9]*|undefined$
            default: "0"
            type: string
          in: query
          name: offset
          required: false
          description: Indicates where to start fetching data or how many records to skip,
            defining the initial position within the list
        - schema:
            default: "20"
            pattern: ^([1-9]|100)|undefined$
            type: string
          in: query
          name: limit
          required: false
          description: Indicates the maximum number (100) of items that will be returned
            in a single request
      responses:
        "200":
          description: Default Response
          content:
            application/json:
              schema:
                type: object
                properties:
                  data:
                    type: array
                    items:
                      type: object
                      properties:
                        id:
                          format: uuid
                          description: Unique id of the event
                          type: string
                        messageId:
                          format: uuid
                          description: Unique id of the related message
                          type: string
                        subject:
                          description: Subject of the related message
                          type: string
                        receiverFullName:
                          description: Full name of the recipient
                          type: string
                        eventType:
                          description: Event type description
                          type: string
                        eventStatus:
                          description: Status for event type
                          type: string
                        scheduledAt:
                          description: Date and time which describes when the message has to be sent
                          type: string
                      required:
                        - id
                        - messageId
                        - subject
                        - receiverFullName
                        - eventType
                        - eventStatus
                        - scheduledAt
                  metadata:
                    type: object
                    properties:
                      links:
                        description: Object containing the links to the related endpoints
                        type: object
                        properties:
                          self:
                            type: object
                            properties:
                              href:
                                description: URL pointing to the request itself
                                type: string
                          next:
                            type: object
                            properties:
                              href:
                                description: URL pointing to the next page of results in a paginated response.
                                  If there are no more results, this field may
                                  be omitted
                                type: string
                          prev:
                            type: object
                            properties:
                              href:
                                description: URL pointing to the previous page of results in a paginated
                                  response. If there are no more results, this
                                  field may be omitted
                                type: string
                          first:
                            type: object
                            properties:
                              href:
                                description: URL pointing to the first page of results in a paginated response
                                type: string
                          last:
                            type: object
                            properties:
                              href:
                                description: URL pointing to the first page of results in a paginated response
                                type: string
                          pages:
                            description: It may contain a list of other useful URLs, e.g. one entry for
                              page:'page 1', 'page 2'
                            type: object
                            additionalProperties:
                              type: object
                              properties:
                                href:
                                  type: string
                        required:
                          - self
                          - first
                          - last
                          - pages
                      totalCount:
                        description: Number representing the total number of available items
                        type: number
                required:
                  - data
        5XX:
          description: Default Response
          content:
            application/json:
              schema:
                type: object
                properties:
                  code:
                    description: Code used to categorize the error
                    type: string
                  detail:
                    description: Description of the error
                    type: string
                  requestId:
                    description: Unique request id. This one will be used to troubleshoot the
                      problems
                    type: string
                  name:
                    description: Name of the error type
                    type: string
                  validation:
                    description: List of the validation errors
                    type: array
                    items:
                      type: object
                      properties:
                        fieldName:
                          type: string
                        message:
                          type: string
                      required:
                        - fieldName
                        - message
                  validationContext:
                    type: string
                required:
                  - code
                  - detail
                  - requestId
                  - name
        4XX:
          description: Default Response
          content:
            application/json:
              schema:
                type: object
                properties:
                  code:
                    description: Code used to categorize the error
                    type: string
                  detail:
                    description: Description of the error
                    type: string
                  requestId:
                    description: Unique request id. This one will be used to troubleshoot the
                      problems
                    type: string
                  name:
                    description: Name of the error type
                    type: string
                  validation:
                    description: List of the validation errors
                    type: array
                    items:
                      type: object
                      properties:
                        fieldName:
                          type: string
                        message:
                          type: string
                      required:
                        - fieldName
                        - message
                  validationContext:
                    type: string
                required:
                  - code
                  - detail
                  - requestId
                  - name
  /api/v1/message-events/{eventId}:
    get:
      tags: *a8
      description: Returns the selected event id
      parameters:
        - schema:
            type: string
          in: path
          name: eventId
          required: true
      responses:
        "200":
          description: Default Response
          content:
            application/json:
              schema:
                type: object
                properties:
                  data:
                    type: array
                    items:
                      type: object
                      properties:
                        eventType:
                          description: Event type description
                          type: string
                        eventStatus:
                          description: Status for event type
                          type: string
                        data:
                          anyOf:
                            - type: object
                              properties:
                                messageId:
                                  description: Unique id of the related message
                                  type: string
                                receiverFullName:
                                  description: Full name of the recipient
                                  type: string
                                receiverPPSN:
                                  description: PPSN of the recipient
                                  type: string
                                receiverUserId:
                                  description: User id of recipient
                                  type: string
                                subject:
                                  description: Subject of the related message
                                  type: string
                                language:
                                  description: Language of the related message
                                  type: string
                                excerpt:
                                  description: Excerpt of the related message
                                  type: string
                                richText:
                                  description: Rich text content of the related message
                                  type: string
                                plainText:
                                  description: Plain text context of the related message
                                  type: string
                                threadName:
                                  description: Thread name of the related message
                                  type: string
                                transports:
                                  description: Selected transports to send the message
                                  type: array
                                  items:
                                    type: string
                                scheduledAt:
                                  format: date-time
                                  description: Date and time which describes when the message has to be sent
                                  type: string
                                senderUserId:
                                  description: Unique user id of the sender
                                  type: string
                                senderFullName:
                                  description: Full name of the sender
                                  type: string
                                senderPPSN:
                                  description: PPSN of the sender
                                  type: string
                                senderApplicationId:
                                  description: Unique id of the M2M application that sent the message
                                  type: string
                                organisationName:
                                  description: Organisation related to the sender
                                  type: string
                                security:
                                  type: string
                                  enum:
                                    - confidential
                                    - public
                                  description: Confidentiality level of the message
                                bypassConsent:
                                  description: If true, the message will be sent even if the recipient didn't
                                    accept the organisation's invitation
                                  type: boolean
                              required:
                                - messageId
                                - receiverFullName
                                - receiverPPSN
                                - receiverUserId
                                - subject
                                - language
                                - excerpt
                                - richText
                                - plainText
                                - threadName
                                - transports
                                - scheduledAt
                                - organisationName
                                - security
                                - bypassConsent
                            - type: object
                              properties:
                                messageId:
                                  description: Unique id of the related message
                                  type: string
                                jobId:
                                  description: Unique id of the job
                                  type: string
                              required:
                                - messageId
                                - jobId
                            - type: object
                              properties:
                                messageId:
                                  description: Unique id of the related message
                                  type: string
                              required:
                                - messageId
                        createdAt:
                          format: date-time
                          description: Date and time which describes when the event has been recorded
                          type: string
                      required:
                        - eventType
                        - eventStatus
                        - data
                        - createdAt
                required:
                  - data
        5XX:
          description: Default Response
          content:
            application/json:
              schema:
                type: object
                properties:
                  code:
                    description: Code used to categorize the error
                    type: string
                  detail:
                    description: Description of the error
                    type: string
                  requestId:
                    description: Unique request id. This one will be used to troubleshoot the
                      problems
                    type: string
                  name:
                    description: Name of the error type
                    type: string
                  validation:
                    description: List of the validation errors
                    type: array
                    items:
                      type: object
                      properties:
                        fieldName:
                          type: string
                        message:
                          type: string
                      required:
                        - fieldName
                        - message
                  validationContext:
                    type: string
                required:
                  - code
                  - detail
                  - requestId
                  - name
        4XX:
          description: Default Response
          content:
            application/json:
              schema:
                type: object
                properties:
                  code:
                    description: Code used to categorize the error
                    type: string
                  detail:
                    description: Description of the error
                    type: string
                  requestId:
                    description: Unique request id. This one will be used to troubleshoot the
                      problems
                    type: string
                  name:
                    description: Name of the error type
                    type: string
                  validation:
                    description: List of the validation errors
                    type: array
                    items:
                      type: object
                      properties:
                        fieldName:
                          type: string
                        message:
                          type: string
                      required:
                        - fieldName
                        - message
                  validationContext:
                    type: string
                required:
                  - code
                  - detail
                  - requestId
                  - name
  /api/v1/jobs/{id}:
    post:
      tags:
        - Jobs
      description: Executes the requested job
      requestBody:
        content:
          application/json:
            schema:
              type: object
              properties:
                token:
                  description: The security token used to ensure you are allowed to execute this
                    job
                  type: string
              required:
                - token
        required: true
      parameters:
        - schema:
            type: string
          in: path
          name: id
          required: true
      responses:
        "202":
          description: Default Response
        5XX:
          description: Default Response
          content:
            application/json:
              schema:
                type: object
                properties:
                  code:
                    description: Code used to categorize the error
                    type: string
                  detail:
                    description: Description of the error
                    type: string
                  requestId:
                    description: Unique request id. This one will be used to troubleshoot the
                      problems
                    type: string
                  name:
                    description: Name of the error type
                    type: string
                  validation:
                    description: List of the validation errors
                    type: array
                    items:
                      type: object
                      properties:
                        fieldName:
                          type: string
                        message:
                          type: string
                      required:
                        - fieldName
                        - message
                  validationContext:
                    type: string
                required:
                  - code
                  - detail
                  - requestId
                  - name
        4XX:
          description: Default Response
          content:
            application/json:
              schema:
                type: object
                properties:
                  code:
                    description: Code used to categorize the error
                    type: string
                  detail:
                    description: Description of the error
                    type: string
                  requestId:
                    description: Unique request id. This one will be used to troubleshoot the
                      problems
                    type: string
                  name:
                    description: Name of the error type
                    type: string
                  validation:
                    description: List of the validation errors
                    type: array
                    items:
                      type: object
                      properties:
                        fieldName:
                          type: string
                        message:
                          type: string
                      required:
                        - fieldName
                        - message
                  validationContext:
                    type: string
                required:
                  - code
                  - detail
                  - requestId
                  - name
  /api/v1/message-actions/{messageId}:
    put:
      tags:
        - Message actions
      requestBody:
        content:
          application/json:
            schema:
              type: object
              properties:
                messageId:
                  format: uuid
                  type: string
                isSeen:
                  type: boolean
              required:
                - messageId
                - isSeen
        required: true
      parameters:
        - schema:
            type: string
          in: path
          name: messageId
          required: true
      responses:
        "200":
          description: Default Response
        4XX:
          description: Default Response
          content:
            application/json:
              schema:
                type: object
                properties:
                  code:
                    description: Code used to categorize the error
                    type: string
                  detail:
                    description: Description of the error
                    type: string
                  requestId:
                    description: Unique request id. This one will be used to troubleshoot the
                      problems
                    type: string
                  name:
                    description: Name of the error type
                    type: string
                  validation:
                    description: List of the validation errors
                    type: array
                    items:
                      type: object
                      properties:
                        fieldName:
                          type: string
                        message:
                          type: string
                      required:
                        - fieldName
                        - message
                  validationContext:
                    type: string
                required:
                  - code
                  - detail
                  - requestId
                  - name
        5XX:
          description: Default Response
          content:
            application/json:
              schema:
                type: object
                properties:
                  code:
                    description: Code used to categorize the error
                    type: string
                  detail:
                    description: Description of the error
                    type: string
                  requestId:
                    description: Unique request id. This one will be used to troubleshoot the
                      problems
                    type: string
                  name:
                    description: Name of the error type
                    type: string
                  validation:
                    description: List of the validation errors
                    type: array
                    items:
                      type: object
                      properties:
                        fieldName:
                          type: string
                        message:
                          type: string
                      required:
                        - fieldName
                        - message
                  validationContext:
                    type: string
                required:
                  - code
                  - detail
                  - requestId
                  - name
security:
  - bearerAuth: []<|MERGE_RESOLUTION|>--- conflicted
+++ resolved
@@ -11,93 +11,6 @@
       bearerFormat: JWT
   schemas: {}
 paths:
-<<<<<<< HEAD
-  /health:
-    get:
-      responses:
-        "200":
-          description: Default Response
-  /api/v1/messages/jobs/{id}:
-    post:
-      parameters:
-        - schema:
-            type: string
-          in: path
-          name: id
-          required: true
-      responses:
-        "202":
-          description: Default Response
-        5XX:
-          description: Default Response
-          content:
-            application/json:
-              schema:
-                type: object
-                properties:
-                  code:
-                    type: string
-                  detail:
-                    type: string
-                  request_id:
-                    type: string
-                  name:
-                    type: string
-                  validation:
-                    type: array
-                    items:
-                      type: object
-                      properties:
-                        fieldName:
-                          type: string
-                        message:
-                          type: string
-                      required:
-                        - fieldName
-                        - message
-                  validationContext:
-                    type: string
-                required:
-                  - code
-                  - detail
-                  - request_id
-                  - name
-        4XX:
-          description: Default Response
-          content:
-            application/json:
-              schema:
-                type: object
-                properties:
-                  code:
-                    type: string
-                  detail:
-                    type: string
-                  request_id:
-                    type: string
-                  name:
-                    type: string
-                  validation:
-                    type: array
-                    items:
-                      type: object
-                      properties:
-                        fieldName:
-                          type: string
-                        message:
-                          type: string
-                      required:
-                        - fieldName
-                        - message
-                  validationContext:
-                    type: string
-                required:
-                  - code
-                  - detail
-                  - request_id
-                  - name
-=======
->>>>>>> a7aac8b7
   /api/v1/messages/:
     get:
       tags: &a1
@@ -400,16 +313,6 @@
                 type: object
                 properties:
                   code:
-<<<<<<< HEAD
-                    type: string
-                  detail:
-                    type: string
-                  request_id:
-                    type: string
-                  name:
-                    type: string
-                  validation:
-=======
                     description: Code used to categorize the error
                     type: string
                   detail:
@@ -424,7 +327,6 @@
                     type: string
                   validation:
                     description: List of the validation errors
->>>>>>> a7aac8b7
                     type: array
                     items:
                       type: object
@@ -441,11 +343,7 @@
                 required:
                   - code
                   - detail
-<<<<<<< HEAD
-                  - request_id
-=======
                   - requestId
->>>>>>> a7aac8b7
                   - name
         5XX:
           description: Default Response
@@ -455,16 +353,6 @@
                 type: object
                 properties:
                   code:
-<<<<<<< HEAD
-                    type: string
-                  detail:
-                    type: string
-                  request_id:
-                    type: string
-                  name:
-                    type: string
-                  validation:
-=======
                     description: Code used to categorize the error
                     type: string
                   detail:
@@ -479,7 +367,6 @@
                     type: string
                   validation:
                     description: List of the validation errors
->>>>>>> a7aac8b7
                     type: array
                     items:
                       type: object
@@ -496,11 +383,7 @@
                 required:
                   - code
                   - detail
-<<<<<<< HEAD
-                  - request_id
-=======
                   - requestId
->>>>>>> a7aac8b7
                   - name
   /api/v1/messages/{messageId}:
     get:
@@ -631,175 +514,6 @@
                 required:
                   - data
         4XX:
-<<<<<<< HEAD
-          description: Default Response
-          content:
-            application/json:
-              schema:
-                $ref: "#/components/schemas/def-0"
-        5XX:
-          description: Default Response
-          content:
-            application/json:
-              schema:
-                $ref: "#/components/schemas/def-0"
-  /api/v1/messages/template:
-    post:
-      requestBody:
-        content:
-          application/json:
-            schema:
-              type: object
-              properties:
-                templateMetaId:
-                  format: uuid
-                  type: string
-                userIds:
-                  type: array
-                  items:
-                    type: string
-                transportations:
-                  type: array
-                  items:
-                    anyOf:
-                      - type: string
-                        enum:
-                          - email
-                      - type: string
-                        enum:
-                          - sms
-                      - type: string
-                        enum:
-                          - lifeEvent
-                security:
-                  type: string
-                scheduledAt:
-                  format: date-time
-                  type: string
-              required:
-                - templateMetaId
-                - userIds
-                - transportations
-                - security
-                - scheduledAt
-        required: true
-      responses:
-        "200":
-          description: Default Response
-        4XX:
-          description: Default Response
-          content:
-            application/json:
-              schema:
-                type: object
-                properties:
-                  code:
-                    type: string
-                  detail:
-                    type: string
-                  request_id:
-                    type: string
-                  name:
-                    type: string
-                  validation:
-                    type: array
-                    items:
-                      type: object
-                      properties:
-                        fieldName:
-                          type: string
-                        message:
-                          type: string
-                      required:
-                        - fieldName
-                        - message
-                  validationContext:
-                    type: string
-                required:
-                  - code
-                  - detail
-                  - request_id
-                  - name
-        5XX:
-          description: Default Response
-          content:
-            application/json:
-              schema:
-                type: object
-                properties:
-                  code:
-                    type: string
-                  detail:
-                    type: string
-                  request_id:
-                    type: string
-                  name:
-                    type: string
-                  validation:
-                    type: array
-                    items:
-                      type: object
-                      properties:
-                        fieldName:
-                          type: string
-                        message:
-                          type: string
-                      required:
-                        - fieldName
-                        - message
-                  validationContext:
-                    type: string
-                required:
-                  - code
-                  - detail
-                  - request_id
-                  - name
-  /api/v1/messages/events:
-    get:
-      parameters:
-        - schema:
-            type: string
-          in: query
-          name: search
-          required: false
-      responses:
-        "200":
-          description: Default Response
-          content:
-            application/json:
-              schema:
-                type: object
-                properties:
-                  data:
-                    type: array
-                    items:
-                      type: object
-                      properties:
-                        messageId:
-                          format: uuid
-                          type: string
-                        subject:
-                          type: string
-                        receiverFullName:
-                          type: string
-                        eventType:
-                          type: string
-                        eventStatus:
-                          type: string
-                        scheduledAt:
-                          type: string
-                      required:
-                        - messageId
-                        - subject
-                        - receiverFullName
-                        - eventType
-                        - eventStatus
-                        - scheduledAt
-                required:
-                  - data
-        5XX:
-=======
->>>>>>> a7aac8b7
           description: Default Response
           content:
             application/json:
@@ -879,185 +593,7 @@
                   - detail
                   - requestId
                   - name
-<<<<<<< HEAD
-  /api/v1/messages/events/{messageId}:
-    get:
-      parameters:
-        - schema:
-            type: string
-          in: path
-          name: messageId
-          required: true
-      responses:
-        "200":
-          description: Default Response
-          content:
-            application/json:
-              schema:
-                type: object
-                properties:
-                  data:
-                    type: array
-                    items:
-                      type: object
-                      properties:
-                        eventStatus:
-                          type: string
-                        eventType:
-                          type: string
-                        data:
-                          anyOf:
-                            - type: object
-                              properties:
-                                messageId:
-                                  type: string
-                                receiverFullName:
-                                  type: string
-                                receiverPPSN:
-                                  type: string
-                                subject:
-                                  type: string
-                                lang:
-                                  type: string
-                                excerpt:
-                                  type: string
-                                richText:
-                                  type: string
-                                plainText:
-                                  type: string
-                                threadName:
-                                  type: string
-                                transports:
-                                  type: array
-                                  items:
-                                    type: string
-                                messageName:
-                                  type: string
-                                scheduledAt:
-                                  format: date-time
-                                  type: string
-                                senderUserId:
-                                  type: string
-                                senderFullName:
-                                  type: string
-                                senderPPSN:
-                                  type: string
-                                organisationName:
-                                  type: string
-                              required:
-                                - messageId
-                                - receiverFullName
-                                - receiverPPSN
-                                - subject
-                                - lang
-                                - excerpt
-                                - richText
-                                - plainText
-                                - threadName
-                                - transports
-                                - messageName
-                                - scheduledAt
-                                - senderUserId
-                                - senderFullName
-                                - senderPPSN
-                                - organisationName
-                            - type: object
-                              properties:
-                                messageId:
-                                  type: string
-                                jobId:
-                                  type: string
-                              required:
-                                - messageId
-                                - jobId
-                            - type: object
-                              properties:
-                                messageId:
-                                  type: string
-                              required:
-                                - messageId
-                        createdAt:
-                          format: date-time
-                          type: string
-                      required:
-                        - eventStatus
-                        - eventType
-                        - data
-                        - createdAt
-                required:
-                  - data
-        5XX:
-          description: Default Response
-          content:
-            application/json:
-              schema:
-                type: object
-                properties:
-                  code:
-                    type: string
-                  detail:
-                    type: string
-                  request_id:
-                    type: string
-                  name:
-                    type: string
-                  validation:
-                    type: array
-                    items:
-                      type: object
-                      properties:
-                        fieldName:
-                          type: string
-                        message:
-                          type: string
-                      required:
-                        - fieldName
-                        - message
-                  validationContext:
-                    type: string
-                required:
-                  - code
-                  - detail
-                  - request_id
-                  - name
-        4XX:
-          description: Default Response
-          content:
-            application/json:
-              schema:
-                type: object
-                properties:
-                  code:
-                    type: string
-                  detail:
-                    type: string
-                  request_id:
-                    type: string
-                  name:
-                    type: string
-                  validation:
-                    type: array
-                    items:
-                      type: object
-                      properties:
-                        fieldName:
-                          type: string
-                        message:
-                          type: string
-                      required:
-                        - fieldName
-                        - message
-                  validationContext:
-                    type: string
-                required:
-                  - code
-                  - detail
-                  - request_id
-                  - name
-  /api/v1/providers/emails/:
-=======
   /api/v1/providers/:
->>>>>>> a7aac8b7
     get:
       tags: &a2
         - Providers
