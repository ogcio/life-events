openapi: 3.0.3
info:
  title: OGCIO Messaging API
  description: API for OGCIO Messaging Service
  version: 0.1.0
components:
  schemas:
    def-0:
      type: object
      properties:
        statusCode:
          type: number
        code:
          type: string
        error:
          type: string
        message:
          type: string
      title: HttpError
paths:
  /health:
    get:
      responses:
        "200":
          description: Default Response
  /api/v1/messages/jobs/{id}:
    post:
      parameters:
        - schema:
            type: string
          in: path
          name: id
          required: true
      responses:
        "202":
          description: Default Response
        5XX:
          description: Default Response
          content:
            application/json:
              schema:
                $ref: "#/components/schemas/def-0"
        4XX:
          description: Default Response
          content:
            application/json:
              schema:
                $ref: "#/components/schemas/def-0"
  /api/v1/messages/:
    get:
      tags:
        - Messages
      responses:
        "200":
          description: Default Response
          content:
            application/json:
              schema:
                type: object
                properties:
                  data:
                    type: array
                    items:
                      type: object
                      properties:
                        id:
                          type: string
                        subject:
                          type: string
                        excerpt:
                          type: string
                        plainText:
                          type: string
                        richText:
                          type: string
                        createdAt:
                          type: string
                      required:
                        - id
                        - subject
                        - excerpt
                        - plainText
                        - richText
                        - createdAt
                required:
                  - data
        "400":
          description: Default Response
          content:
            application/json:
              schema:
                $ref: "#/components/schemas/def-0"
    post:
      tags:
        - Messages
      requestBody:
        content:
          application/json:
            schema:
              type: object
              properties:
                message:
                  type: object
                  properties:
                    threadName:
                      type: string
                    messageName:
                      type: string
                    subject:
                      type: string
                    excerpt:
                      type: string
                    richText:
                      type: string
                    plainText:
                      type: string
                    lang:
                      type: string
                  required:
                    - messageName
                    - subject
                    - excerpt
                    - richText
                    - plainText
                    - lang
                template:
                  type: object
                  properties:
                    id:
                      format: uuid
                      type: string
                    interpolations:
                      type: object
                      additionalProperties:
                        type: string
                  required:
                    - id
                    - interpolations
                preferredTransports:
                  type: array
                  items:
                    type: string
                userIds:
                  type: array
                  items:
                    format: uuid
                    type: string
                security:
                  type: string
                scheduleAt:
                  format: date-time
                  type: string
                scheduleAt:
                  format: date-time
                  type: string
              required:
                - preferredTransports
                - userIds
                - security
<<<<<<< HEAD
=======
                - messageType
>>>>>>> 4353e5b0
                - scheduleAt
        required: true
      responses:
        4XX:
          description: Default Response
          content:
            application/json:
              schema:
                $ref: "#/components/schemas/def-0"
        5XX:
          description: Default Response
          content:
            application/json:
              schema:
                $ref: "#/components/schemas/def-0"
  /api/v1/messages/{messageId}:
    get:
      tags:
        - Messages
      parameters:
        - schema:
            format: uuid
            type: string
          in: path
          name: messageId
          required: true
      responses:
        "200":
          description: Default Response
          content:
            application/json:
              schema:
                type: object
                properties:
                  data:
                    type: object
                    properties:
                      subject:
                        type: string
                      excerpt:
                        type: string
                      plainText:
                        type: string
                      richText:
                        type: string
                    required:
                      - subject
                      - excerpt
                      - plainText
                      - richText
                required:
                  - data
        4XX:
          description: Default Response
          content:
            application/json:
              schema:
                $ref: "#/components/schemas/def-0"
        5XX:
          description: Default Response
          content:
            application/json:
              schema:
                $ref: "#/components/schemas/def-0"
  /api/v1/providers/emails/:
    get:
      tags: &a1
        - Providers - Emails
      responses:
        "200":
          description: Default Response
          content:
            application/json:
              schema:
                type: object
                properties:
                  data:
                    type: array
                    items:
                      type: object
                      properties:
                        id:
                          format: uuid
                          type: string
                        name:
                          type: string
                        host:
                          type: string
                        port:
                          type: number
                        username:
                          type: string
                        password:
                          type: string
                        throttle:
                          type: number
                        fromAddress:
                          type: string
                      required:
                        - id
                        - name
                        - host
                        - port
                        - username
                        - password
                        - fromAddress
                required:
                  - data
        4XX:
          description: Default Response
          content:
            application/json:
              schema:
                $ref: "#/components/schemas/def-0"
        5XX:
          description: Default Response
          content:
            application/json:
              schema:
                $ref: "#/components/schemas/def-0"
    post:
      tags: *a1
      requestBody:
        content:
          application/json:
            schema:
              type: object
              properties:
                name:
                  type: string
                host:
                  type: string
                port:
                  type: number
                username:
                  type: string
                password:
                  type: string
                throttle:
                  type: number
                fromAddress:
                  type: string
              required:
                - name
                - host
                - port
                - username
                - password
                - fromAddress
        required: true
      responses:
        "201":
          description: Default Response
          content:
            application/json:
              schema:
                type: object
                properties:
                  data:
                    type: object
                    properties:
                      id:
                        format: uuid
                        type: string
                    required:
                      - id
                required:
                  - data
        4XX:
          description: Default Response
          content:
            application/json:
              schema:
                $ref: "#/components/schemas/def-0"
        5XX:
          description: Default Response
          content:
            application/json:
              schema:
                $ref: "#/components/schemas/def-0"
  /api/v1/providers/emails/{providerId}:
    get:
      tags: *a1
      parameters:
        - schema:
            type: string
          in: path
          name: providerId
          required: true
      responses:
        "200":
          description: Default Response
          content:
            application/json:
              schema:
                type: object
                properties:
                  data:
                    type: object
                    properties:
                      id:
                        format: uuid
                        type: string
                      name:
                        type: string
                      host:
                        type: string
                      port:
                        type: number
                      username:
                        type: string
                      password:
                        type: string
                      throttle:
                        type: number
                      fromAddress:
                        type: string
                    required:
                      - id
                      - name
                      - host
                      - port
                      - username
                      - password
                      - fromAddress
                required:
                  - data
        "404":
          description: Default Response
          content:
            application/json:
              schema:
                $ref: "#/components/schemas/def-0"
        "500":
          description: Default Response
          content:
            application/json:
              schema:
                $ref: "#/components/schemas/def-0"
    put:
      tags: *a1
      requestBody:
        content:
          application/json:
            schema:
              type: object
              properties:
                id:
                  format: uuid
                  type: string
                name:
                  type: string
                host:
                  type: string
                port:
                  type: number
                username:
                  type: string
                password:
                  type: string
                throttle:
                  type: number
                fromAddress:
                  type: string
              required:
                - id
                - name
                - host
                - port
                - username
                - password
                - fromAddress
        required: true
      parameters:
        - schema:
            type: string
          in: path
          name: providerId
          required: true
      responses:
        4XX:
          description: Default Response
          content:
            application/json:
              schema:
                $ref: "#/components/schemas/def-0"
        5XX:
          description: Default Response
          content:
            application/json:
              schema:
                $ref: "#/components/schemas/def-0"
    delete:
      tags: *a1
      parameters:
        - schema:
            type: string
          in: path
          name: providerId
          required: true
      responses:
        4XX:
          description: Default Response
          content:
            application/json:
              schema:
                $ref: "#/components/schemas/def-0"
        5XX:
          description: Default Response
          content:
            application/json:
              schema:
                $ref: "#/components/schemas/def-0"
  /api/v1/providers/sms/:
    get:
      tags: &a2
        - Providers - SMS
      responses:
        "200":
          description: Default Response
          content:
            application/json:
              schema:
                type: object
                properties:
                  data:
                    type: array
                    items:
                      type: object
                      properties:
                        id:
                          format: uuid
                          type: string
                        name:
                          type: string
                        type:
                          type: string
                      required:
                        - id
                        - name
                        - type
                required:
                  - data
        4XX:
          description: Default Response
          content:
            application/json:
              schema:
                $ref: "#/components/schemas/def-0"
        5XX:
          description: Default Response
          content:
            application/json:
              schema:
                $ref: "#/components/schemas/def-0"
    post:
      tags: *a2
      requestBody:
        content:
          application/json:
            schema:
              type: object
              properties:
                name:
                  type: string
                config:
                  type: object
                  properties:
                    type:
                      type: string
                    accessKey:
                      type: string
                    secretAccessKey:
                      type: string
                    region:
                      type: string
                  required:
                    - type
                    - accessKey
                    - secretAccessKey
                    - region
              required:
                - name
                - config
        required: true
      responses:
        4XX:
          description: Default Response
          content:
            application/json:
              schema:
                $ref: "#/components/schemas/def-0"
        5XX:
          description: Default Response
          content:
            application/json:
              schema:
                $ref: "#/components/schemas/def-0"
  /api/v1/providers/sms/{providerId}:
    get:
      tags: *a2
      parameters:
        - schema:
            format: uuid
            type: string
          in: path
          name: providerId
          required: true
      responses:
        "200":
          description: Default Response
          content:
            application/json:
              schema:
                type: object
                properties:
                  data:
                    type: object
                    properties:
                      id:
                        format: uuid
                        type: string
                      name:
                        type: string
                      config:
                        type: object
                        properties:
                          type:
                            type: string
                          accessKey:
                            type: string
                          secretAccessKey:
                            type: string
                          region:
                            type: string
                        required:
                          - type
                          - accessKey
                          - secretAccessKey
                          - region
                    required:
                      - id
                      - name
                      - config
        4XX:
          description: Default Response
          content:
            application/json:
              schema:
                $ref: "#/components/schemas/def-0"
        5XX:
          description: Default Response
          content:
            application/json:
              schema:
                $ref: "#/components/schemas/def-0"
    put:
      tags: *a2
      requestBody:
        content:
          application/json:
            schema:
              type: object
              properties:
                id:
                  format: uuid
                  type: string
                name:
                  type: string
                config:
                  type: object
                  properties:
                    type:
                      type: string
                    accessKey:
                      type: string
                    secretAccessKey:
                      type: string
                    region:
                      type: string
                  required:
                    - type
                    - accessKey
                    - secretAccessKey
                    - region
              required:
                - id
                - name
                - config
        required: true
      parameters:
        - schema:
            format: uuid
            type: string
          in: path
          name: providerId
          required: true
      responses:
        4XX:
          description: Default Response
          content:
            application/json:
              schema:
                $ref: "#/components/schemas/def-0"
        5XX:
          description: Default Response
          content:
            application/json:
              schema:
                $ref: "#/components/schemas/def-0"
    delete:
      tags: *a2
      parameters:
        - schema:
            type: string
          in: path
          name: providerId
          required: true
      responses:
        4XX:
          description: Default Response
          content:
            application/json:
              schema:
                $ref: "#/components/schemas/def-0"
        5XX:
          description: Default Response
          content:
            application/json:
              schema:
                $ref: "#/components/schemas/def-0"
  /api/v1/templates/:
    get:
      tags: &a3
        - Templates
      parameters:
        - schema:
            type: string
          in: query
          name: lang
          required: false
      responses:
        "200":
          description: Default Response
          content:
            application/json:
              schema:
                type: object
                properties:
                  data:
                    type: array
                    items:
                      type: object
                      properties:
                        templateMetaId:
                          format: uuid
                          type: string
                        lang:
                          type: string
                        templateName:
                          type: string
                      required:
                        - templateMetaId
                        - lang
                        - templateName
                required:
                  - data
        4XX:
          description: Default Response
          content:
            application/json:
              schema:
                $ref: "#/components/schemas/def-0"
        5XX:
          description: Default Response
          content:
            application/json:
              schema:
                $ref: "#/components/schemas/def-0"
    post:
      tags: *a3
      requestBody:
        content:
          application/json:
            schema:
              type: object
              properties:
                contents:
                  type: array
                  items:
                    type: object
                    properties:
                      templateName:
                        type: string
                      lang:
                        type: string
                      subject:
                        type: string
                      excerpt:
                        type: string
                      plainText:
                        type: string
                      richText:
                        type: string
                    required:
                      - templateName
                      - lang
                      - subject
                      - excerpt
                      - plainText
                      - richText
                variables:
                  type: array
                  items:
                    type: object
                    properties:
                      name:
                        type: string
                      type:
                        type: string
                      languages:
                        type: array
                        items:
                          type: string
                    required:
                      - name
                      - type
                      - languages
              required:
                - contents
                - variables
        required: true
      responses:
        "201":
          description: Default Response
          content:
            application/json:
              schema:
                type: object
                properties:
                  data:
                    type: object
                    properties:
                      id:
                        format: uuid
                        type: string
                    required:
                      - id
                required:
                  - data
        5XX:
          description: Default Response
          content:
            application/json:
              schema:
                $ref: "#/components/schemas/def-0"
        4XX:
          description: Default Response
          content:
            application/json:
              schema:
                $ref: "#/components/schemas/def-0"
  /api/v1/templates/{templateId}:
    get:
      tags: *a3
      parameters:
        - schema:
            type: string
          in: path
          name: templateId
          required: true
      responses:
        "200":
          description: Default Response
          content:
            application/json:
              schema:
                type: object
                properties:
                  data:
                    type: object
                    properties:
                      contents:
                        type: array
                        items:
                          type: object
                          properties:
                            templateName:
                              type: string
                            subject:
                              type: string
                            excerpt:
                              type: string
                            plainText:
                              type: string
                            richText:
                              type: string
                            lang:
                              type: string
                          required:
                            - templateName
                            - subject
                            - excerpt
                            - plainText
                            - richText
                            - lang
                      fields:
                        type: array
                        items:
                          type: object
                          properties:
                            fieldName:
                              type: string
                            fieldType:
                              type: string
                          required:
                            - fieldName
                            - fieldType
                    required:
                      - contents
                      - fields
                required:
                  - data
        "404":
          description: Default Response
          content:
            application/json:
              schema:
                $ref: "#/components/schemas/def-0"
        5XX:
          description: Default Response
          content:
            application/json:
              schema:
                $ref: "#/components/schemas/def-0"
    put:
      tags: *a3
      requestBody:
        content:
          application/json:
            schema:
              type: object
              properties:
                contents:
                  type: array
                  items:
                    type: object
                    properties:
                      id:
                        format: uuid
                        type: string
                      templateName:
                        type: string
                      lang:
                        type: string
                      subject:
                        type: string
                      excerpt:
                        type: string
                      plainText:
                        type: string
                      richText:
                        type: string
                    required:
                      - id
                      - templateName
                      - lang
                      - subject
                      - excerpt
                      - plainText
                      - richText
                variables:
                  type: array
                  items:
                    type: object
                    properties:
                      name:
                        type: string
                      type:
                        type: string
                    required:
                      - name
                      - type
              required:
                - contents
                - variables
        required: true
      parameters:
        - schema:
            type: string
          in: path
          name: templateId
          required: true
      responses:
        4XX:
          description: Default Response
          content:
            application/json:
              schema:
                $ref: "#/components/schemas/def-0"
        5XX:
          description: Default Response
          content:
            application/json:
              schema:
                $ref: "#/components/schemas/def-0"
    delete:
      tags: *a3
      parameters:
        - schema:
            type: string
          in: path
          name: templateId
          required: true
      responses:
        4XX:
          description: Default Response
          content:
            application/json:
              schema:
                $ref: "#/components/schemas/def-0"
        5XX:
          description: Default Response
          content:
            application/json:
              schema:
                $ref: "#/components/schemas/def-0"<|MERGE_RESOLUTION|>--- conflicted
+++ resolved
@@ -46,6 +46,29 @@
             application/json:
               schema:
                 $ref: "#/components/schemas/def-0"
+  /api/v1/messages/jobs/{id}:
+    post:
+      parameters:
+        - schema:
+            type: string
+          in: path
+          name: id
+          required: true
+      responses:
+        "202":
+          description: Default Response
+        5XX:
+          description: Default Response
+          content:
+            application/json:
+              schema:
+                $ref: "#/components/schemas/def-0"
+        4XX:
+          description: Default Response
+          content:
+            application/json:
+              schema:
+                $ref: "#/components/schemas/def-0"
   /api/v1/messages/:
     get:
       tags:
@@ -150,17 +173,10 @@
                 scheduleAt:
                   format: date-time
                   type: string
-                scheduleAt:
-                  format: date-time
-                  type: string
               required:
                 - preferredTransports
                 - userIds
                 - security
-<<<<<<< HEAD
-=======
-                - messageType
->>>>>>> 4353e5b0
                 - scheduleAt
         required: true
       responses:
