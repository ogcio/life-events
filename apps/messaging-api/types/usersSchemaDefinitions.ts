--- conflicted
+++ resolved
@@ -131,7 +131,20 @@
 
 export type CsvRecord = Static<typeof CsvRecordSchema>;
 
-<<<<<<< HEAD
+export const TagSchema = Type.Object({
+  id: Type.String(),
+  tagName: Type.String(),
+  parentId: Type.Union([Type.String(), Type.Null()], { default: null }),
+});
+export type Tag = Static<typeof TagSchema>;
+
+export const TagForUserSchema = Type.Object({
+  userId: Type.String(),
+  tagId: Type.String(),
+  inherited: Type.Boolean({ default: false }),
+});
+export type TagForUser = Static<typeof TagForUserSchema>;
+
 export const UserInvitationSchema = Type.Object({
   id: Type.String(),
   userProfileId: Type.String(),
@@ -143,22 +156,4 @@
   correlationQuality: CorrelationQualityUnionType,
   userStatus: UserStatusUnionType,
 });
-
-export type UserInvitation = Static<typeof UserInvitationSchema>;
-=======
-export const TagSchema = Type.Object({
-  id: Type.String(),
-  tagName: Type.String(),
-  parentId: Type.Union([Type.String(), Type.Null()], { default: null }),
-});
-
-export type Tag = Static<typeof TagSchema>;
-
-export const TagForUserSchema = Type.Object({
-  userId: Type.String(),
-  tagId: Type.String(),
-  inherited: Type.Boolean({ default: false }),
-});
-
-export type TagForUser = Static<typeof TagForUserSchema>;
->>>>>>> dfe6f991
+export type UserInvitation = Static<typeof UserInvitationSchema>;