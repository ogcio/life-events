import { Static, Type } from "@sinclair/typebox";

export const InvitationStatusUnionType = Type.Union(
  [
    Type.Literal("to_be_invited"),
    Type.Literal("pending"),
    Type.Literal("accepted"),
    Type.Literal("declined"),
  ],
  { default: Type.Literal("pending") },
);
export type InvitationStatus = Static<typeof InvitationStatusUnionType>;

export const OrgInvitationFeedbackStatusUnionType = Type.Union(
  [Type.Literal("accepted"), Type.Literal("declined")],
  { default: Type.Literal("accepted") },
);
export type OrgInvitationFeedbackStatus = Static<
  typeof OrgInvitationFeedbackStatusUnionType
>;

export const UserStatusUnionType = Type.Union(
  [
    Type.Literal("to_be_invited"),
    Type.Literal("pending"),
    Type.Literal("disabled"),
    Type.Literal("active"),
  ],
  { default: Type.Literal("pending") },
);
export type UserStatus = Static<typeof UserStatusUnionType>;

export const UserStatusFeedbackUnionType = Type.Union(
  [Type.Literal("disabled"), Type.Literal("active")],
  { default: Type.Literal("active") },
);
export type UserStatusFeedback = Static<typeof UserStatusFeedbackUnionType>;

export const ImportChannelUnionType = Type.Union(
  [Type.Literal("api"), Type.Literal("csv")],
  { default: Type.Literal("api") },
);
export type ImportChannel = Static<typeof ImportChannelUnionType>;

export const ImportStatusUnionType = Type.Union(
  [
    Type.Literal("pending"),
    Type.Literal("imported"),
    Type.Literal("not_found"),
    Type.Literal("error"),
  ],
  { default: Type.Literal("pending") },
);
export type ImportStatus = Static<typeof ImportStatusUnionType>;

export const CorrelationQualityUnionType = Type.Union([
  Type.Literal("full"),
  Type.Literal("partial"),
]);
export type CorrelationQuality = Static<typeof CorrelationQualityUnionType>;

const NullableStringType = Type.Union([Type.Null(), Type.String()], {
  default: Type.Null(),
});

export const UserSchema = Type.Object({
  id: Type.Optional(Type.String()),
  userProfileId: NullableStringType,
  importerOrganisationId: Type.String(),
  userStatus: UserStatusUnionType,
  correlationQuality: CorrelationQualityUnionType,
});

export type User = Static<typeof UserSchema>;

export const OrganisationUserConfigSchema = Type.Object({
  organisationId: Type.String(),
  userId: Type.String(),
  invitationStatus: InvitationStatusUnionType,
  invitationSentAt: NullableStringType,
  invitationFeedbackAt: NullableStringType,
  preferredTransports: Type.Array(Type.String()),
});

export type OrganisationUserConfig = Static<
  typeof OrganisationUserConfigSchema
>;

export const ToImportUserSchema = Type.Object({
  importIndex: Type.Integer(),
  publicIdentityId: NullableStringType,
  firstName: NullableStringType,
  lastName: NullableStringType,
  phoneNumber: NullableStringType,
  birthDate: NullableStringType,
  emailAddress: NullableStringType,
  address: Type.Union(
    [
      Type.Object({
        city: NullableStringType,
        zipCode: NullableStringType,
        street: NullableStringType,
        country: NullableStringType,
        region: NullableStringType,
      }),
      Type.Null(),
    ],
    { default: Type.Null() },
  ),
  importStatus: ImportStatusUnionType,
  importError: Type.Optional(NullableStringType),
  relatedUserProfileId: Type.Optional(NullableStringType),
});

export type ToImportUser = Static<typeof ToImportUserSchema>;

export const UsersImportSchema = Type.Object({
  organisationId: Type.String(),
  importedAt: Type.String(),
  usersData: Type.Array(ToImportUserSchema),
  importChannel: ImportChannelUnionType,
  retryCount: Type.Integer({ default: 0 }),
  lastRetryAt: NullableStringType,
  importId: Type.String(),
});

export type UsersImport = Static<typeof UsersImportSchema>;

const NullableOptionalStringType = Type.Optional(NullableStringType);

export const CsvRecordSchema = Type.Object({
  importIndex: Type.Integer(),
  publicIdentityId: NullableOptionalStringType,
  firstName: NullableOptionalStringType,
  lastName: NullableOptionalStringType,
  phoneNumber: NullableOptionalStringType,
  birthDate: NullableOptionalStringType,
  emailAddress: NullableOptionalStringType,
  addressCity: NullableOptionalStringType,
  addressZipCode: NullableOptionalStringType,
  addressStreet: NullableOptionalStringType,
  addressCountry: NullableOptionalStringType,
  addressRegion: NullableOptionalStringType,
});

export type CsvRecord = Static<typeof CsvRecordSchema>;

export const TagSchema = Type.Object({
  id: Type.String({ format: "uuid" }),
  tagName: Type.Lowercase(Type.String()),
  tagPath: Type.Lowercase(Type.String()),
});
export type Tag = Static<typeof TagSchema>;

export const TagForUserSchema = Type.Object({
  userId: Type.String({ format: "uuid" }),
  tagId: Type.String({ format: "uuid" }),
});
<<<<<<< HEAD
export type TagForUser = Static<typeof TagForUserSchema>;

export const UserInvitationSchema = Type.Object({
  id: Type.String(),
  userProfileId: Type.String(),
  organisationId: Type.String(),
  organisationInvitationStatus: InvitationStatusUnionType,
  organisationInvitationSentAt: Type.Optional(Type.String()),
  organisationInvitationFeedbackAt: Type.Optional(Type.String()),
  organisationPreferredTransports: Type.Optional(Type.Array(Type.String())),
  correlationQuality: CorrelationQualityUnionType,
  userStatus: UserStatusUnionType,
});
export type UserInvitation = Static<typeof UserInvitationSchema>;

export const OrganisationInvitationFeedbackSchema = Type.Object({
  invitationStatusFeedback: OrgInvitationFeedbackStatusUnionType,
  preferredTransports: Type.Array(Type.String()),
});
export type OrganisationInvitationFeedback = Static<
  typeof OrganisationInvitationFeedbackSchema
>;

export const InvitationFeedbackSchema = Type.Object({
  userStatusFeedback: UserStatusFeedbackUnionType,
});
export type InvitationFeedback = Static<typeof InvitationFeedbackSchema>;
=======
export type TagForUser = Static<typeof TagForUserSchema>;
>>>>>>> 90be6b19
<|MERGE_RESOLUTION|>--- conflicted
+++ resolved
@@ -156,7 +156,6 @@
   userId: Type.String({ format: "uuid" }),
   tagId: Type.String({ format: "uuid" }),
 });
-<<<<<<< HEAD
 export type TagForUser = Static<typeof TagForUserSchema>;
 
 export const UserInvitationSchema = Type.Object({
@@ -183,7 +182,4 @@
 export const InvitationFeedbackSchema = Type.Object({
   userStatusFeedback: UserStatusFeedbackUnionType,
 });
-export type InvitationFeedback = Static<typeof InvitationFeedbackSchema>;
-=======
-export type TagForUser = Static<typeof TagForUserSchema>;
->>>>>>> 90be6b19
+export type InvitationFeedback = Static<typeof InvitationFeedbackSchema>;