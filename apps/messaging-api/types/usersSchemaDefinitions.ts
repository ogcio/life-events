--- conflicted
+++ resolved
@@ -142,7 +142,6 @@
   userId: Type.String({ format: "uuid" }),
   tagId: Type.String({ format: "uuid" }),
 });
-<<<<<<< HEAD
 export type TagForUser = Static<typeof TagForUserSchema>;
 
 export const UserInvitationSchema = Type.Object({
@@ -156,7 +155,4 @@
   correlationQuality: CorrelationQualityUnionType,
   userStatus: UserStatusUnionType,
 });
-export type UserInvitation = Static<typeof UserInvitationSchema>;
-=======
-export type TagForUser = Static<typeof TagForUserSchema>;
->>>>>>> 90be6b19
+export type UserInvitation = Static<typeof UserInvitationSchema>;