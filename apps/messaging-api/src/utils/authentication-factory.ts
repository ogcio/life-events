import { getAccessToken, getOrganizationToken } from "api-auth";
import { Profile, Scheduler, Upload } from "building-blocks-sdk";
import { httpErrors } from "@fastify/sensible";

const getBaseProfileConfig = (): {
  logtoOidcEndpoint: string;
  applicationId: string;
  applicationSecret: string;
} => ({
  logtoOidcEndpoint: process.env.LOGTO_OIDC_ENDPOINT ?? "",
  applicationId: process.env.LOGTO_M2M_PROFILE_APP_ID ?? "",
  applicationSecret: process.env.LOGTO_M2M_PROFILE_APP_SECRET ?? "",
});

const getOrganizationProfileToken = (organizationId: string): Promise<string> =>
  getOrganizationToken({
    ...getBaseProfileConfig(),
    scopes: ["profile:user:read"],
    organizationId,
  });

const getCitizenProfileToken = (): Promise<string> =>
  getAccessToken({
    ...getBaseProfileConfig(),
    scopes: ["profile:user:read"],
    resource: process.env.PROFILE_BACKEND_URL?.endsWith("/")
      ? process.env.PROFILE_BACKEND_URL
      : `${process.env.PROFILE_BACKEND_URL}/`,
  });

export const getProfileSdk = async (
  organizationId?: string,
): Promise<Profile> => {
  const token = await (organizationId
    ? getOrganizationProfileToken(organizationId)
    : getCitizenProfileToken());

  return new Profile(token);
};

const getOrganizationSchedulerToken = (
  organizationId: string,
): Promise<string> =>
  getOrganizationToken({
    logtoOidcEndpoint: process.env.LOGTO_OIDC_ENDPOINT ?? "",
    applicationId: process.env.LOGTO_M2M_SCHEDULER_APP_ID ?? "",
    applicationSecret: process.env.LOGTO_M2M_SCHEDULER_APP_SECRET ?? "",
    scopes: ["scheduler:jobs:write"],
    organizationId,
  });

export const getSchedulerSdk = async (
  organizationId: string,
): Promise<Scheduler> => {
  const token = await getOrganizationSchedulerToken(organizationId);

  return new Scheduler(token);
};

export const ensureUserIdIsSet = (request: {
  userData?: { userId?: string };
}): string => {
  if (request.userData && request.userData.userId) {
    return request.userData.userId;
  }

<<<<<<< HEAD
  throw httpErrors.unauthorized("User id is not set");
=======
  throw httpErrors.forbidden("User id is not set");
>>>>>>> d606af6d
};

export const ensureOrganizationIdIsSet = (request: {
  userData?: { organizationId?: string };
}): string => {
  if (request.userData && request.userData.organizationId) {
    return request.userData.organizationId;
  }

<<<<<<< HEAD
  throw httpErrors.unauthorized("Organization id is not set");
=======
  throw httpErrors.forbidden("Organization id is not set");
>>>>>>> d606af6d
};

const getOrganizationUploadToken = (organizationId: string): Promise<string> =>
  getOrganizationToken({
    logtoOidcEndpoint: process.env.LOGTO_OIDC_ENDPOINT ?? "",
    applicationId: process.env.LOGTO_M2M_UPLOADER_APP_ID ?? "",
    applicationSecret: process.env.LOGTO_M2M_UPLOADER_APP_SECRET ?? "",
    scopes: ["upload:file:*"],
    organizationId,
  });

export const getUploadSdk = async (organizationId: string): Promise<Upload> => {
  const token = await getOrganizationUploadToken(organizationId);

  return new Upload(token);
};<|MERGE_RESOLUTION|>--- conflicted
+++ resolved
@@ -64,11 +64,7 @@
     return request.userData.userId;
   }
 
-<<<<<<< HEAD
-  throw httpErrors.unauthorized("User id is not set");
-=======
   throw httpErrors.forbidden("User id is not set");
->>>>>>> d606af6d
 };
 
 export const ensureOrganizationIdIsSet = (request: {
@@ -78,11 +74,7 @@
     return request.userData.organizationId;
   }
 
-<<<<<<< HEAD
-  throw httpErrors.unauthorized("Organization id is not set");
-=======
   throw httpErrors.forbidden("Organization id is not set");
->>>>>>> d606af6d
 };
 
 const getOrganizationUploadToken = (organizationId: string): Promise<string> =>
