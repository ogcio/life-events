--- conflicted
+++ resolved
@@ -129,12 +129,8 @@
         params.threadName,
         params.organisationId,
         params.scheduleAt,
-<<<<<<< HEAD
-        "thisIsntReal", // params.senderUserProfileId,
-=======
         params.senderUserProfileId,
         params.senderApplicationId,
->>>>>>> 5d4c9b1b
       ];
 
       const values = valueArray.map((_, i) => `$${i + 1}`).join(", ");
