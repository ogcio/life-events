import { PostgresDb } from "@fastify/postgres";
import { ReadMessage } from "../../types/schemaDefinitions.js";
import { ServiceError, utils } from "../../utils.js";
import { FastifyBaseLogger } from "fastify";
import { Pool, PoolClient } from "pg";
import { mailService } from "../../routes/providers/services.js";
import { awsSnsSmsService } from "../sms/aws.js";
import {
  getUserProfiles,
  MessagingUserProfile,
  ProfileSdkFacade,
} from "../users/shared-users.js";
import { isNativeError } from "util/types";
import {
  BadRequestError,
  isLifeEventsError,
  LifeEventsError,
  NotFoundError,
  ServerError,
  ThirdPartyError,
} from "shared-errors";
import { LoggingError, toLoggingError } from "logging-wrapper";
import {
  MessagingEventLogger,
  MessagingEventType,
  newMessagingEventLogger,
} from "./eventLogger.js";
import { getProfileSdk } from "../../utils/authentication-factory.js";
import {
  CreateMessageParams,
  MessagingService,
  newMessagingService,
} from "./messaging.js";

const EXECUTE_JOB_ERROR = "EXECUTE_JOB_ERROR";

export const getMessage = async (params: {
  pg: PostgresDb;
  userId: string;
  messageId: string;
}): Promise<ReadMessage> => {
  const data = await params.pg.query<ReadMessage>(
    `
        select 
            messages.subject as "subject", 
            messages.excerpt as "excerpt", 
            messages.plain_text as "plainText",
            messages.rich_text as "richText",
            messages.created_at as "createdAt",
            messages.thread_name as "threadName",
            messages.organisation_id as "organisationId",
            messages.user_id as "recipientUserId",
            messages.is_seen as "isSeen",
            messages.sender_user_profile_id as "senderUserProfileId",
            messages.security_level as "security",
            messages.sender_application_id as "senderApplicationId"
        from messages
        left join users on users.id::text = messages.user_id
        where (messages.user_id = $1 or users.user_profile_id::text = $1) and messages.id=$2
        order by messages.created_at desc
    `,
    [params.userId, params.messageId],
  );

  if (data.rowCount === 0) {
    throw new NotFoundError(
      "GET_MESSAGE_ERROR",
      `No message with id ${params.messageId} for the logged in user does exist`,
    );
  }

  return data.rows[0];
};

export const executeJob = async (params: {
  pg: PostgresDb;
  logger: FastifyBaseLogger;
  jobId: string;
  token: string;
}) => {
  const statusWorking: scheduledMessageByTemplateStatus = "working";
  const statusDelivered: scheduledMessageByTemplateStatus = "delivered";
  let organizationId = ""; // lets get this from the jobs table
  let job:
    | {
        jobId: string;
        userId: string;
        type: string;
        status: scheduledMessageByTemplateStatus;
      }
    | undefined;

  const eventLogger = newMessagingEventLogger(params.pg.pool, params.logger);

  const client = await params.pg.pool.connect();
  try {
    client.query("begin");

    const jobStatusResult = await client.query<{
      status: scheduledMessageByTemplateStatus;
      entityId: string;
      organizationId: string;
    }>(
      `
        select
          coalesce(delivery_status, 'pending') as "status",
          job_id as "entityId",
          organisation_id as "organizationId"
        from jobs where id = $1
        and case when delivery_status is not null then delivery_status != $2 else true end
        and job_token = $3
    `,
      [params.jobId, statusDelivered, params.token],
    );

    const jobResult = jobStatusResult.rows.at(0);

    if (!jobResult) {
      await eventLogger.log(MessagingEventType.deliverMessageError, [
        { messageId: "" }, // job id error field?
      ]);
      throw new NotFoundError(EXECUTE_JOB_ERROR, "job doesn't exist");
    }

    await eventLogger.log(MessagingEventType.deliverMessagePending, [
      { messageId: jobResult.entityId }, // job id error field?
    ]);

    if (jobResult.status === "working") {
      throw new BadRequestError(
        EXECUTE_JOB_ERROR,
        "job is already in progress",
      );
    }

    job = await client
      .query<{
        userId: string;
        jobId: string;
        type: string;
        status: scheduledMessageByTemplateStatus;
      }>(
        `
        update jobs set delivery_status = $1
        where id = $2
        returning 
        user_id as "userId",
        job_type as "type",
        job_id as "jobId"
    `,
        [statusWorking, params.jobId],
      )
      .then((res) => res.rows.at(0));
    organizationId = jobResult.organizationId;
    client.query("commit");
  } catch (err) {
    client.query("rollback");

    await eventLogger.log(MessagingEventType.deliverMessageError, [
      { messageId: "" },
    ]);
    if (isLifeEventsError(err)) {
      throw err;
    }

    const msg = utils.isError(err) ? err.message : "failed to fetch job";
    throw new ServerError(EXECUTE_JOB_ERROR, msg);
  } finally {
    client.release();
  }

  if (!job?.userId || !job.type) {
    await eventLogger.log(MessagingEventType.deliverMessageError, [
      { messageId: job?.jobId || "" },
    ]);
    throw new ServerError(EXECUTE_JOB_ERROR, "job row missing critical fields");
  }

  let error: LoggingError | undefined;
  if (job.type === "message") {
    try {
      const serviceErrors = await scheduleMessage(
        params.pg.pool,
        job.jobId,
        job.userId,
        eventLogger,
        organizationId,
      );

      for (const err of serviceErrors) {
        params.logger.error({ error: err.error }, err.msg);
      }

      const firstError = serviceErrors.filter((err) => err.critical).at(0);
      if (firstError) {
        error = toLoggingError(
          new ServerError(EXECUTE_JOB_ERROR, firstError.msg),
        );
      }
    } catch (err) {
      const msg = utils.isError(err)
        ? err.message
        : "failed to create message job";
      error = toLoggingError(new ServerError(EXECUTE_JOB_ERROR, msg));
    }
  }

  if (error) {
    params.logger.error({ error, job, jobId: params.jobId });
    const statusFailed: scheduledMessageByTemplateStatus = "failed";
    try {
      await params.pg.pool.query(
        `
          update jobs set delivery_status = $1
          where id = $2
          `,
        [statusFailed, params.jobId],
      );
    } catch (err) {
      await eventLogger.log(MessagingEventType.deliverMessageError, [
        { messageId: job.jobId },
      ]);
      const msg = utils.isError(err)
        ? err.message
        : "failed to update job delivery status";
      throw new ServerError(EXECUTE_JOB_ERROR, msg);
    }

    await eventLogger.log(MessagingEventType.deliverMessageError, [
      { messageId: job.jobId },
    ]);
    throw new ServerError(EXECUTE_JOB_ERROR, error.message);
  }
  await eventLogger.log(MessagingEventType.deliverMessage, [
    { messageId: job.jobId },
  ]);
};

type scheduledMessageByTemplateStatus =
  | "pending"
  | "working"
  | "failed"
  | "delivered";

const ERROR_PROCESS = "SCHEDULE_MESSAGE";

const scheduleMessage = async (
  pool: Pool,
  messageId: string,
  userId: string,
  eventLogger: MessagingEventLogger,
  organizationId: string,
): Promise<ServiceError[]> => {
  const client = await pool.connect();
  const errors: ServiceError[] = [];

  const preferredTransports: string[] = [];
  let transportationSubject: string | undefined;
  let transportationExcerpt: string | undefined;
  let transportationBody: string | undefined;

  try {
    client.query("BEGIN");

    const messageUser = await client
      .query<{
        transports?: string[];
        subject: string;
        excerpt: string;
        body: string;
      }>(
        `
      update messages set 
        is_delivered = true,
        updated_at = now()
      where id = $1
      returning 
        preferred_transports as "transports",
        excerpt,
        subject,
        case when rich_text <> '' then rich_text else plain_text end as "body"
    `,
        [messageId],
      )
      .then((res) => res.rows.at(0));

    if (!messageUser) {
      throw new NotFoundError(
        ERROR_PROCESS,
        `failed to find message for id ${messageId}`,
      );
    }

    preferredTransports.push(...(messageUser?.transports ?? []));
    transportationBody = messageUser.body;
    transportationExcerpt = messageUser.excerpt;
    transportationSubject = messageUser.subject;

    const statusDelivered: scheduledMessageByTemplateStatus = "delivered";
    await client.query(
      `
      update jobs set delivery_status = $1
      where job_id = $2 and user_id = $3
    `,
      [statusDelivered, messageId, userId],
    );

    client.query("COMMIT");
  } catch (err) {
    client.query("ROLLBACK");
    const msg = utils.isError(err) ? err.message : "failed";
    errors.push({ error: { err }, msg, critical: true });
  } finally {
    client.release();
  }

  const transportsClient = await pool.connect();
  const profileSdk = await getProfileSdk(organizationId);
  const messageSdk = {
    selectUsers(ids: string[]) {
      return getUserProfiles(ids, transportsClient);
    },
  };
  const profileService = ProfileSdkFacade(profileSdk, messageSdk);
  try {
    const { data } = await profileService.selectUsers([userId]);
    const user = data?.at(0);
    if (!user) {
      throw new NotFoundError(ERROR_PROCESS, "no user profile found");
    }

    for (const transport of preferredTransports) {
      if (transport === "email") {
        if (!user.email) {
          await eventLogger.log(MessagingEventType.emailError, [
            {
              messageId,
              messageKey: "noEmail",
            },
          ]);
          continue;
        }
        if (!transportationSubject) {
          await eventLogger.log(MessagingEventType.emailError, [
            {
              messageId,
              messageKey: "noSubject",
            },
          ]);
          continue;
        }

        let providerId: string | undefined;
        try {
          const mailservice = mailService(transportsClient);
          const provider = await mailservice.getPrimaryProvider(organizationId);

          if (!provider) {
            await eventLogger.log(MessagingEventType.emailError, [
              {
                messageId,
                messageKey: "noProvider",
              },
            ]);
            continue;
          }

          const sent = await mailservice.sendMail({
            provider,
            email: user.email,
            subject: transportationSubject,
            body: transportationBody ?? "",
          });

          if (sent?.error) {
            // expand if we need more details.
            throw new Error();
          }
        } catch (err) {
          await eventLogger.log(MessagingEventType.emailError, [
            {
              messageId,
              messageKey: "failedToSend",
            },
          ]);
          errors.push({
            critical: false,
            error: {
              userId,
              providerId,
              transportationSubject,
              transportationBody,
            },
            msg: "failed to send email",
          });
        }
      } else if (transport === "sms") {
        if (!user.phone) {
          await eventLogger.log(MessagingEventType.smsError, [
            {
              messageId,
              messageKey: "noPhone",
            },
          ]);
          continue;
        }
        if (!transportationExcerpt || !transportationSubject) {
          await eventLogger.log(MessagingEventType.smsError, [
            {
              messageId,
              messageKey: "missingContent",
            },
          ]);
          continue;
        }

        const configQueryResult = await transportsClient.query<{
          config: unknown;
        }>(
          `
          select config from sms_providers
          where is_primary and organisation_id = $1 and deleted_at is null
          limit 1
        `,
          [organizationId],
        );

        const config = configQueryResult.rows.at(0)?.config;

        if (!config) {
          await eventLogger.log(MessagingEventType.smsError, [
            {
              messageId,
              messageKey: "noProvider",
            },
          ]);
          continue;
        }

        if (utils.isSmsAwsConfig(config)) {
          const service = awsSnsSmsService(
            config.accessKey,
            config.secretAccessKey,
            config.region,
          );

          try {
            await service.Send(transportationExcerpt, user.phone);
          } catch (err) {
            eventLogger.log(MessagingEventType.smsError, [
              {
                messageId,
              },
            ]);
            const msg = utils.isError(err) ? err.message : "failed to send sms";
            errors.push({
              critical: false,
              error: {
                userId,
                transportationExcerpt,
                transportationSubject,
              },
              msg,
            });
          }
        }
      }
    }
  } catch (err) {
    errors.push({
      critical: false,
      error: { err },
      msg: isNativeError(err)
        ? err.message
        : "failed to externally transport message",
    });
  } finally {
    transportsClient.release();
  }

  return errors;
};

export const processMessages = async (params: {
  inputMessages: Omit<CreateMessageParams, "senderApplicationId">[];
  scheduleAt: string;
  errorProcess: string;
  pgPool: Pool;
  logger: FastifyBaseLogger;
  senderUser: { profileId: string; organizationId?: string };
  isM2MApplicationSender: boolean;
  organizationId?: string;
  allOrNone: boolean;
}): Promise<{
  scheduledMessages: { jobId: string; userId: string; entityId: string }[];
  errors: LifeEventsError[];
}> => {
  const {
    inputMessages,
    scheduleAt,
    errorProcess,
    pgPool,
    logger,
    senderUser,
    allOrNone,
    isM2MApplicationSender,
  } = params;
  const { organizationId } = params;
  if (!organizationId && !senderUser.organizationId) {
    throw new BadRequestError(
      errorProcess,
      "You have to set organization id to send messages",
    );
  }
<<<<<<< HEAD
  if (
    senderUser.organizationId &&
    organizationId &&
    organizationId !== senderUser.organizationId
  ) {
    throw new BadRequestError(
      errorProcess,
      "You can't send messages to a different organization you are logged in to",
    );
  }
  organizationId = organizationId ?? senderUser.organizationId;
  // const profileSdk = await getProfileSdk(organizationId);
  // const senderUserProfile = await profileSdk.getUser(senderUser.profileId);
  // if (senderUserProfile.error) {
  //   throw new ThirdPartyError(
  //     errorProcess,
  //     senderUserProfile.error.detail,
  //     senderUserProfile.error,
  //   );
  // }

  // if (!senderUserProfile.data) {
  //   throw new NotFoundError(errorProcess, "Sender user cannot be found");
  // }

  // const senderFullName =
  //   `${senderUserProfile.data.firstName} ${senderUserProfile.data.lastName}`.trim();
=======
>>>>>>> 5d4c9b1b

  const poolClient = await pgPool.connect();
  try {
    const messageService = newMessagingService(poolClient);
    const eventLogger = newMessagingEventLogger(pgPool, logger);
    const toScheduleMessages = [];
    const eventLoggingEntries = [];
    const outputMessages: {
      scheduledMessages: { jobId: string; userId: string; entityId: string }[];
      errors: LifeEventsError[];
    } = { scheduledMessages: [], errors: [] };
    if (
      senderUser.organizationId &&
      organizationId &&
      organizationId !== senderUser.organizationId
    ) {
      throw new BadRequestError(
        errorProcess,
        "You can't send messages to a different organization you are logged in to",
      );
    }
    const toUseOrganizationId = organizationId ?? senderUser.organizationId;
    const senderData = isM2MApplicationSender
      ? getApplicationSenderData(senderUser.profileId)
      : await getUserProfileSenderData({
          senderUserId: senderUser.profileId,
          organizationId: toUseOrganizationId,
          errorProcess,
        });

    try {
      await poolClient.query("BEGIN");
      const createPromises = [];
      for (const toCreate of inputMessages) {
        createPromises.push(
          createMessageWithLog({
            createMessageParams: toCreate,
<<<<<<< HEAD
            sender: {
              fullName: "M2M User todo",
              // ...senderUserProfile.data,
              // fullName: senderFullName,
              userProfileId: senderUser.profileId,
            },
=======
            ...senderData,
>>>>>>> 5d4c9b1b
            messageService,
            eventLogger,
            poolClient,
            errorProcess,
          }),
        );
      }

      const createdMessages = await Promise.all(createPromises);
      const errors = [];
      for (const createdMessage of createdMessages) {
        const messageData = createdMessage.createdMessage;
        if (!messageData) {
          // if all or none is set to true
          // fails if one creation fails
          if (allOrNone) {
            throw createdMessage.error;
          }
          errors.push(createdMessage.error!);
          continue;
        }

        eventLoggingEntries.push({ messageId: messageData.id });

        toScheduleMessages.push({
          messageId: messageData.id,
          userId: messageData.user_id,
        });
      }
      outputMessages.errors = errors;
      await poolClient.query("COMMIT");
    } catch (error) {
      await poolClient.query("ROLLBACK");
      throw error;
    }

    if (!toScheduleMessages.length) {
      return outputMessages;
    }
    await eventLogger.log(
      MessagingEventType.scheduleMessage,
      eventLoggingEntries,
    );

    outputMessages.scheduledMessages = await scheduleMessagesWithLog({
      messageService,
      eventLogger,
      toScheduleMessages,
      organizationId: organizationId!,
      scheduleAt,
    });

    return outputMessages;
  } finally {
    poolClient.release();
  }
};

const getApplicationSenderData = (
  senderUserId: string,
): {
  senderApplication: {
    id: string;
  };
} => ({ senderApplication: { id: senderUserId } });

const getUserProfileSenderData = async (params: {
  senderUserId: string;
  organizationId?: string;
  errorProcess: string;
}): Promise<{
  senderUser: {
    fullName: string;
    ppsn?: string | null;
    userProfileId: string;
  };
}> => {
  const { senderUserId, organizationId, errorProcess } = params;

  const profileSdk = await getProfileSdk(organizationId);
  const senderUserProfile = await profileSdk.getUser(senderUserId);
  if (!senderUserProfile.data) {
    throw new NotFoundError(errorProcess, "Sender user cannot be found");
  }
  if (senderUserProfile.error) {
    throw new ThirdPartyError(
      errorProcess,
      senderUserProfile.error.detail,
      senderUserProfile.error,
    );
  }

  const senderFullName =
    `${senderUserProfile.data.firstName} ${senderUserProfile.data.lastName}`.trim();

  return {
    senderUser: {
      ...senderUserProfile.data,
      fullName: senderFullName,
      userProfileId: senderUserId,
    },
  };
};

const scheduleMessagesWithLog = async (params: {
  messageService: MessagingService;
  eventLogger: MessagingEventLogger;
  organizationId: string;
  scheduleAt: string;
  toScheduleMessages: { messageId: string; userId: string }[];
}): Promise<{ jobId: string; userId: string; entityId: string }[]> => {
  try {
    return await params.messageService.scheduleMessages(
      params.toScheduleMessages,
      params.scheduleAt,
      params.organizationId,
    );
  } catch (error) {
    await params.eventLogger.log(
      MessagingEventType.scheduleMessageError,
      params.toScheduleMessages,
    );
    throw error;
  }
};

const createMessageWithLog = async (params: {
  senderUser?: {
    fullName: string;
    ppsn?: string | null;
    userProfileId: string;
  };
  senderApplication?: { id: string };
  messageService: MessagingService;
  eventLogger: MessagingEventLogger;
  createMessageParams: Omit<CreateMessageParams, "senderApplicationId">;
  poolClient: PoolClient;
  errorProcess: string;
}): Promise<{
  createdMessage?: {
    id: string;
    user_id: string;
    profile: MessagingUserProfile & { fullName: string };
  };
  error?: LifeEventsError;
}> => {
  const createMessage = params.createMessageParams;
  const receiverUserProfiles = await getUserProfiles(
    [params.createMessageParams.receiverUserId],
    params.poolClient,
  );

  if (receiverUserProfiles.length === 0) {
    return {
      error: new NotFoundError(
        params.errorProcess,
        `User with profile id ${params.createMessageParams.receiverUserId} not found`,
      ),
    };
  }

  const receiverFullName =
    `${receiverUserProfiles[0].firstName} ${receiverUserProfiles[0].lastName}`.trim();
  let message = null;
  try {
    const senderData = {
      senderApplicationId: params.senderApplication?.id ?? null,
      senderUserProfileId: params.senderUser?.userProfileId ?? null,
    };

    message = await params.messageService.createMessage({
      ...createMessage,
      ...senderData,
    });
  } catch (error) {
    return {
      error: new ServerError(
        params.errorProcess,
        `failed to create message for recipient id ${createMessage.receiverUserId}`,
        error,
      ),
    };
  }
  await params.eventLogger.log(MessagingEventType.createRawMessage, [
    {
      organisationName: createMessage.organisationId,
      bypassConsent: createMessage.bypassConsent,
      security: createMessage.security,
      transports: createMessage.preferredTransports,
      scheduledAt: createMessage.scheduleAt,
      messageId: message.id,
      threadName: createMessage.threadName,
      subject: createMessage.subject,
      excerpt: createMessage.excerpt,
      richText: createMessage.richText,
      plainText: createMessage.plainText,
      language: createMessage.language,
      senderFullName: params.senderUser?.fullName,
      senderPPSN: params.senderUser?.ppsn || undefined,
      senderUserId: params.senderUser?.userProfileId,
      senderApplicationId: params.senderApplication?.id,
      receiverFullName: receiverFullName,
      receiverPPSN: receiverUserProfiles[0].ppsn,
      receiverUserId: receiverUserProfiles[0].id,
    },
  ]);

  return {
    createdMessage: {
      ...message,
      profile: { ...receiverUserProfiles[0], fullName: receiverFullName },
    },
  };
};<|MERGE_RESOLUTION|>--- conflicted
+++ resolved
@@ -512,36 +512,6 @@
       "You have to set organization id to send messages",
     );
   }
-<<<<<<< HEAD
-  if (
-    senderUser.organizationId &&
-    organizationId &&
-    organizationId !== senderUser.organizationId
-  ) {
-    throw new BadRequestError(
-      errorProcess,
-      "You can't send messages to a different organization you are logged in to",
-    );
-  }
-  organizationId = organizationId ?? senderUser.organizationId;
-  // const profileSdk = await getProfileSdk(organizationId);
-  // const senderUserProfile = await profileSdk.getUser(senderUser.profileId);
-  // if (senderUserProfile.error) {
-  //   throw new ThirdPartyError(
-  //     errorProcess,
-  //     senderUserProfile.error.detail,
-  //     senderUserProfile.error,
-  //   );
-  // }
-
-  // if (!senderUserProfile.data) {
-  //   throw new NotFoundError(errorProcess, "Sender user cannot be found");
-  // }
-
-  // const senderFullName =
-  //   `${senderUserProfile.data.firstName} ${senderUserProfile.data.lastName}`.trim();
-=======
->>>>>>> 5d4c9b1b
 
   const poolClient = await pgPool.connect();
   try {
@@ -579,16 +549,7 @@
         createPromises.push(
           createMessageWithLog({
             createMessageParams: toCreate,
-<<<<<<< HEAD
-            sender: {
-              fullName: "M2M User todo",
-              // ...senderUserProfile.data,
-              // fullName: senderFullName,
-              userProfileId: senderUser.profileId,
-            },
-=======
             ...senderData,
->>>>>>> 5d4c9b1b
             messageService,
             eventLogger,
             poolClient,
@@ -780,16 +741,15 @@
       transports: createMessage.preferredTransports,
       scheduledAt: createMessage.scheduleAt,
       messageId: message.id,
-      threadName: createMessage.threadName,
+      threadName: createMessage.threadName || "",
       subject: createMessage.subject,
       excerpt: createMessage.excerpt,
       richText: createMessage.richText,
       plainText: createMessage.plainText,
       language: createMessage.language,
-      senderFullName: params.senderUser?.fullName,
-      senderPPSN: params.senderUser?.ppsn || undefined,
-      senderUserId: params.senderUser?.userProfileId,
-      senderApplicationId: params.senderApplication?.id,
+      senderFullName: params.senderUser?.fullName || "",
+      senderPPSN: params.senderUser?.ppsn || "",
+      senderUserId: params.senderUser?.userProfileId || "",
       receiverFullName: receiverFullName,
       receiverPPSN: receiverUserProfiles[0].ppsn,
       receiverUserId: receiverUserProfiles[0].id,
