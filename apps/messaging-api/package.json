{
  "name": "messaging-api",
  "version": "1.0.0",
  "description": "",
  "main": "index.js",
  "scripts": {
    "test": "TAP_RCFILE=tap.yml tap",
    "test:e2e" : "cd ./e2e && bru run --env local",
    "test:dev" : "cd ./e2e && bru run --env dev",
    "start": "node --import tsx index.ts",
    "dev": "nodemon",
    "lint": "eslint . --ext .ts",
    "generate-ts-client": "npx openapi-typescript http://localhost:8002/docs/json -o ../../packages/building-blocks-sdk/services/messaging/schema.d.ts"
  },
  "nodemonConfig": {
    "watch": [
      "../../packages/auth/src/**/*",
      "../../packages/feature-flags/src/**/*",
      "../../packages/messages/src/**/*",
      "../../packages/logging-wrapper/src/**/*",
      "../../packages/error-handler/src/**/*"
    ],
    "ext": "ts,json",
    "exec": "node --import tsx index.ts"
  },
  "type": "module",
  "author": "",
  "license": "ISC",
  "dependencies": {
    "@fastify/autoload": "^5.8.3",
    "@fastify/cors": "^9.0.1",
    "@fastify/env": "^4.3.0",
    "@fastify/multipart": "^8.3.0",
    "@fastify/postgres": "^5.2.2",
    "@fastify/sensible": "^5.6.0",
    "@fastify/swagger": "^8.14.0",
    "@fastify/swagger-ui": "^3.1.0",
    "@fastify/type-provider-typebox": "^4.0.0",
    "@fastify/under-pressure": "^8.5.0",
    "@sinclair/typebox": "^0.32.31",
    "auth": "*",
    "aws-sdk": "^2.1637.0",
    "dotenv": "^16.4.5",
    "error-handler": "*",
    "fast-csv": "^5.0.1",
    "fastify": "^4.27.0",
    "fastify-plugin": "^4.5.1",
    "logging-wrapper": "*",
    "nodemailer": "^6.9.13",
<<<<<<< HEAD
    "pg": "^8.11.5",
    "building-blocks-sdk": "*"
=======
    "pg": "^8.12.0"
>>>>>>> 8c94f96c
  },
  "devDependencies": {
    "@openapitools/openapi-generator-cli": "^2.13.4",
    "@types/node": "^20.14.2",
    "@typescript-eslint/eslint-plugin": "^7.12.0",
    "@typescript-eslint/parser": "^7.12.0",
    "eslint": "^8.57.0",
    "eslint-config-prettier": "^9.1.0",
    "eslint-plugin-prettier": "^5.1.3",
    "openapi-typescript": "^6.7.6",
    "pino-pretty": "^11.2.0",
    "prettier": "^3.3.1",
    "tap": "^19.2.3",
    "ts-node": "^10.9.2",
    "tsx": "^4.15.1",
    "typescript": "^5.4.5"
  }
}<|MERGE_RESOLUTION|>--- conflicted
+++ resolved
@@ -47,12 +47,8 @@
     "fastify-plugin": "^4.5.1",
     "logging-wrapper": "*",
     "nodemailer": "^6.9.13",
-<<<<<<< HEAD
-    "pg": "^8.11.5",
     "building-blocks-sdk": "*"
-=======
     "pg": "^8.12.0"
->>>>>>> 8c94f96c
   },
   "devDependencies": {
     "@openapitools/openapi-generator-cli": "^2.13.4",
