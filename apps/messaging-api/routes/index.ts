--- conflicted
+++ resolved
@@ -5,10 +5,7 @@
 import sms from "./providers/sms";
 import templates from "./templates";
 import users from "./users";
-<<<<<<< HEAD
-=======
 import usersImports from "./users/imports";
->>>>>>> 5ad970d8
 
 export default async function routes(app: FastifyInstance) {
   app.register(messages, { prefix: "/messages" });
@@ -16,10 +13,7 @@
   app.register(sms, { prefix: "/providers/sms" });
   app.register(templates, { prefix: "/templates" });
   app.register(users, { prefix: "/users" });
-<<<<<<< HEAD
-=======
   app.register(usersImports, { prefix: "/users/imports" });
->>>>>>> 5ad970d8
 }
 
 export interface SMSService {
