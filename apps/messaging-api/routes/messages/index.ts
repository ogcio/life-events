import { FastifyInstance } from "fastify";
import { Type } from "@sinclair/typebox";
import {
  CreateMessage,
  CreateMessageSchema,
  MessageEventType,
  MessageEventTypeObject,
  ReadMessageSchema,
  ReadMessagesSchema,
} from "../../types/schemaDefinitions";
import {
  createMessage,
  executeJob,
  getMessage,
  getMessages,
} from "../../services/messages/messages";
import { newMessagingService } from "../../services/messages/messaging";
import {
  getUserProfiles,
  ProfileSdkFacade,
} from "../../services/users/shared-users";
import { Profile } from "building-blocks-sdk";
import { NotFoundError, ServerError } from "shared-errors";
import {
<<<<<<< HEAD
  MessageEventData,
=======
>>>>>>> d4f6b454
  MessagingEventType,
  newMessagingEventLogger,
} from "../../services/messages/eventLogger";
import { HttpError } from "../../types/httpErrors";
import { Permissions } from "../../types/permissions";

const MESSAGES_TAGS = ["Messages"];

interface GetAllMessages {
  Querystring: {
    type?: string;
  };
}

interface GetMessage {
  Params: {
    messageId: string;
  };
}

export default async function messages(app: FastifyInstance) {
  // Didn't add permissions here because
  // we need to manage the scheduler permissions
  // TODO Add a M2M application user to make scheduler able to authenticate
  app.post<{ Params: { id: string } }>(
    "/jobs/:id",
    {
      preValidation: app.verifyUser,
      schema: {
        response: {
          202: Type.Null(),
          "5xx": { $ref: "HttpError" },
          "4xx": { $ref: "HttpError" },
        },
      },
    },
    async function jobHandler(request, reply) {
      await executeJob({
        pg: app.pg,
        logger: request.log,
        jobId: request.params!.id,
        userId: request.userData?.userId || "", // we will require scheduler to callback same creds (jwt?) including the user id caller or include it somewhere else.
        organizationId: request.userData!.organizationId!,
      });

      reply.statusCode = 202;
    },
  );

  // All messages
  app.get<GetAllMessages>(
    "/",
    {
      preValidation: (req, res) =>
        app.checkPermissions(req, res, [Permissions.MessageSelf.Read]),
      schema: {
        tags: MESSAGES_TAGS,
        querystring: Type.Optional(
          Type.Object({
            type: Type.Optional(Type.String()),
          }),
        ),
        response: {
          200: Type.Object({
            data: ReadMessagesSchema,
          }),
          400: { $ref: "HttpError" },
        },
      },
    },
    async function getMessagesHandler(request, _reply) {
      return {
        data: await getMessages({
          pg: app.pg,
          userId: request.userData!.userId,
          transportType: request.query?.type,
        }),
      };
    },
  );

  // Message by id
  app.get<GetMessage>(
    "/:messageId",
    {
      preValidation: (req, res) =>
        app.checkPermissions(req, res, [Permissions.MessageSelf.Read]),
      schema: {
        tags: MESSAGES_TAGS,
        params: {
          messageId: Type.String({
            format: "uuid",
          }),
        },
        response: {
          200: Type.Object({
            data: ReadMessageSchema,
          }),
          "4xx": { $ref: "HttpError" },
          "5xx": { $ref: "HttpError" },
        },
      },
    },
    async function getMessageHandler(request, _reply) {
      return {
        data: await getMessage({
          pg: app.pg,
          userId: request.userData!.userId,
          messageId: request.params.messageId,
        }),
      };
    },
  );

  // Message create
  app.post<{
    Body: CreateMessage;
  }>(
    "/",
    {
      preValidation: (req, res) =>
        app.checkPermissions(req, res, [Permissions.Message.Write]),
      schema: {
        tags: MESSAGES_TAGS,
        body: CreateMessageSchema,
        response: {
          "4xx": { $ref: "HttpError" },
          "5xx": { $ref: "HttpError" },
        },
      },
    },
    async function createMessageHandler(request, _reply) {
      return createMessage({
        payload: request.body,
        pg: app.pg,
        organizationId: request.userData!.organizationId!,
      });
    },
  );

  app.post<{
    Body: {
      templateMetaId: string;
      userIds: string[];
      transportations: string[];
      security: string;
      scheduledAt: string;
    };
  }>(
    "/template",
    {
      preValidation: (req, res) =>
        app.checkPermissions(req, res, [Permissions.Template.Write]),
      schema: {
        body: Type.Object({
          templateMetaId: Type.String({ format: "uuid" }),
          userIds: Type.Array(Type.String()),
          transportations: Type.Array(
            Type.Union([
              Type.Literal("email"),
              Type.Literal("sms"),
              Type.Literal("lifeEvent"),
            ]),
          ),
          security: Type.String(),
          scheduledAt: Type.String({ format: "date-time" }),
        }),
        response: {
          200: Type.Null(),
          "4xx": HttpError,
          "5xx": HttpError,
        },
      },
    },
    async (req, _res) => {
      const userId = req.userData?.userId;
      const errorKey = "FAILED_TO_CREATE_MESSAGE_FROM_TEMPLATE";
      if (!userId) {
        throw new ServerError(errorKey, "no user id on request");
      }

      const eventLogger = newMessagingEventLogger(app.pg.pool, app.log);

      // Get users
      const profileSdk = new Profile(req.userData!.userId);
      const messageSdk = {
        selectUsers(ids: string[]) {
          return getUserProfiles(ids, app.pg.pool);
        },
      };

      console.log("hohoohohohohhohohoohho", req.body.userIds);

      const profileService = ProfileSdkFacade(profileSdk, messageSdk);
      const allUsers = await profileService.selectUsers(req.body.userIds);
      const sender = (await profileService.selectUsers([userId])).data?.at(0);

      if (allUsers.error) {
        throw new ServerError(errorKey, "couldn't fetch user profiles");
      }

      if (!allUsers.data?.length) {
        console.log("hitta inga users 2 :(", allUsers.error);
        throw new NotFoundError(errorKey, "no receiver profiles found");
      }

      // Get template contents
      const messageService = newMessagingService(app.pg.pool);

      const contents = await messageService.getTemplateContents(
        req.body.templateMetaId,
      );

      if (!contents.length) {
        throw new NotFoundError(errorKey, "no template contents found");
      }

      console.log("ALL USERS LALALALA", JSON.stringify(allUsers));

      const allUsersLookup = allUsers.data.reduce<{
        [userId: string]: (typeof allUsers.data)[0];
      }>((acc, user) => {
        acc[user.id] = user;
        return acc;
      }, {});

      // Create messages
      let createdTemplateMessages: Awaited<
        ReturnType<typeof messageService.createTemplateMessages>
      > = [];
      try {
        createdTemplateMessages = await messageService.createTemplateMessages(
          contents,
          allUsers.data.map((u) => ({
            ...u,
            email: u.email || "",
            phone: u.phone || "",
            userId: u.id,
          })),
          req.body.transportations,
          req.body.security,
          req.body.scheduledAt,
          req.userData!.organizationId!,
        );

        await eventLogger.log(
          MessagingEventType.createRawMessage,
          createdTemplateMessages.map((msg) => {
            const user = allUsersLookup[msg.userId];
            return {
              excerpt: msg.excerpt,
              lang: msg.lang,
              messageId: msg.messageId,
              messageName: "", // message name isn't feature defined at this point
              plainText: msg.plainText,
              receiverFullName: `${user.firstName} ${user.lastName}`,
              receiverPPSN: user.ppsn || "",
              richText: msg.richText,
              subject: msg.subject,
              threadName: "", // thread name isn't feature defined at this point
              transports: req.body.transportations,
              scheduledAt: req.body.scheduledAt,
              organisationName: "", // will be derived from jwt once logto is integrated
              senderFullName: sender
                ? `${sender.firstName} ${sender.lastName}`
                : "",
              senderPPSN: sender?.ppsn || "",
              senderUserId: sender?.id || userId,
            };
          }),
        );
      } catch (err) {
        console.log("Aja...", err);
        throw new ServerError(
          errorKey,
          "failed to create messages from template",
        );
      }

      // Schedule messages
      try {
        const jobs = await messageService.scheduleMessages(
          createdTemplateMessages,
          req.body.scheduledAt,
        );

        eventLogger.log(
          MessagingEventType.scheduleMessage,

          jobs.map((job) => {
            const user = allUsersLookup[job.userId];
            return {
              jobId: job.jobId,
              messageId: job.entityId,
              receiverFullName: `${user.firstName} ${user.lastName}`,
              receiverPPSN: user.ppsn,
              receiverUserId: job.userId,
            };
          }),
        );
      } catch (err) {
        await eventLogger.log(
          MessagingEventType.scheduleMessageError,
          createdTemplateMessages.map((msg) => ({ messageId: msg.messageId })),
        );
        throw err;
      }
    },
  );

  app.get<{ Querystring: { search?: string } }>(
    "/events",
    {
      preValidation: (req, res) =>
        app.checkPermissions(req, res, [Permissions.Event.Read]),
      schema: {
        querystring: Type.Optional(
          Type.Object({
            search: Type.Optional(Type.String()),
          }),
        ),
        response: {
          200: Type.Object({
            data: Type.Array(MessageEventTypeObject),
          }),
          "5xx": HttpError,
          "4xx": HttpError,
        },
      },
    },
    async function getEventsHandler(request, _reply) {
      const textSearchILikeClause = request.query?.search
        ? `%${request.query.search}%`
        : "%%";
      const eventQueryResult = await app.pg.pool.query<MessageEventType>(
        `
        with message_selections as (
          select 
            id,
            subject,
            scheduled_at
          from messages
          where organisation_id = $1
          and subject ilike $2
          order by created_at
          limit 20
          ) select
              l.message_id as "messageId",
              (l.data ->> 'subject') as subject,
              (l.data ->> 'receiverFullName') as "receiverFullName",
              event_status as "eventStatus",
              event_type as "eventType",
              m.scheduled_at as "scheduledAt"
            from message_selections m
            join messaging_event_logs l on m.id = l.message_id
            order by l.created_at;
        `,
        [request.userData?.organizationId, textSearchILikeClause],
      );

      const aggregations = eventQueryResult.rows.reduce<
        Record<string, MessageEventType>
      >((acc, cur) => {
        if (!acc[cur.messageId]) {
          acc[cur.messageId] = cur;
          return acc;
        }

        for (const key of Object.keys(cur)) {
          const typeKey = key as keyof typeof cur;
          if (cur[typeKey]) {
            acc[cur.messageId][typeKey] = cur[typeKey];
          }
        }

        return acc;
      }, {});

      const data: MessageEventType[] = Object.values(aggregations).sort(
        (a, b) =>
          new Date(b.scheduledAt).getTime() - new Date(a.scheduledAt).getTime(),
      );

      return { data };
    },
  );

  app.get<{
    Params: {
      messageId: string;
    };
  }>(
    "/events/:messageId",
    {
      schema: {
        response: {
          200: Type.Object({
            data: Type.Array(
              Type.Object({
                eventStatus: Type.String(),
                eventType: Type.String(),
                data: Type.Union([
                  // Create data
                  Type.Object({
                    messageId: Type.String(),
                    receiverFullName: Type.String(),
                    receiverPPSN: Type.String(),
                    subject: Type.String(),
                    lang: Type.String(),
                    excerpt: Type.String(),
                    richText: Type.String(),
                    plainText: Type.String(),
                    threadName: Type.String(),
                    transports: Type.Array(Type.String()),
                    messageName: Type.String(),
                    scheduledAt: Type.String({ format: "date-time" }),
                    senderUserId: Type.String(),
                    senderFullName: Type.String(),
                    senderPPSN: Type.String(),
                    organisationName: Type.String(),
                  }),
                  // Schedule data
                  Type.Object({
                    messageId: Type.String(),
                    jobId: Type.String(),
                  }),
                  // Error data
                  Type.Object({
                    messageId: Type.String(),
                  }),
                ]),
                createdAt: Type.String({ format: "date-time" }),
              }),
            ),
          }),
          "5xx": HttpError,
          "4xx": HttpError,
        },
      },
    },
    async function getEventHandler(request, _reply) {
      const messageId = request.params.messageId;
      const queryResult = await app.pg.pool.query<{
        eventStatus: string;
        eventType: string;
        data: MessageEventData;
        createdAt: string;
      }>(
        `
      select 
        event_status as "eventStatus",
        event_type as "eventType",
        data,
        created_at as "createdAt"
      from messaging_event_logs
      where message_id = $1
      order by created_at desc
    `,
        [messageId],
      );

      console.log(queryResult.rows);

      return { data: queryResult.rows };
    },
  );
}<|MERGE_RESOLUTION|>--- conflicted
+++ resolved
@@ -22,10 +22,7 @@
 import { Profile } from "building-blocks-sdk";
 import { NotFoundError, ServerError } from "shared-errors";
 import {
-<<<<<<< HEAD
   MessageEventData,
-=======
->>>>>>> d4f6b454
   MessagingEventType,
   newMessagingEventLogger,
 } from "../../services/messages/eventLogger";
