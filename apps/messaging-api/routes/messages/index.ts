--- conflicted
+++ resolved
@@ -12,28 +12,14 @@
   IdParamsSchema,
   GenericResponse,
 } from "../../types/schemaDefinitions";
-<<<<<<< HEAD
-=======
-import { getMessage } from "../../services/messages/messages";
-import { newMessagingService } from "../../services/messages/messaging";
-import { getUserProfiles } from "../../services/users/shared-users";
-import { AuthorizationError, NotFoundError, ServerError } from "shared-errors";
->>>>>>> 20ef2422
-import {
-  getMessage,
-  getMessages,
-  processMessages,
-} from "../../services/messages/messages";
+import { getMessage, processMessages } from "../../services/messages/messages";
 import { HttpError } from "../../types/httpErrors";
 import { Permissions } from "../../types/permissions";
-<<<<<<< HEAD
 import { ensureUserCanAccessUser } from "api-auth";
-=======
-import { getProfileSdk } from "../../utils/authentication-factory";
-import { getPaginationLinks, sanitizePagination } from "../../utils/pagination";
+import { QueryResult } from "pg";
+import { ServerError, AuthorizationError } from "shared-errors";
 import { utils } from "../../utils";
-import { QueryResult } from "pg";
->>>>>>> 20ef2422
+import { sanitizePagination, getPaginationLinks } from "../../utils/pagination";
 
 const MESSAGES_TAGS = ["Messages"];
 
