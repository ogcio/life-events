--- conflicted
+++ resolved
@@ -1,7 +1,6 @@
 import { FastifyInstance } from "fastify";
 import { Static, Type } from "@sinclair/typebox";
 import {
-  GenericResponseSingle,
   getGenericResponseSchema,
   MessageCreate,
   MessageCreateType,
@@ -11,6 +10,7 @@
   MessageList,
   MessageListItem,
   IdParamsSchema,
+  GenericResponse,
 } from "../../types/schemaDefinitions";
 import { getMessage } from "../../services/messages/messages";
 import { newMessagingService } from "../../services/messages/messaging";
@@ -22,13 +22,10 @@
 } from "../../services/messages/eventLogger";
 import { HttpError } from "../../types/httpErrors";
 import { Permissions } from "../../types/permissions";
-<<<<<<< HEAD
 import { getProfileSdk } from "../../utils/authentication-factory";
-=======
 import { getPaginationLinks, sanitizePagination } from "../../utils/pagination";
 import { utils } from "../../utils";
 import { QueryResult } from "pg";
->>>>>>> 720502c2
 
 const MESSAGES_TAGS = ["Messages"];
 
@@ -204,33 +201,32 @@
       const totalCount = messagesQueryResult?.rows.at(0)?.count || 0;
 
       const links = getPaginationLinks({ totalCount, url, limit, offset });
-      const response: GenericResponseSingle<Static<typeof MessageListItem>[]> =
-        {
-          data:
-            messagesQueryResult?.rows.map(
-              ({
-                id,
-                createdAt,
-                subject,
-                messageName,
-                organisationId,
-                threadName,
-                recipientId,
-              }) => ({
-                id,
-                subject,
-                createdAt,
-                messageName,
-                threadName,
-                organisationId,
-                recipientId,
-              }),
-            ) ?? [],
-          metadata: {
-            totalCount,
-            links,
-          },
-        };
+      const response: GenericResponse<Static<typeof MessageListItem>[]> = {
+        data:
+          messagesQueryResult?.rows.map(
+            ({
+              id,
+              createdAt,
+              subject,
+              messageName,
+              organisationId,
+              threadName,
+              recipientId,
+            }) => ({
+              id,
+              subject,
+              createdAt,
+              messageName,
+              threadName,
+              organisationId,
+              recipientId,
+            }),
+          ) ?? [],
+        metadata: {
+          totalCount,
+          links,
+        },
+      };
       return response;
     },
   );
