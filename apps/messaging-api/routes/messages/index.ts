--- conflicted
+++ resolved
@@ -3,11 +3,8 @@
 import {
   CreateMessage,
   CreateMessageSchema,
-<<<<<<< HEAD
   getGenericResponseSchema,
-=======
   MessageEvent,
->>>>>>> 21297fbe
   MessageEventType,
   MessageEventTypeObject,
   ReadMessageSchema,
