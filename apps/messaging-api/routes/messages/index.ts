--- conflicted
+++ resolved
@@ -92,8 +92,6 @@
       if (!transportationSubject) {
         continue;
       }
-<<<<<<< HEAD
-=======
 
       let providerId: string | undefined;
       try {
@@ -440,347 +438,12 @@
 
   return errors;
 }
->>>>>>> 4353e5b0
-
-      let providerId: string | undefined;
-      try {
-        // This is a big placeholder that needs proper logic
-        providerId = await mailService(pool).getFirstOrEtherealMailProvider();
-
-        await mailService(pool).sendMail({
-          providerId,
-          email: "",
-          subject: transportationSubject,
-          body: transportationBody ?? "",
-        });
-      } catch (err) {
-        errors.push({
-          critical: false,
-          error: {
-            userId,
-            providerId,
-            transportationSubject,
-            transportationBody,
-          },
-          msg: "failed to send email",
-        });
-      }
-    } else if (transport === "sms") {
-      if (!transportationExcerpt || !transportationSubject) {
-        continue;
-      }
-
-      // todo proper query
-      const config = await pool
-        .query<{ config: unknown }>(
-          `
-          select config from sms_providers
-          limit 1
-        `,
-        )
-        .then((res) => res.rows.at(0)?.config);
-
-      if (utils.isSmsAwsConfig(config)) {
-        const service = awsSnsSmsService(
-          config.accessKey,
-          config.secretAccessKey,
-        );
-
-        try {
-          await service.Send(transportationExcerpt, "");
-        } catch (err) {
-          const msg = utils.isError(err) ? err.message : "failed to send sms";
-          errors.push({
-            critical: false,
-            error: {
-              userId,
-              transportationExcerpt,
-              transportationSubject,
-            },
-            msg,
-          });
-        }
-      }
-    }
-  }
-
-  return errors;
+
+interface GetAllMessages {
+  Querystring: {
+    type?: string;
+  };
 }
-
-async function scheduledTemplate(
-  pool: Pool,
-  scheduledId: string,
-  userId: string,
-): Promise<ServiceError[]> {
-  const errors: ServiceError[] = [];
-
-  const templateMeta = await pool
-    .query<{
-      id: string;
-      preferredTransports: string[];
-      security: string;
-    }>(
-      `
-      select 
-        template_meta_id as "id",
-        message_security as "security",
-        preferred_transports as "preferredTransports"
-      from scheduled_message_by_templates
-      where id = $1
-  `,
-      [scheduledId],
-    )
-    .then((res) => res.rows.at(0));
-
-  if (!templateMeta) {
-    // We log here and return 500 so scheduler can keep failing until max retries hit to signal further admin.
-    errors.push({
-      critical: true,
-      error: { scheduledId, userId },
-      msg: "failed to get any scheduled message by template",
-    });
-    return errors;
-  }
-
-  // Let's just get the language the user expects. Need to check the user api what they prefer
-  // but also fallback if there's no template for the lang
-  const templateContents = await pool
-    .query<{
-      subject: string;
-      excerpt: string;
-      richText: string;
-      plainText: string;
-      lang: string;
-    }>(
-      `
-    select 
-        subject, 
-        excerpt, 
-        rich_text as "richText", 
-        plain_text as "plainText",
-        lang
-    from message_template_contents
-    where template_meta_id = $1 
-    `,
-      [templateMeta.id],
-    )
-    .then((res) => res.rows);
-
-  if (!templateContents.length) {
-    errors.push({
-      critical: true,
-      error: {
-        userId,
-        templateMeta,
-      },
-      msg: "failed to find a template for meta id",
-    });
-
-    return errors;
-  }
-
-  // TODO some kind of default logic here
-  const templateContent =
-    templateContents.find((tmpl) => tmpl?.lang === "en") ??
-    templateContents.at(0)!; // We know there's items in the list at this point.
-
-  // The interpolations will come from a table once we set to create a message from a scheduler
-  const interpolationsResult = await pool
-    .query<{
-      key: string;
-      value: string;
-    }>(
-      `
-    select 
-      interpolation_key as "key", 
-      interpolation_value as "value" 
-    from message_template_interpolations
-    where message_by_template_id = $1
-  `,
-      [scheduledId],
-    )
-    .then((res) => res.rows);
-
-  const interpolations = interpolationsResult.reduce<Record<string, string>>(
-    function reducer(acc, pair) {
-      acc[pair.key] = pair.value;
-      return acc;
-    },
-    {},
-  );
-
-  const interpolationKeys = Object.keys(interpolations);
-  const interpolationReducer = utils.interpolationReducer(interpolations);
-
-  const subject = interpolationKeys.reduce(
-    interpolationReducer,
-    templateContent.subject,
-  );
-
-  const plainText = interpolationKeys.reduce(
-    interpolationReducer,
-    templateContent.plainText,
-  );
-
-  const richText = interpolationKeys.reduce(
-    interpolationReducer,
-    templateContent.richText,
-  );
-
-  const excerpt = interpolationKeys.reduce(
-    interpolationReducer,
-    templateContent.excerpt,
-  );
-
-  const transportationSubject = subject;
-  const transportationBody = richText || plainText;
-  const transportationExcerpt = excerpt;
-
-  // Values for each language insert
-  const values = [
-    "true",
-    subject,
-    excerpt,
-    richText,
-    plainText,
-    templateContent.lang,
-    organisationId,
-    templateMeta.security,
-    subject, // message name, no idea what we're supposed to put here...
-    subject, //thread name, no idea how this correlates with a template
-    templateMeta.preferredTransports
-      ? utils.postgresArrayify(templateMeta.preferredTransports)
-      : null,
-    userId,
-  ];
-
-  // A job is tied to one user.
-  const client = await pool.connect();
-  try {
-    await client.query("BEGIN");
-    await client.query(
-      `
-        insert into messages(
-          is_delivered,
-          subject,
-          excerpt, 
-          rich_text,
-          plain_text,
-          lang,
-          organisation_id,
-          security_level,
-          message_name,
-          thread_name,
-          preferred_transports,
-          user_id
-        ) values (${values.map((_, i) => `$${i + 1}`).join(", ")})
-    `,
-      values,
-    );
-
-    const statusDelivered: scheduledMessageByTemplateStatus = "delivered";
-    await client.query(
-      `
-          update jobs set delivery_status = $1
-          where job_id = $2
-      `,
-      [statusDelivered, scheduledId],
-    );
-
-    await client.query("COMMIT");
-  } catch (err) {
-    errors.push({
-      critical: true,
-      error: { err },
-      msg: "failed to create message from template",
-    });
-    // error = utils.buildApiError("failed to create message from template", 500);
-    await client.query("ROLLBACK");
-  } finally {
-    client.release;
-  }
-
-  /**
-   * There's a lot of logic to determine which transports, if any, to use
-   * for each user.
-   * eg.
-   * Does user accept the preferred transport?
-   * Which transport can we defer to?
-   * Persist logs?
-   * Fetch user information. Email and number
-   */
-  for (const transport of templateMeta.preferredTransports) {
-    if (transport === "email") {
-      if (!transportationSubject) {
-        continue;
-      }
-
-      let providerId: string | undefined;
-      try {
-        // This is a big placeholder that needs proper logic
-        providerId = await mailService(pool).getFirstOrEtherealMailProvider();
-
-        void mailService(pool).sendMail({
-          providerId,
-          email: "",
-          subject: transportationSubject,
-          body: transportationBody ?? "",
-        });
-      } catch (err) {
-        errors.push({
-          critical: false,
-          error: {
-            userId,
-            providerId,
-            transportationSubject,
-            transportationBody,
-          },
-          msg: "failed to send email",
-        });
-      }
-    } else if (transport === "sms") {
-      if (!transportationExcerpt || !transportationSubject) {
-        continue;
-      }
-
-      // todo proper query
-      const config = await pool
-        .query<{ config: unknown }>(
-          `
-          select config from sms_providers
-          limit 1
-        `,
-        )
-        .then((res) => res.rows.at(0)?.config);
-
-      if (utils.isSmsAwsConfig(config)) {
-        const service = awsSnsSmsService(
-          config.accessKey,
-          config.secretAccessKey,
-        );
-
-        try {
-          await service.Send(transportationExcerpt, "");
-        } catch (err) {
-          const msg = utils.isError(err) ? err.message : "failed to send sms";
-          errors.push({
-            critical: false,
-            error: {
-              userId,
-              transportationExcerpt,
-              transportationSubject,
-            },
-            msg,
-          });
-        }
-      }
-    }
-  }
-
-  return errors;
-}
-
-interface GetAllMessages {}
 
 interface GetMessage {
   Params: {
@@ -1022,10 +685,7 @@
             created_at as "createdAt"
         from messages
         where user_id = $1 and is_delivered = true
-<<<<<<< HEAD
-=======
         ${where}
->>>>>>> 4353e5b0
         order by created_at desc
       `,
             [userId, ...values],
@@ -1129,10 +789,6 @@
           preferredTransports: Type.Array(Type.String()),
           userIds: Type.Array(Type.String({ format: "uuid" })),
           security: Type.String(),
-<<<<<<< HEAD
-=======
-          messageType: Type.String(),
->>>>>>> 4353e5b0
           scheduleAt: Type.String({ format: "date-time" }),
         }),
         response: {
@@ -1148,14 +804,8 @@
         preferredTransports,
         security,
         userIds,
-<<<<<<< HEAD
-=======
-        messageType,
->>>>>>> 4353e5b0
         scheduleAt,
       } = request.body;
-
-      console.log("BRODER TUCK!!!", JSON.stringify(request.body, null, 4));
 
       if (!message && !template) {
         const error = utils.buildApiError(
@@ -1277,23 +927,11 @@
           const scheduleBase = await client
             .query<{ id: string }>(
               `
-<<<<<<< HEAD
                 insert into scheduled_message_by_templates(template_meta_id, preferred_transports)
                 values($1, $2, $3)
                 returning id 
           `,
               [template.id, utils.postgresArrayify(preferredTransports)],
-=======
-                insert into scheduled_message_by_templates(template_meta_id, preferred_transports, message_type)
-                values($1, $2, $3)
-                returning id 
-          `,
-              [
-                template.id,
-                utils.postgresArrayify(preferredTransports),
-                messageType,
-              ],
->>>>>>> 4353e5b0
             )
             .then((res) => res.rows.at(0));
 
@@ -1337,7 +975,6 @@
                 webhookUrl: callback.toString(),
               };
             });
-<<<<<<< HEAD
 
             // Store interpolation key/values to base
             const interpolationKeys = Object.keys(template.interpolations);
@@ -1372,42 +1009,6 @@
             });
           }
 
-=======
-
-            // Store interpolation key/values to base
-            const interpolationKeys = Object.keys(template.interpolations);
-            if (interpolationKeys.length) {
-              const values = [scheduleBase.id];
-              const args = [];
-
-              let i = 1;
-              for (const key of interpolationKeys) {
-                args.push(`($1, $${++i}, $${++i})`);
-                values.push(key, template.interpolations[key]);
-              }
-
-              console.log("yolo i interpolation ", values, args);
-              await client.query(
-                `
-              insert into message_template_interpolations(message_by_template_id, interpolation_key, interpolation_value)
-              values ${args.join(", ")}
-              `,
-                values,
-              );
-            }
-
-            const url = new URL("/api/v1/tasks", process.env.SCHEDULER_API_URL);
-            await fetch(url.toString(), {
-              method: "POST",
-              body: JSON.stringify(body),
-              headers: {
-                "x-user-id": "tmp",
-                "Content-Type": "application/json",
-              },
-            });
-          }
-
->>>>>>> 4353e5b0
           client.query("commit");
         } catch (err) {
           app.log.error({ err }, "failed to create message from template");
