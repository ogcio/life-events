--- conflicted
+++ resolved
@@ -13,11 +13,8 @@
 import { Profile } from "building-blocks-sdk";
 import { RequestUser } from "../../../plugins/auth";
 import { IMPORT_USERS_ERROR } from "./import-users";
-<<<<<<< HEAD
 import { getUserByUserProfileId } from "../shared-users";
-=======
 import { processTagsPerUser } from "../../tags/manage-tags";
->>>>>>> def7b7f8
 
 interface FoundUser {
   id: string;
