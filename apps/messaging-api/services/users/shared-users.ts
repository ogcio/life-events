import { createError } from "@fastify/error";
import { Pool, PoolClient, QueryResult } from "pg";
import { isNativeError } from "util/types";
import {
  User,
  UserInvitation,
  UsersImport,
} from "../../types/usersSchemaDefinitions";
import { Profile } from "building-blocks-sdk";

const getUser = async (params: {
  client: PoolClient;
  whereClauses: string[];
  whereValues: string[];
  errorCode: string;
  logicalWhereOperator?: string;
}): Promise<User> => {
  let result: QueryResult<User>;
  try {
    const operator = params.logicalWhereOperator
      ? ` ${params.logicalWhereOperator} `
      : " AND ";
    result = await params.client.query<User>(
      `
        SELECT 
        id as "id",
        user_profile_id as "userProfileId",
        importer_organisation_id as "importerOrganisationId",
        user_status as "userStatus",
        correlation_quality as "correlationQuality"    
        FROM users where ${params.whereClauses.join(operator)} LIMIT 1
      `,
      params.whereValues,
    );
  } catch (error) {
    const message = isNativeError(error) ? error.message : "unknown error";
    throw createError(
      params.errorCode,
      `Error retrieving user: ${message}`,
      500,
    )();
  }

  if (!result || result.rowCount === 0) {
    throw createError(params.errorCode, "Cannot find the user", 404)();
  }

  return result.rows[0];
};

export const getUserById = async (params: {
  client: PoolClient;
  userId: string;
  errorCode: string;
}): Promise<User> =>
  getUser({
    client: params.client,
    whereClauses: ["id = $1"],
    whereValues: [params.userId],
    errorCode: params.errorCode,
  });

export const getUserByUserProfileId = async (params: {
  userProfileId: string;
  client: PoolClient;
  errorCode: string;
}): Promise<User> =>
  getUser({
    client: params.client,
    whereClauses: ["user_profile_id = $1"],
    whereValues: [params.userProfileId],
    errorCode: params.errorCode,
  });

export const getUserByContacts = async (params: {
  email: string | null;
  phone: string | null;
  client: PoolClient;
  errorCode: string;
}): Promise<User> => {
  const clauses = [];
  const values = [];
  let phoneIndex = 1;
  if (params.email) {
    clauses.push("email = $1");
    values.push(params.email);
    phoneIndex = 2;
  }

  if (params.phone) {
    clauses.push(`phone = $${phoneIndex}`);
    values.push(params.phone);
  }

  return getUser({
    client: params.client,
    whereClauses: clauses,
    whereValues: values,
    errorCode: params.errorCode,
    logicalWhereOperator: "OR",
  });
};

export const getUserImports = async (params: {
  client: PoolClient;
  whereClauses: string[];
  whereValues: string[];
  errorCode: string;
  logicalWhereOperator?: string;
  limit?: number;
  includeUsersData: boolean;
}): Promise<UsersImport[]> => {
  try {
    const usersDataClause = params.includeUsersData
      ? 'users_data as "usersData",'
      : "";
    const limitClause = params.limit ? `LIMIT ${params.limit}` : "";
    const operator = params.logicalWhereOperator
      ? ` ${params.logicalWhereOperator} `
      : " AND ";
    const result = await params.client.query<UsersImport>(
      `
        SELECT 
            organisation_id as "organisationId",
            imported_at as "importedAt",
            ${usersDataClause}
            import_channel as "importChannel",
            retry_count as "retryCount",
            last_retry_at as "lastRetryAt",
            import_id as "importId"
        FROM users_imports where ${params.whereClauses.join(operator)} ${limitClause}
      `,
      params.whereValues,
    );

    return result.rows;
  } catch (error) {
    const message = isNativeError(error) ? error.message : "unknown error";
    throw createError(
      params.errorCode,
      `Error retrieving user imports: ${message}`,
      500,
    )();
  }
};

export const getUserInvitationsForOrganisation = async (params: {
  client: PoolClient;
  organisationId: string;
  whereClauses: string[];
  whereValues: string[];
  errorCode: string;
  logicalWhereOperator?: string;
  limit?: number;
  joinUsersImports?: boolean;
}): Promise<UserInvitation[]> => {
  try {
    const usersImportJoin =
      params.joinUsersImports ?? true
        ? " left join users_imports on users_imports.organisation_id = ouc.organisation_id "
        : "";
    const limitClause = params.limit ? `LIMIT ${params.limit}` : "";
    const organisationIndex = `$${params.whereValues.length + 1}`;
    const operator = params.logicalWhereOperator
      ? ` ${params.logicalWhereOperator} `
      : " AND ";
    const whereClauses =
      params.whereClauses.length > 0
        ? `WHERE ${params.whereClauses.join(operator)} `
        : "";
    const result = await params.client.query<UserInvitation>(
      `
        SELECT 
            ouc.user_id as "id",
                users.user_profile_id as "userProfileId",
                users.email as "email",
                users.phone as "phone",
                users.details as "details",
                ouc.organisation_id as "organisationId",
                ouc.invitation_status as "organisationInvitationStatus",
                ouc.invitation_sent_at  as "organisationInvitationSentAt",
                ouc.invitation_feedback_at as "organisationInvitationFeedbackAt",
                ouc.preferred_transports as "organisationPreferredTransports",
                users.correlation_quality as "correlationQuality",
                users.user_status as "userStatus"
          from users
          left join organisation_user_configurations ouc on ouc.user_id = users.id 
            and ouc.organisation_id = ${organisationIndex}
          ${usersImportJoin}
          ${whereClauses} ${limitClause}
      `,
      [...params.whereValues, params.organisationId],
    );

    return result.rows;
  } catch (error) {
    const message = isNativeError(error) ? error.message : "unknown error";
    throw createError(
      params.errorCode,
      `Error retrieving user invitations: ${message}`,
      500,
    )();
  }
};

<<<<<<< HEAD
export const getUserProfiles = async (ids: string[], pool: Pool) => {
  return await pool
    .query<{
      firstName: string;
      lastName: string;
      ppsn: string;
      id: string;
      lang: string;
    }>(
      `
    select 
      (details ->> 'firstName') as "firstName",
      (details ->> 'lastName') as "firstName",
      (details ->> 'publicIdentityId') as "ppsn",
      user_profile_id as "id",
      'en' as "lang"
    from users
    where user_profile_id = any ($1)
    `,
      [ids],
    )
    .then((res) => res.rows);
};

export function ProfileSdkFacade(
  sdkProfile: Profile,
  messagingProfile: {
    selectUsers(ids: string[]): Promise<
      {
        firstName: string;
        lastName: string;
        ppsn: string;
        id: string;
        lang: string;
      }[]
    >;
  },
): Omit<Profile, "client"> {
  return {
    createAddress: sdkProfile.createAddress,
    createUser: sdkProfile.createUser,
    deleteAddress: sdkProfile.deleteAddress,
    findUser: sdkProfile.findUser,
    getAddress: sdkProfile.getAddress,
    getAddresses: sdkProfile.getAddresses,
    getEntitlements: sdkProfile.getEntitlements,
    getUser: sdkProfile.getUser,
    async selectUsers(ids: string[]) {
      const profileResult = await sdkProfile.selectUsers(ids);

      const fromProfile = profileResult.data || [];

      const idsNotFound: string[] = [];
      if (fromProfile.length) {
        const set = new Set(fromProfile.map((d) => d.id));
        for (const id of ids) {
          if (!set.has(id)) {
            idsNotFound.push(id);
          }
        }
      }

      const fromMessage = idsNotFound.length
        ? await messagingProfile.selectUsers(idsNotFound)
        : [];

      return { data: fromProfile.concat(fromMessage), error: undefined };
    },
    patchAddress: sdkProfile.patchAddress,
    patchUser: sdkProfile.patchUser,
    updateAddress: sdkProfile.updateAddress,
    updateUser: sdkProfile.updateUser,
  };
}
=======
export const AVAILABLE_TRANSPORTS = ["sms", "email"];
>>>>>>> de736b6d
<|MERGE_RESOLUTION|>--- conflicted
+++ resolved
@@ -203,7 +203,6 @@
   }
 };
 
-<<<<<<< HEAD
 export const getUserProfiles = async (ids: string[], pool: Pool) => {
   return await pool
     .query<{
@@ -278,6 +277,5 @@
     updateUser: sdkProfile.updateUser,
   };
 }
-=======
+
 export const AVAILABLE_TRANSPORTS = ["sms", "email"];
->>>>>>> de736b6d
