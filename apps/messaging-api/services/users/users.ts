--- conflicted
+++ resolved
@@ -19,10 +19,6 @@
   const client = await params.pool.connect();
   try {
     const queries = buildGetRecipientsQueries(params);
-<<<<<<< HEAD
-=======
-
->>>>>>> 9e6d4001
     const countResponse = client.query<{ count: number }>(
       queries.count.query,
       queries.count.values,
