--- conflicted
+++ resolved
@@ -1,13 +1,5 @@
 import { PostgresDb } from "@fastify/postgres";
-<<<<<<< HEAD
-import { ReadMessage, ReadMessages } from "../../types/schemaDefinitions";
-=======
-import {
-  CreateMessage,
-  ReadMessage,
-  MessageList,
-} from "../../types/schemaDefinitions";
->>>>>>> 720502c2
+import { ReadMessage } from "../../types/schemaDefinitions";
 import { ServiceError, utils } from "../../utils";
 import { FastifyBaseLogger } from "fastify";
 import { JobType } from "aws-sdk/clients/importexport";
