--- conflicted
+++ resolved
@@ -31,8 +31,7 @@
 }
 
 assert {
-<<<<<<< HEAD
-  res.status: eq 200
+  res.status: eq 201
 }
 
 docs {
@@ -45,7 +44,4 @@
   In the body we set the `user_id` field with the id of the user we want to impersonate.
   
   It should be an existent Logto user id, please check on the [OGCIO Logto Repository](https://github.com/ogcio/logto/blob/dev/packages/cli/src/commands/database/ogcio/ogcio-seeder-local.json) the seeded ids.
-=======
-  res.status: eq 201
->>>>>>> bc442b2c
 }