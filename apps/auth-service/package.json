{
  "name": "auth-service",
  "version": "1.0.0",
  "description": "",
  "main": "dist/index.js",
  "scripts": {
    "test": "TAP_RCFILE=tap.yml tap --reporter junit --reporter-file results.xml",
<<<<<<< HEAD
=======
    "test:local": "TAP_RCFILE=tap.yml tap",
>>>>>>> d9afd12c
    "test:smoke:e2e": "echo \"Error: no test specified\" && exit 0",
    "test:regression:e2e": "echo \"Error: no test specified\" && exit 0",
    "start": "node dist/index.js",
    "dev": "nodemon | pino-pretty",
    "lint": "eslint . --ext .ts",
    "generate-ts-client": "npx openapi-typescript ./openapi-definition.yml -o ../../packages/building-blocks-sdk/src/services/auth-service/schema.d.ts",
    "build": "rm -rf dist && tsc -p tsconfig.prod.json && cp src/logo.png dist/ && cp -r src/routes/static dist/routes/static"
  },
  "nodemonConfig": {
    "watch": [
      "../../packages/auth/src/**/*",
      "../../packages/feature-flags/src/**/*",
      "../../packages/messages/src/**/*",
      "../../packages/logging-wrapper/src/**/*",
      "../../packages/error-handler/src/**/*",
      "./**/*"
    ],
    "ext": "ts,json",
    "exec": "node --import tsx src/index.ts"
  },
  "type": "module",
  "author": "",
  "license": "ISC",
  "dependencies": {
    "@fastify/autoload": "^5.8.0",
    "@fastify/cookie": "^9.3.1",
    "@fastify/cors": "^9.0.1",
    "@fastify/env": "^4.3.0",
    "@fastify/formbody": "^7.4.0",
    "@fastify/postgres": "^5.2.2",
    "@fastify/sensible": "^5.5.0",
    "@fastify/swagger": "^8.14.0",
    "@fastify/swagger-ui": "^3.0.0",
    "@fastify/type-provider-typebox": "^4.0.0",
    "@fastify/under-pressure": "^8.3.0",
    "@ogcio/fastify-error-handler": "^4.0.1",
    "@ogcio/fastify-logging-wrapper": "^4.0.1",
    "@sinclair/typebox": "^0.32.16",
    "auth": "*",
    "fastify": "^4.26.2",
    "fastify-plugin": "^4.5.1",
    "jose": "^5.2.4",
    "pg": "^8.11.3"
  },
  "devDependencies": {
    "@openapitools/openapi-generator-cli": "^2.13.1",
    "@types/node": "^20.11.28",
    "@typescript-eslint/eslint-plugin": "^7.5.0",
    "@typescript-eslint/parser": "^7.5.0",
    "eslint": "^8.57.0",
    "eslint-config-prettier": "^9.1.0",
    "eslint-plugin-prettier": "^5.1.3",
    "openapi-typescript": "^6.7.5",
    "pino-pretty": "^11.0.0",
    "prettier": "^3.2.5",
    "tap": "^18.8.0",
    "ts-node": "^10.9.2",
    "tsx": "^4.7.1",
    "typescript": "^5.4.2"
  }
}<|MERGE_RESOLUTION|>--- conflicted
+++ resolved
@@ -5,10 +5,7 @@
   "main": "dist/index.js",
   "scripts": {
     "test": "TAP_RCFILE=tap.yml tap --reporter junit --reporter-file results.xml",
-<<<<<<< HEAD
-=======
     "test:local": "TAP_RCFILE=tap.yml tap",
->>>>>>> d9afd12c
     "test:smoke:e2e": "echo \"Error: no test specified\" && exit 0",
     "test:regression:e2e": "echo \"Error: no test specified\" && exit 0",
     "start": "node dist/index.js",
