import ds from "design-system";
import { getTranslations } from "next-intl/server";
import { headers } from "next/headers";
import Link from "next/link";
import submitQuery_ from "./actions/submitQuery";

const Icon = ds.Icon;

export default async ({
  userName,
<<<<<<< HEAD
  handleCategoryChange,
  handleSearchChange,
  searchEvent,
  locale,
}: {
  userName: string;
  handleCategoryChange: (value: string) => void;
  handleSearchChange: (value: string) => void;
  searchEvent: () => void;
  locale: string;
=======
  searchParams,
}: {
  userName: string;
  searchParams: URLSearchParams;
>>>>>>> 2c651946
}) => {
  const t = await getTranslations("Timeline");
  const tintGold = ds.hexToRgba(ds.colours.ogcio.gold, 15);

  const path = headers().get("x-pathname")?.toString();

  const categories = ["driving", "employment", "housing"];

  const newSearchParams = new URLSearchParams(searchParams);

  const searchQuery = searchParams.get("searchQuery") || "";

  const submitQuery = submitQuery_.bind(null, path, searchParams);

  const checkboxes = categories.map((service: string, index: number) => {
    let services = searchParams.get("services")?.split(",") || [];
    const checked = services.includes(service);

    if (checked) {
      services = services.filter((s) => s !== service);
    } else {
      services = [...services, service];
    }
    newSearchParams.set("services", services.toString());

    const url = `${path}?${newSearchParams.toString()}`;

    return (
      <Link
        href={url}
        style={{ textDecoration: "none", color: "black" }}
        key={service}
      >
        <div className="govie-checkboxes__item">
          <input
            className="govie-checkboxes__input"
            id={`servicesToInform-${index}`}
            name="servicesToInform"
            type="checkbox"
            value={service}
            checked={checked}
            readOnly
          />
          <label
            className="govie-label--s govie-checkboxes__label"
            htmlFor={`servicesToInform-${index}`}
            style={{ fontWeight: "normal" }}
          >
            {t(service)}
          </label>
        </div>
      </Link>
    );
  });

  return (
    <ol
      className="govie-list govie-list--spaced"
      style={{
        width: "200px",
        height: "100%",
        display: "flex",
        flexDirection: "column",
      }}
    >
      <Link
        href={`/${locale}/events`}
        className="govie-back-link"
        style={{ marginTop: "0" }}
      >
        {t("backToPortal")}
      </Link>
      <li
        key="userinfo"
        style={{
          background: tintGold,
          display: "flex",
          alignItems: "center",
          paddingLeft: "12px",
          height: "65px",
        }}
      >
        <label className="govie-label--s govie-!-font-size-16">
          {userName}
        </label>
      </li>
      <li>
        <div className="govie-form-group" style={{ marginBottom: "15px" }}>
          <form action={submitQuery}>
            <div className="govie-input__wrapper">
              <input
                type="text"
                id="search-query"
                name="search-query"
                className="govie-input"
                placeholder={t("searchEvent")}
                defaultValue={searchQuery}
              />
              {/* allows submit via enter key */}
              <input type="submit" hidden />

              <button
                type="submit"
                className="govie-input__suffix"
                style={{ cursor: "pointer" }}
                aria-label={t("search")}
              >
                <Icon icon={"search"} color={ds.colours.ogcio.darkGreen} />
              </button>
            </div>
          </form>
        </div>
        <div className="govie-form-group" style={{ marginBottom: "15px" }}>
          <fieldset className="govie-fieldset">
            <legend
              className="govie-fieldset__legend govie-fieldset__legend--l"
              style={{ marginBottom: 0 }}
            >
              <p className="govie-heading-s">{t("filterByService")}</p>
            </legend>
            <div
              className="govie-checkboxes govie-checkboxes--small"
              data-module="govie-checkboxes"
            >
              {checkboxes}
            </div>
          </fieldset>
        </div>
      </li>
    </ol>
  );
};<|MERGE_RESOLUTION|>--- conflicted
+++ resolved
@@ -8,23 +8,12 @@
 
 export default async ({
   userName,
-<<<<<<< HEAD
-  handleCategoryChange,
-  handleSearchChange,
-  searchEvent,
+  searchParams,
   locale,
 }: {
   userName: string;
-  handleCategoryChange: (value: string) => void;
-  handleSearchChange: (value: string) => void;
-  searchEvent: () => void;
+  searchParams: URLSearchParams;
   locale: string;
-=======
-  searchParams,
-}: {
-  userName: string;
-  searchParams: URLSearchParams;
->>>>>>> 2c651946
 }) => {
   const t = await getTranslations("Timeline");
   const tintGold = ds.hexToRgba(ds.colours.ogcio.gold, 15);
