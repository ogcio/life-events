import { TimeLineData } from "./Timeline";
import MonthsCards from "./MonthsCards";

export default ({
  timeLineData,
<<<<<<< HEAD
  locale,
}: {
  timeLineData?: TimeLineData;
  locale: string;
}) => {
  const [reversedTimeLine, setReversedTimeline] = useState<
    TimeLineData["data"]
  >([]);

  useEffect(() => {
    if (timeLineData?.data) {
      setReversedTimeline([...timeLineData.data].reverse());
    }
  }, [timeLineData]);
=======
  searchParams,
}: {
  timeLineData: TimeLineData;
  searchParams: URLSearchParams;
}) => {
  const reversedTimeLine = [...timeLineData.data].reverse();
>>>>>>> 2c651946

  return (
    <>
      <ul className="govie-list">
        {reversedTimeLine.map((yearData) => {
          if (!yearData) {
            return;
          }
          const { year, months } = yearData;
          return (
            <div style={{ display: "flex", gap: "2.5rem" }}>
              <div>
                <p style={{ marginTop: 0 }}>{year}</p>
              </div>
              <div style={{ flex: "1" }}>
<<<<<<< HEAD
                <MonthsCards months={months} view={"list"} locale={locale} />
=======
                <MonthsCards
                  months={months}
                  view={"list"}
                  searchParams={searchParams}
                />
>>>>>>> 2c651946
              </div>
            </div>
          );
        })}
      </ul>
    </>
  );
};<|MERGE_RESOLUTION|>--- conflicted
+++ resolved
@@ -3,29 +3,14 @@
 
 export default ({
   timeLineData,
-<<<<<<< HEAD
+  searchParams,
   locale,
-}: {
-  timeLineData?: TimeLineData;
-  locale: string;
-}) => {
-  const [reversedTimeLine, setReversedTimeline] = useState<
-    TimeLineData["data"]
-  >([]);
-
-  useEffect(() => {
-    if (timeLineData?.data) {
-      setReversedTimeline([...timeLineData.data].reverse());
-    }
-  }, [timeLineData]);
-=======
-  searchParams,
 }: {
   timeLineData: TimeLineData;
   searchParams: URLSearchParams;
+  locale: string;
 }) => {
   const reversedTimeLine = [...timeLineData.data].reverse();
->>>>>>> 2c651946
 
   return (
     <>
@@ -41,15 +26,11 @@
                 <p style={{ marginTop: 0 }}>{year}</p>
               </div>
               <div style={{ flex: "1" }}>
-<<<<<<< HEAD
-                <MonthsCards months={months} view={"list"} locale={locale} />
-=======
                 <MonthsCards
                   months={months}
-                  view={"list"}
                   searchParams={searchParams}
+                  locale={locale}
                 />
->>>>>>> 2c651946
               </div>
             </div>
           );
