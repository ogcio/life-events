--- conflicted
+++ resolved
@@ -11,27 +11,14 @@
 const opaque = ds.hexToRgba(ds.colours.ogcio.gold, 5);
 const darkGrey = ds.hexToRgba(ds.colours.ogcio.darkGrey, 80);
 
-<<<<<<< HEAD
-export default ({
-  months,
-  view,
-  locale,
-}: {
-  months: Month[];
-  view: string;
-  locale: string;
-}) => {
-  const t = useTranslations();
-=======
 type MonthsCardProps = {
   months: Month[];
-  view: string;
   searchParams: URLSearchParams;
+  locale: string;
 };
 
-export default async ({ months, view, searchParams }: MonthsCardProps) => {
+export default async ({ months, searchParams, locale }: MonthsCardProps) => {
   const t = await getTranslations("Timeline");
->>>>>>> 2c651946
   return months.map((monthObject) => {
     const { events } = monthObject;
     const groupedEvents: GroupedEvents = events.reduce((grouped, event) => {
@@ -87,13 +74,8 @@
               <div style={{ textAlign: "right" }}>
                 <Link
                   href={{
-<<<<<<< HEAD
                     pathname: `/${locale}/timeline/details`,
-                    query: { view },
-=======
-                    pathname: "/timeline/details",
                     query: searchParams.toString(),
->>>>>>> 2c651946
                   }}
                   className="govie-body-s govie-link"
                 >
