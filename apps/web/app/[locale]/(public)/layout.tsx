--- conflicted
+++ resolved
@@ -45,24 +45,9 @@
 
   const authFactory = AuthenticationFactory.getInstance();
 
-<<<<<<< HEAD
   const { userId, firstName, lastName, verificationLevel } =
     await PgSessions.get(redirectUrl);
 
-=======
-  const isAuthenticatedWithLogto =
-    await authFactory.isPublicServantAuthenticated();
-
-  if (isAuthenticatedWithLogto) {
-    redirect(`/${locale}/admin`, RedirectType.replace);
-  }
-
-  const redirectUrl = `${path}${queryString ? `?${queryString}` : ""}`;
-
-  const { userId, firstName, lastName, verificationLevel } =
-    await PgSessions.get(redirectUrl);
-
->>>>>>> 6f6b6fdf
   const userName = [firstName, lastName].join(" ");
 
   const result = await pgpool.query<{ is_consenting: boolean }>(
