--- conflicted
+++ resolved
@@ -108,9 +108,6 @@
     status: "",
     localHealthOffice: "",
     dispatchAddress: "",
-<<<<<<< HEAD
-    rejectedAt: "",
-=======
     submittedAt: "",
   };
 }
@@ -156,7 +153,6 @@
     proofOfAddressFileId: "",
     status: "",
     submittedAt: "",
->>>>>>> a6f26617
   };
 }
 
