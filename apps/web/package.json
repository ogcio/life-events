--- conflicted
+++ resolved
@@ -5,20 +5,12 @@
     "dev": "nodemon",
     "build": "next build",
     "start": "next start -p 3000",
-<<<<<<< HEAD
     "test:headed:e2e": "playwright test --headed",
     "test:headless:e2e": "playwright test",
     "test:debug:e2e": "playwright test --ui",
     "test:smoke:e2e": "playwright test --grep @smoke",
     "test:regression:e2e": "playwright test --grep @regression",
     "test:generate:report": "npx allure serve allure-results",
-=======
-    "test": "echo \"Error: no test specified\" && exit 0",
-    "test:local": "echo \"Error: no test specified\" && exit 0",
-    "test:e2e": "playwright test",
-    "test:smoke:e2e": "echo \"Error: no test specified\" && exit 0",
-    "test:regression:e2e": "echo \"Error: no test specified\" && exit 0",
->>>>>>> 06757196
     "test:lighthouse": "node performance-tests/lighthouse/main.mjs",
     "migrate": "db-migrate up"
   },
