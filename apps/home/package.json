--- conflicted
+++ resolved
@@ -6,10 +6,7 @@
     "build": "next build",
     "start": "next start -p 3004",
     "test": "echo \"Error: no test specified\" && exit 0",
-<<<<<<< HEAD
-=======
     "test:local": "echo \"Error: no test specified\" && exit 0",
->>>>>>> d9afd12c
     "test:e2e": "playwright test e2e",
     "test:smoke:e2e": "echo \"Error: no test specified\" && exit 0",
     "test:regression:e2e": "echo \"Error: no test specified\" && exit 0",
