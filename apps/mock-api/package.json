{
  "name": "mock-api",
  "version": "0.0.0",
  "description": "",
  "main": "src/index.js",
  "type": "module",
  "scripts": {
    "dev": "nodemon src/index.js",
    "test": "echo \"Error: no test specified\" && exit 0",
<<<<<<< HEAD
=======
    "test:local": "echo \"Error: no test specified\" && exit 0",
>>>>>>> d9afd12c
    "test:smoke:e2e": "echo \"Error: no test specified\" && exit 0",
    "test:regression:e2e": "echo \"Error: no test specified\" && exit 0",
    "build": "echo \"Error: no test specified\" && exit 0"
  },
  "author": "",
  "license": "Unlicense",
  "dependencies": {
    "@fastify/autoload": "^5.8.0",
    "@fastify/cors": "^9.0.1",
    "@fastify/env": "^4.3.0",
    "@fastify/formbody": "^7.4.0",
    "@fastify/postgres": "^5.2.2",
    "@fastify/static": "^7.0.1",
    "fastify": "^4.26.1",
    "jose": "^5.3.0",
    "pg": "^8.11.3"
  },
  "devDependencies": {
    "@faker-js/faker": "^8.4.1",
    "nodemon": "^3.0.3"
  }
}<|MERGE_RESOLUTION|>--- conflicted
+++ resolved
@@ -7,10 +7,7 @@
   "scripts": {
     "dev": "nodemon src/index.js",
     "test": "echo \"Error: no test specified\" && exit 0",
-<<<<<<< HEAD
-=======
     "test:local": "echo \"Error: no test specified\" && exit 0",
->>>>>>> d9afd12c
     "test:smoke:e2e": "echo \"Error: no test specified\" && exit 0",
     "test:regression:e2e": "echo \"Error: no test specified\" && exit 0",
     "build": "echo \"Error: no test specified\" && exit 0"
