--- conflicted
+++ resolved
@@ -6,19 +6,11 @@
 } from "fastify";
 import fp from "fastify-plugin";
 import { JourneyRepo } from "./repo";
-<<<<<<< HEAD
-import { CreateJourneyBodyDO, Id } from "../../../routes/schemas";
-import {
-  JourneyDetailsDO,
-  JourneyPublicDetailsDO,
-  JourneysDO,
-=======
 import { Id } from "../../../routes/schemas";
 import {
   CreateJourneyBodyDO,
   JourneyDetailsDO,
   JourneyPublicDetailsDO,
->>>>>>> 3e95e8ce
   JourneyStatusType,
 } from "./types";
 
@@ -26,11 +18,7 @@
 
 const buildGetJourneys =
   (repo: JourneyRepo, log: FastifyBaseLogger) =>
-<<<<<<< HEAD
-  async (organizationId: string): Promise<JourneysDO> => {
-=======
   async (organizationId: string): Promise<JourneyPublicDetailsDO[]> => {
->>>>>>> 3e95e8ce
     let result;
 
     try {
