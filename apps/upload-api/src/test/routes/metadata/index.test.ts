import { PostgresDb } from "@fastify/postgres";
import { FastifyInstance, FastifyPluginCallback } from "fastify";
import fp from "fastify-plugin";
import t from "tap";
import * as authenticationFactory from "../../../utils/authentication-factory.js";

const buildApp = async ({
  profileSdkResponse,
  getOwnedFiles,
  getOrganizationFiles,
  getSharedFiles,
  getFileMetadataById,
  getFileSharings,
<<<<<<< HEAD
=======
  getSharedFilesPerOrganization,
>>>>>>> 581e474a
  scheduleFileForDeletion,
  removeAllFileSharings,
}: {
  profileSdkResponse?: () => Promise<unknown>;
  getOwnedFiles?: () => Promise<unknown>;
  getOrganizationFiles?: () => Promise<unknown>;
  getSharedFiles?: () => Promise<unknown>;
  getFileMetadataById?: () => Promise<unknown>;
  getFileSharings?: () => Promise<unknown>;
<<<<<<< HEAD
=======
  getSharedFilesPerOrganization?: () => Promise<unknown>;
>>>>>>> 581e474a
  scheduleFileForDeletion?: () => Promise<unknown>;
  removeAllFileSharings?: () => Promise<unknown>;
}) => {
  const { build } = await t.mockImport<typeof import("../../../app.js")>(
    "../../../app.js",
    {
      "@fastify/autoload": {
        default: async () => {},
      },

      "../../../routes/index.js": {
        default: async () => {},
      },
      "@fastify/multipart": {
        default: fp(async (fastify) => {
          fastify.addContentTypeParser(
            "multipart/form-data",
            (req, payload, done) => done(null),
          );
        }),
      },
      "@fastify/postgres": {
        default: fp(async (fastify) => {
          fastify.decorate("pg", {
            pool: {
              connect: () =>
                Promise.resolve({
                  release: () => Promise.resolve(),
                }),
            },
          } as unknown as PostgresDb & Record<string, PostgresDb>);
        }),
      },

      "api-auth": {
        default: fp(async (fastify) => {
          fastify.decorate("checkPermissions", async (request) => {
            request.userData = {
              userId: "userId",
              accessToken: "accessToken",
              organizationId: "ogcio",
              isM2MApplication: false,
            };
          });
        }),
      },
    },
  );

  const routes = await t.mockImport<
    typeof import("../../../routes/metadata/index.js")
  >("../../../routes/metadata/index.js", {
    "../../../utils/authentication-factory.js": t.createMock(
      authenticationFactory,
      {
        getProfileSdk: () =>
          Promise.resolve({
            selectUsers: () => profileSdkResponse?.(),
          }),
      },
    ),
    "../../../routes/metadata/utils/filesMetadata.js": {
      getOwnedFiles,
      getOrganizationFiles,
      getSharedFiles,
      getSharedFilesPerOrganization,
    },
    "../../../routes/utils/getFileMetadataById.js": {
      default: getFileMetadataById,
    },
    "../../../routes/metadata/utils/getFileSharings.js": {
      default: getFileSharings,
    },
    "../../../routes/metadata/utils/scheduleFileForDeletion.js": {
      default: scheduleFileForDeletion,
    },
    "../../../routes/metadata/utils/removeAllFileSharings.js": {
      default: removeAllFileSharings,
    },
  });

  const app = await build();

  await app.register(routes as unknown as FastifyPluginCallback, {
    prefix: "/metadata",
  });

  await app.ready();
  return app;
};

t.test("metadata", async (t) => {
  let app: FastifyInstance;

  t.afterEach(async () => {
    await app.close();
  });

  t.test("list", async (t) => {
    t.test(
      "Should return a list of all files uploaded by a user",
      async (t) => {
        const ownerData = {
          id: "user",
          firstName: "firstName",
          lastName: "lastName",
          email: "email@gov.ie",
          ppsn: "ppsn",
        };

        app = await buildApp({
          profileSdkResponse: () =>
            Promise.resolve({ data: [ownerData], error: null }),
          getOwnedFiles: () =>
            Promise.resolve({
              rows: [
                {
                  fileName: "fileName",
                  id: "1",
                  key: "user/fileName",
                  ownerId: "user",
                  organizationId: "ogcio",
                  fileSize: 100,
                  mimeType: "image/png",
                  createdAt: "2024-08-12T13:12:18.681Z",
                  lastScan: "2024-08-12T13:12:18.681Z",
                  deleted: false,
                  infected: false,
                  infectionDescription: null,
                  antivirusDbVersion: "1",
                },
              ],
            }),
          getOrganizationFiles: () =>
            Promise.resolve({
              rows: [],
            }),
          getSharedFiles: () =>
            Promise.resolve({
              rows: [],
            }),
        });

        await app.ready();

        const response = await app.inject({
          method: "GET",
          url: "/metadata",
        });

        t.match(response.json(), {
          data: [
            {
              fileName: "fileName",
              id: "1",
              key: "user/fileName",
              owner: ownerData,
              fileSize: 100,
              mimeType: "image/png",
              createdAt: "2024-08-12T13:12:18.681Z",
              lastScan: "2024-08-12T13:12:18.681Z",
              deleted: false,
              infected: false,
              infectionDescription: "",
              antivirusDbVersion: "1",
            },
          ],
        });

        t.equal(response.statusCode, 200);
      },
    );

    t.test(
      "Should return a list of all files uploaded by a user and within the org",
      async (t) => {
        const ownerData = {
          id: "user",
          firstName: "firstName",
          lastName: "lastName",
          email: "email@gov.ie",
          ppsn: "ppsn",
        };

        app = await buildApp({
          profileSdkResponse: () =>
            Promise.resolve({ data: [ownerData], error: null }),
          getOwnedFiles: () =>
            Promise.resolve({
              rows: [
                {
                  fileName: "fileName",
                  id: "1",
                  key: "user/fileName",
                  ownerId: "user",
                  fileSize: 100,
                  mimeType: "image/png",
                  createdAt: "2024-08-12T13:12:18.681Z",
                  lastScan: "2024-08-12T13:12:18.681Z",
                  deleted: false,
                  infected: false,
                  infectionDescription: null,
                  antivirusDbVersion: "1",
                },
              ],
            }),
          getOrganizationFiles: () =>
            Promise.resolve({
              rows: [
                {
                  fileName: "fileName-1",
                  id: "2",
                  organizationId: "ogcio",
                  key: "user2/fileName",
                  ownerId: "user",
                  fileSize: 100,
                  mimeType: "image/png",
                  createdAt: "2024-08-12T13:12:18.681Z",
                  lastScan: "2024-08-12T13:12:18.681Z",
                  deleted: false,
                  infected: false,
                  infectionDescription: null,
                  antivirusDbVersion: "1",
                },
              ],
            }),
          getSharedFiles: () =>
            Promise.resolve({
              rows: [],
            }),
        });

        const response = await app.inject({
          method: "GET",
          url: "/metadata",
        });

        t.match(response.json(), {
          data: [
            {
              fileName: "fileName",
              id: "1",
              key: "user/fileName",
              owner: ownerData,
              fileSize: 100,
              mimeType: "image/png",
              createdAt: "2024-08-12T13:12:18.681Z",
              lastScan: "2024-08-12T13:12:18.681Z",
              deleted: false,
              infected: false,
              infectionDescription: "",
              antivirusDbVersion: "1",
            },
            {
              fileName: "fileName-1",
              id: "2",
              key: "user2/fileName",
              owner: ownerData,
              fileSize: 100,
              mimeType: "image/png",
              createdAt: "2024-08-12T13:12:18.681Z",
              lastScan: "2024-08-12T13:12:18.681Z",
              deleted: false,
              infected: false,
              infectionDescription: "",
              antivirusDbVersion: "1",
            },
          ],
        });
      },
    );

    t.test(
      "Should return a list of all files shared with the current user",
      async (t) => {
        const ownerData = {
          id: "user",
          firstName: "firstName",
          lastName: "lastName",
          email: "email@gov.ie",
          ppsn: "ppsn",
        };

        app = await buildApp({
          profileSdkResponse: () =>
            Promise.resolve({ data: [ownerData], error: null }),
          getOwnedFiles: () =>
            Promise.resolve({
              rows: [],
            }),
          getOrganizationFiles: () =>
            Promise.resolve({
              rows: [],
            }),
          getSharedFiles: () =>
            Promise.resolve({
              rows: [
                {
                  fileName: "fileName-1",
                  id: "2",
                  organizationId: "ogcio",
                  key: "user2/fileName",
                  ownerId: "user",
                  fileSize: 100,
                  mimeType: "image/png",
                  createdAt: "2024-08-12T13:12:18.681Z",
                  lastScan: "2024-08-12T13:12:18.681Z",
                  deleted: false,
                  infected: false,
                  infectionDescription: null,
                  antivirusDbVersion: "1",
                },
              ],
            }),
        });

        const response = await app.inject({
          method: "GET",
          url: "/metadata",
        });

        t.match(response.json(), {
          data: [
            {
              fileName: "fileName-1",
              id: "2",
              key: "user2/fileName",
              owner: ownerData,
              fileSize: 100,
              mimeType: "image/png",
              createdAt: "2024-08-12T13:12:18.681Z",
              lastScan: "2024-08-12T13:12:18.681Z",
              deleted: false,
              infected: false,
              infectionDescription: "",
              antivirusDbVersion: "1",
            },
          ],
        });
      },
    );

    t.test(
      "Should return a empty array when no files are available",
      async (t) => {
        const ownerData = {
          id: "user",
          firstName: "firstName",
          lastName: "lastName",
          email: "email@gov.ie",
          ppsn: "ppsn",
        };

        app = await buildApp({
          profileSdkResponse: () =>
            Promise.resolve({ data: [ownerData], error: null }),
          getOwnedFiles: () =>
            Promise.resolve({
              rows: [],
            }),
          getOrganizationFiles: () =>
            Promise.resolve({
              rows: [],
            }),
          getSharedFiles: () =>
            Promise.resolve({
              rows: [],
            }),
        });

        const response = await app.inject({
          method: "GET",
          url: "/metadata",
        });

        t.match(response.json(), {
          data: [],
        });
      },
    );

    t.test(
      "Should throw an error when retrieving metadata throws",
      async (t) => {
        const ownerData = {
          id: "user",
          firstName: "firstName",
          lastName: "lastName",
          email: "email@gov.ie",
          ppsn: "ppsn",
        };

        app = await buildApp({
          profileSdkResponse: () =>
            Promise.resolve({ data: [ownerData], error: null }),
          getOwnedFiles: () => Promise.reject("Error"),
          getOrganizationFiles: () =>
            Promise.resolve({
              rows: [],
            }),
          getSharedFiles: () =>
            Promise.resolve({
              rows: [],
            }),
        });

        const response = await app.inject({
          method: "GET",
          url: "/metadata",
        });

        t.match(response.statusCode, 500);
      },
    );

    t.test("Should throw an error when profile sdk throws", async (t) => {
      app = await buildApp({
        profileSdkResponse: () => Promise.reject("Error"),
        getOwnedFiles: () => Promise.resolve({ rows: [{ key: "key" }] }),
        getOrganizationFiles: () =>
          Promise.resolve({
            rows: [],
          }),
        getSharedFiles: () =>
          Promise.resolve({
            rows: [],
          }),
      });

      const response = await app.inject({
        method: "GET",
        url: "/metadata",
      });

      t.match(response.statusCode, 500);
    });

    t.test("Should throw an error when profile returns an error", async (t) => {
      app = await buildApp({
        profileSdkResponse: () =>
          Promise.resolve({
            data: null,
            error: new Error("profile sdk error"),
          }),
        getOwnedFiles: () => Promise.resolve({ rows: [{ key: "key" }] }),
        getOrganizationFiles: () =>
          Promise.resolve({
            rows: [],
          }),
        getSharedFiles: () =>
          Promise.resolve({
            rows: [],
          }),
      });

      const response = await app.inject({
        method: "GET",
        url: "/metadata",
      });

      t.match(response.statusCode, 500);
    });
  });

  t.test("get", async (t) => {
    t.test("Should return file metadata", async (t) => {
      const ownerData = {
        id: "user",
        firstName: "firstName",
        lastName: "lastName",
        email: "email@gov.ie",
        ppsn: "ppsn",
      };

      app = await buildApp({
        profileSdkResponse: () =>
          Promise.resolve({ data: [ownerData], error: null }),
        getFileMetadataById: () =>
          Promise.resolve({
            rows: [
              {
                fileName: "fileName",
                id: "1",
                key: "user/fileName",
                ownerId: "user",
                fileSize: 100,
                mimeType: "image/png",
                createdAt: "2024-08-12T13:12:18.681Z",
                lastScan: "2024-08-12T13:12:18.681Z",
                deleted: false,
                infected: false,
                infectionDescription: null,
                antivirusDbVersion: "1",
              },
            ],
          }),
        getFileSharings: () => Promise.resolve({ rows: [] }),
      });

      const response = await app.inject({
        method: "GET",
        url: "/metadata/1",
      });

      t.match(response.json(), {
        data: {
          fileName: "fileName",
          id: "1",
          key: "user/fileName",
          owner: ownerData,
          fileSize: 100,
          mimeType: "image/png",
          createdAt: "2024-08-12T13:12:18.681Z",
          lastScan: "2024-08-12T13:12:18.681Z",
          deleted: false,
          infected: false,
          infectionDescription: "",
          antivirusDbVersion: "1",
        },
      });

      t.match(response.statusCode, 200);
    });

    t.test(
      "Should thow a 404 error if file metadata is not found",
      async (t) => {
        const ownerData = {
          id: "user",
          firstName: "firstName",
          lastName: "lastName",
          email: "email@gov.ie",
          ppsn: "ppsn",
        };

        app = await buildApp({
          profileSdkResponse: () =>
            Promise.resolve({ data: [ownerData], error: null }),
          getFileMetadataById: () =>
            Promise.resolve({
              rows: [],
            }),
          getFileSharings: () => Promise.resolve({ rows: [] }),
        });

        const response = await app.inject({
          method: "GET",
          url: "/metadata/1",
        });

        t.equal(response.statusCode, 404);
      },
    );

    t.test("Should thow an error if get metadata throws", async (t) => {
      const ownerData = {
        id: "user",
        firstName: "firstName",
        lastName: "lastName",
        email: "email@gov.ie",
        ppsn: "ppsn",
      };

      app = await buildApp({
        profileSdkResponse: () =>
          Promise.resolve({ data: [ownerData], error: null }),
        getFileMetadataById: () => Promise.reject("Error"),
        getFileSharings: () => Promise.resolve({ rows: [] }),
      });

      const response = await app.inject({
        method: "GET",
        url: "/metadata/1",
      });

      t.equal(response.statusCode, 500);
    });

    t.test("Should throw an error when profile sdk throws", async (t) => {
      app = await buildApp({
        profileSdkResponse: () => Promise.reject("Error"),
        getFileMetadataById: () => Promise.resolve({ rows: [{ key: "key" }] }),
        getFileSharings: () => Promise.resolve({ rows: [] }),
      });

      const response = await app.inject({
        method: "GET",
        url: "/metadata/1",
      });
      t.equal(response.statusCode, 500);
    });

    t.test("Should throw an error when profile returns an error", async (t) => {
      const ownerData = {
        id: "user",
        firstName: "firstName",
        lastName: "lastName",
        email: "email@gov.ie",
        ppsn: "ppsn",
      };
      app = await buildApp({
        profileSdkResponse: () =>
          Promise.resolve({
            data: [ownerData],
            error: new Error("profile sdk error"),
          }),
        getFileMetadataById: () => Promise.resolve({ rows: [{ key: "key" }] }),
        getFileSharings: () => Promise.resolve({ rows: [] }),
      });

      const response = await app.inject({
        method: "GET",
        url: "/metadata/1",
      });
      t.equal(response.statusCode, 500);
    });
  });

  t.test("delete", async (t) => {
    const OriginalDate = Date;

    t.beforeEach(() => {
      Date = class extends Date {
        constructor() {
<<<<<<< HEAD
          super("01-01-2024");
=======
          super(OriginalDate.UTC(2024, 0, 1, 0, 0, 0));
>>>>>>> 581e474a
        }
      };
    });

    t.afterEach(() => {
      Date = OriginalDate;
    });

    t.test(
      "Should schedule a file metadata for deletion and return scheduled file id",
      async (t) => {
        const paramsUsed: string[] = [];

        app = await buildApp({
          getFileMetadataById: () =>
            Promise.resolve({
              rows: [
                {
                  fileName: "fileName",
                  id: "1",
                  key: "user/fileName",
                  ownerId: "user",
                  fileSize: 100,
                  mimeType: "image/png",
                  createdAt: "2024-08-12T13:12:18.681Z",
                  lastScan: "2024-08-12T13:12:18.681Z",
                  deleted: false,
                  infected: false,
                  infectionDescription: null,
                  antivirusDbVersion: "1",
                },
              ],
            }),
          scheduleFileForDeletion: (...params) => {
            paramsUsed.push(...params);
            return Promise.resolve({ rows: [] });
          },
          removeAllFileSharings: () => Promise.resolve(),
        });

        const response = await app.inject({
          method: "DELETE",
          url: "/metadata/",
          body: {
            fileId: "1",
          },
        });

        t.match(
          (paramsUsed[2] as unknown as Date).toISOString(),
<<<<<<< HEAD
          "2024-01-30T23:00:00.000Z",
=======
          "2024-01-31T00:00:00.000Z",
>>>>>>> 581e474a
        );

        t.match(response.json(), {
          data: {
            id: "1",
          },
        });

        t.match(response.statusCode, 200);
      },
    );

    t.test(
      "Should throw a bad request error if file id is not provided",
      async (t) => {
        app = await buildApp({
          getFileMetadataById: () =>
            Promise.resolve({
              rows: [],
            }),
        });

        const response = await app.inject({
          method: "DELETE",
          url: "/metadata/",
          body: { fileId: "" },
        });

        t.match(response.statusCode, 400);
      },
    );

    t.test("Should throw a 404 when the metadata is not found", async (t) => {
      app = await buildApp({
        getFileMetadataById: () =>
          Promise.resolve({
            rows: [],
          }),
      });

      const response = await app.inject({
        method: "DELETE",
        url: "/metadata/",
        body: {
          fileId: "1",
        },
      });

      t.match(response.statusCode, 404);
    });

    t.test("Should throw a 500 when a query operation throws", async (t) => {
      app = await buildApp({
        getFileMetadataById: () =>
          Promise.resolve({
            rows: [
              {
                fileName: "fileName",
                id: "1",
                key: "user/fileName",
                ownerId: "user",
                fileSize: 100,
                mimeType: "image/png",
                createdAt: "2024-08-12T13:12:18.681Z",
                lastScan: "2024-08-12T13:12:18.681Z",
                deleted: false,
                infected: false,
                infectionDescription: null,
                antivirusDbVersion: "1",
              },
            ],
          }),
        scheduleFileForDeletion: () => Promise.reject("error"),
      });

      const response = await app.inject({
        method: "DELETE",
        url: "/metadata/",
        body: {
          fileId: "1",
        },
      });

      t.match(response.statusCode, 500);
    });
  });
});<|MERGE_RESOLUTION|>--- conflicted
+++ resolved
@@ -11,10 +11,7 @@
   getSharedFiles,
   getFileMetadataById,
   getFileSharings,
-<<<<<<< HEAD
-=======
   getSharedFilesPerOrganization,
->>>>>>> 581e474a
   scheduleFileForDeletion,
   removeAllFileSharings,
 }: {
@@ -24,10 +21,7 @@
   getSharedFiles?: () => Promise<unknown>;
   getFileMetadataById?: () => Promise<unknown>;
   getFileSharings?: () => Promise<unknown>;
-<<<<<<< HEAD
-=======
   getSharedFilesPerOrganization?: () => Promise<unknown>;
->>>>>>> 581e474a
   scheduleFileForDeletion?: () => Promise<unknown>;
   removeAllFileSharings?: () => Promise<unknown>;
 }) => {
@@ -652,11 +646,7 @@
     t.beforeEach(() => {
       Date = class extends Date {
         constructor() {
-<<<<<<< HEAD
-          super("01-01-2024");
-=======
           super(OriginalDate.UTC(2024, 0, 1, 0, 0, 0));
->>>>>>> 581e474a
         }
       };
     });
@@ -707,11 +697,7 @@
 
         t.match(
           (paramsUsed[2] as unknown as Date).toISOString(),
-<<<<<<< HEAD
-          "2024-01-30T23:00:00.000Z",
-=======
           "2024-01-31T00:00:00.000Z",
->>>>>>> 581e474a
         );
 
         t.match(response.json(), {
