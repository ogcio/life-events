import { FastifyInstance } from "fastify";
import { Permissions } from "../../types/permissions.js";
import {
  FileMetadata,
  FileMetadataType,
  FileOwnerType,
  getGenericResponseSchema,
  ResponseMetadata,
} from "../../types/schemaDefinitions.js";
import { Type } from "@sinclair/typebox";
import { HttpError } from "../../types/httpErrors.js";
import {
  ensureUserIdIsSet,
  getProfileSdk,
} from "../../utils/authentication-factory.js";
import { NotFoundError, ServerError } from "shared-errors";
import {
  getOwnedFiles,
  getOrganizationFiles,
  getSharedFiles,
} from "../utils/filesMetadata.js";
import getFileMetadataById from "../utils/getFileMetadataById.js";
import getFileSharings from "../utils/getFileSharings.js";

const METADATA_INDEX = "METADATA_INDEX";
const GET_METADATA = "GET_METADATA";

const API_DOCS_TAG = "Metadata";

export default async function routes(app: FastifyInstance) {
  app.get(
    "/",
    {
      preValidation: (req, res) =>
        app.checkPermissions(req, res, [
          Permissions.Upload.Read,
          Permissions.UploadSelf.Read,
        ]),
      schema: {
        tags: [API_DOCS_TAG],
        response: {
          200: getGenericResponseSchema(Type.Array(ResponseMetadata)),
          "4xx": HttpError,
          "5xx": HttpError,
        },
      },
    },
    async (request, reply) => {
      const userId = ensureUserIdIsSet(request, METADATA_INDEX);
      const organizationId = request.userData?.organizationId;
      const files: FileMetadataType[] = [];

      const client = await app.pg.pool.connect();
      try {
        const ownedFilesData = await getOwnedFiles(client, userId);
        const ownedFiles = ownedFilesData.rows;

        files.push(...ownedFiles);

        const filesToExclude = ownedFiles.map(({ id }) => id as string);

        if (organizationId) {
          const organizationFilesData = await getOrganizationFiles(
            client,
            organizationId,
            filesToExclude,
          );

          if (organizationFilesData.rows.length) {
            files.push(...organizationFilesData.rows);
            filesToExclude.push(
              ...organizationFilesData.rows.map(({ id }) => id as string),
            );
          }
        }

        const sharedFilesData = await getSharedFiles(
          client,
          userId,
          filesToExclude,
        );

        if (sharedFilesData.rows.length) {
          files.push(...sharedFilesData.rows);
        }
      } catch (err) {
        throw new ServerError(METADATA_INDEX, "Internal server error", err);
      } finally {
        client.release();
      }

      const userIds = files.map((f) => f.ownerId);
      let usersData: { [key: string]: FileOwnerType };

      if (files.length === 0) {
        return reply.send({ data: [] });
      }

      const profileSdk = await getProfileSdk(organizationId);
      try {
        const usersResponse = await profileSdk.selectUsers(userIds);

        if (usersResponse.error) {
          app.log.error(usersResponse.error);
          throw new ServerError(
            METADATA_INDEX,
            "Internal server error",
            usersResponse.error,
          );
        }

        if (usersResponse.data) {
          usersData = usersResponse.data.reduce(
            (acc, next) => ({ ...acc, [next.id]: next }),
            {},
          );
        }
      } catch (err) {
        throw new ServerError(METADATA_INDEX, "Internal server error", err);
      }
      const filesData = files.map((f) => ({
        ...f,
        owner: usersData?.[f.ownerId],
      }));

      reply.send({ data: filesData });
    },
  );

  app.get<{ Params: { id: string } }>(
    "/:id",
    {
      preValidation: (req, res) =>
        app.checkPermissions(req, res, [
          Permissions.UploadSelf.Read,
          Permissions.Upload.Read,
        ]),
      schema: {
        tags: [API_DOCS_TAG],
        params: Type.Object({ id: Type.String() }),
        response: {
          200: getGenericResponseSchema(ResponseMetadata),
          "4xx": HttpError,
          "5xx": HttpError,
        },
      },
    },
    async (request, reply) => {
      const organizationId = request.userData?.organizationId;

      const fileId = request.params.id;

      let file: FileMetadataType | undefined = undefined;
      try {
        const fileData = await getFileMetadataById(app.pg, fileId);
        if (fileData.rows) {
          file = fileData.rows[0];
        }
      } catch (err) {
        throw new ServerError(GET_METADATA, "Internal server error", err);
      }

      if (!file) {
        throw new NotFoundError(GET_METADATA, "File not found");
      }

      const userIdsSharingThisFile: string[] = [];
      try {
        const sharingsData = await getFileSharings(app.pg, fileId);

        if (sharingsData.rows) {
          userIdsSharingThisFile.push(
            ...sharingsData.rows.map(({ userId }) => userId),
          );
        }
      } catch (err) {
        throw new ServerError(GET_METADATA, "Internal server error", err);
      }

      const profileSdk = await getProfileSdk(organizationId);

      const usersToRetrieve = [file.ownerId, ...userIdsSharingThisFile];

      let users: FileOwnerType[] = [];
      let fileOwner: FileOwnerType | undefined;
      try {
        const usersData = await profileSdk.selectUsers(usersToRetrieve);

        if (usersData.error) {
          app.log.error(usersData.error);
          throw new ServerError(
            GET_METADATA,
            "Internal server error",
            usersData.error,
          );
        }

        if (usersData.data) {
<<<<<<< HEAD
          fileOwner = usersData.data.filter(({ id }) => file.ownerId === id)[0];
          users = usersData.data.filter(({ id }) => file.ownerId !== id);
=======
          fileOwner = usersData.data[0];
          users = usersData.data.slice(1);
>>>>>>> d58050d2
        }
      } catch (err) {
        throw new ServerError(GET_METADATA, "Internal server error", err);
      }

      const fileMetadata = { ...file, owner: fileOwner, sharedWith: users };

      return reply.send({ data: fileMetadata });
    },
  );
}<|MERGE_RESOLUTION|>--- conflicted
+++ resolved
@@ -196,13 +196,8 @@
         }
 
         if (usersData.data) {
-<<<<<<< HEAD
           fileOwner = usersData.data.filter(({ id }) => file.ownerId === id)[0];
           users = usersData.data.filter(({ id }) => file.ownerId !== id);
-=======
-          fileOwner = usersData.data[0];
-          users = usersData.data.slice(1);
->>>>>>> d58050d2
         }
       } catch (err) {
         throw new ServerError(GET_METADATA, "Internal server error", err);
