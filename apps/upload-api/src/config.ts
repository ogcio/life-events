--- conflicted
+++ resolved
@@ -22,10 +22,7 @@
     "LOGTO_M2M_SCHEDULER_APP_ID",
     "SCHEDULER_BACKEND_URL",
     "SCHEDULED_JOBS_HOURS_INTERVAL",
-<<<<<<< HEAD
-=======
     "ORGANIZATION_ID",
->>>>>>> 3f22c6fa
   ],
   properties: {
     CLAMAV_HOST: { type: "string" },
@@ -75,11 +72,8 @@
     SCHEDULED_JOBS_HOURS_INTERVAL: {
       type: "number",
     },
-<<<<<<< HEAD
-=======
     ORGANIZATION_ID: {
       type: "string",
     },
->>>>>>> 3f22c6fa
   },
 };