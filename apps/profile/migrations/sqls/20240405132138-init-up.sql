CREATE TABLE IF NOT EXISTS user_details(
    user_id UUID NOT NULL DEFAULT gen_random_uuid() UNIQUE,
    title TEXT,
    firstName TEXT NOT NULL,
    lastName TEXT NOT NULL,
<<<<<<< HEAD
    date_of_birth DATE,
    ppsn TEXT,
    ppsn_visible BOOLEAN DEFAULT FALSE,
    gender TEXT,
    phone TEXT, 
=======
    date_of_birth DATE NOT NULL,
    ppsn TEXT NOT NULL,
    gender TEXT NOT NULL,
    phone TEXT NOT NULL,
>>>>>>> 383f1832
    email TEXT NOT NULL,
    consent_to_prefill_data BOOLEAN DEFAULT FALSE,
    created_at TIMESTAMPTZ NOT NULL DEFAULT NOW(),
    updated_at TIMESTAMPTZ NOT NULL DEFAULT NOW(),
    primary key(user_id)
);

CREATE TABLE IF NOT EXISTS user_addresses (
    address_id UUID NOT NULL DEFAULT gen_random_uuid() UNIQUE,
    user_id UUID NOT NULL,
    address_line1 TEXT NOT NULL,
    address_line2 TEXT,
    town TEXT NOT NULL,
    county TEXT NOT NULL,
    eirecode TEXT NOT NULL,
    is_primary BOOLEAN NOT NULL DEFAULT FALSE,
    ownership_status TEXT,
    start_date  TIMESTAMPTZ,
    end_date  TIMESTAMPTZ,
    created_at TIMESTAMPTZ NOT NULL DEFAULT NOW(),
    updated_at TIMESTAMPTZ NOT NULL DEFAULT NOW(),
    FOREIGN KEY (user_id) REFERENCES user_details(user_id)
);

CREATE TABLE IF NOT EXISTS user_entitlements (
    id UUID NOT NULL DEFAULT gen_random_uuid() UNIQUE,
    type TEXT NOT NULL, -- eventually could be an enum
    issue_date TIMESTAMPTZ NOT NULL,
    expiry_date TIMESTAMPTZ,
    document_number TEXT NOT NULL,
    user_id UUID NOT NULL,
    firstName TEXT NOT NULL, 
    lastName TEXT NOT NULL,
    created_at TIMESTAMPTZ NOT NULL DEFAULT NOW(),
    updated_at TIMESTAMPTZ NOT NULL DEFAULT NOW(),
    FOREIGN KEY (user_id) REFERENCES user_details(user_id)
);

CREATE TABLE IF NOT EXISTS form_errors(
    user_id UUID NOT NULL,
    field TEXT NOT NULL,
    error_value TEXT,
    error_message TEXT NOT NULL
);<|MERGE_RESOLUTION|>--- conflicted
+++ resolved
@@ -3,18 +3,10 @@
     title TEXT,
     firstName TEXT NOT NULL,
     lastName TEXT NOT NULL,
-<<<<<<< HEAD
-    date_of_birth DATE,
-    ppsn TEXT,
-    ppsn_visible BOOLEAN DEFAULT FALSE,
-    gender TEXT,
-    phone TEXT, 
-=======
     date_of_birth DATE NOT NULL,
     ppsn TEXT NOT NULL,
     gender TEXT NOT NULL,
     phone TEXT NOT NULL,
->>>>>>> 383f1832
     email TEXT NOT NULL,
     consent_to_prefill_data BOOLEAN DEFAULT FALSE,
     created_at TIMESTAMPTZ NOT NULL DEFAULT NOW(),
