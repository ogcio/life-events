import { getTranslations } from "next-intl/server";
// import { FormProps } from "./page";
import { form, routes } from "../../../utils";
import { revalidatePath } from "next/cache";
import dayjs from "dayjs";
import { notFound, redirect } from "next/navigation";
import Link from "next/link";
import { NextPageProps } from "../../../../types";
import { AuthenticationFactory } from "../../../utils/authentication-factory";

export default async (props: NextPageProps) => {
  const {
    searchParams,
    params: { locale },
  } = props;
  const mainAuthContext =
    await AuthenticationFactory.getInstance().getContext();
<<<<<<< HEAD
  const mainProfile = await AuthenticationFactory.getProfileClient();
  const mainUser = await mainProfile.getUser();
=======
  const mainProfile = await AuthenticationFactory.getProfileClient({
    token: mainAuthContext.accessToken,
  });
  const mainUser = await mainProfile.getUser(mainAuthContext.user.id);
>>>>>>> 7267d0be
  if (!mainUser.data) {
    return notFound();
  }
  const t = await getTranslations("AddressForm");
  const errorT = await getTranslations("FormErrors");

  const urlParams = new URLSearchParams({ q: searchParams?.adr || "" });

  const addressResponse = await fetch(
    `${process.env.API_ENDPOINT}/static/addresses/api?${urlParams}`,
  );
  const addresses = await addressResponse.json();

  const options = addresses.map((addr: string) => (
    <option key={addr}>{addr}</option>
  ));

  const errors = await form.getErrorsQuery(
    mainAuthContext.user.id,
    routes.addresses.selectAddress.slug,
  );

  const addressError = errors.rows.find(
    (row) => row.field === form.fieldTranslationKeys.address,
  );

  const moveInDayError = errors.rows.find(
    (row) => row.field === form.fieldTranslationKeys.moveInDay,
  );
  const moveInMonthError = errors.rows.find(
    (row) => row.field === form.fieldTranslationKeys.moveInMonth,
  );
  const moveInYearError = errors.rows.find(
    (row) => row.field === form.fieldTranslationKeys.moveInYear,
  );

  const moveInDateErrors: form.Error[] = [];
  moveInYearError && moveInDateErrors.push(moveInYearError);
  moveInMonthError && moveInDateErrors.push(moveInMonthError);
  moveInDayError && moveInDateErrors.push(moveInDayError);

  const moveOutDayError = errors.rows.find(
    (row) => row.field === form.fieldTranslationKeys.moveOutDay,
  );
  const moveOutMonthError = errors.rows.find(
    (row) => row.field === form.fieldTranslationKeys.moveOutMonth,
  );
  const moveOutYearError = errors.rows.find(
    (row) => row.field === form.fieldTranslationKeys.moveOutYear,
  );

  const moveOutDateErrors: form.Error[] = [];
  moveOutYearError && moveOutDateErrors.push(moveOutYearError);
  moveOutMonthError && moveOutDateErrors.push(moveOutMonthError);
  moveOutDayError && moveOutDateErrors.push(moveOutDayError);

  async function submitAction(formData: FormData) {
    "use server";
    const submitAuthContext =
      await AuthenticationFactory.getInstance().getContext();
<<<<<<< HEAD
    const submitProfile = await AuthenticationFactory.getProfileClient();
    const submitUser = await submitProfile.getUser();
=======
    const submitProfile = await AuthenticationFactory.getProfileClient({
      token: submitAuthContext.accessToken,
    });
    const submitUser = await submitProfile.getUser(submitAuthContext.user.id);
>>>>>>> 7267d0be
    if (!submitUser.data) {
      return notFound();
    }
    const errors: form.Error[] = [];
    const selectedAddress = formData.get("address");
    const moveInDay = formData.get("moveInDay");
    const moveInMonth = formData.get("moveInMonth");
    const moveInYear = formData.get("moveInYear");
    const moveOutDay = formData.get("moveOutDay");
    const moveOutMonth = formData.get("moveOutMonth");
    const moveOutYear = formData.get("moveOutYear");

    if (!selectedAddress) {
      errors.push({
        messageKey: form.errorTranslationKeys.empty,
        errorValue: "",
        field: form.fieldTranslationKeys.address,
      });
    }

    if (moveInDay || moveInMonth || moveInYear) {
      errors.push(
        ...form.validation.dateErrors(
          {
            field: form.fieldTranslationKeys.moveInYear,
            value: parseInt(moveInYear?.toString() || ""),
          },
          {
            field: form.fieldTranslationKeys.moveInMonth,
            value: parseInt(moveInMonth?.toString() || ""),
          },
          {
            field: form.fieldTranslationKeys.moveInDay,
            value: parseInt(moveInDay?.toString() || ""),
          },
        ),
      );
    }

    if (moveOutDay || moveOutMonth || moveOutYear) {
      errors.push(
        ...form.validation.dateErrors(
          {
            field: form.fieldTranslationKeys.moveOutYear,
            value: parseInt(moveOutYear?.toString() || ""),
          },
          {
            field: form.fieldTranslationKeys.moveOutMonth,
            value: parseInt(moveOutMonth?.toString() || ""),
          },
          {
            field: form.fieldTranslationKeys.moveOutDay,
            value: parseInt(moveOutDay?.toString() || ""),
          },
        ),
      );
    }

    if (errors.length) {
      await form.insertErrors(
        errors,
        submitAuthContext.user.id,
        routes.addresses.selectAddress.slug,
      );
      return revalidatePath("/");
    }

    let moveInDate: string | undefined;
    if (moveInDay && moveInMonth && moveInYear) {
      moveInDate = dayjs()
        .year(Number(moveInYear))
        .month(Number(moveInMonth) - 1)
        .date(Number(moveInDay))
        .startOf("day")
        .toISOString();
    }

    let moveOutDate: string | undefined;
    if (moveOutDay && moveOutMonth && moveOutYear) {
      moveOutDate = dayjs()
        .year(Number(moveOutYear))
        .month(Number(moveOutMonth) - 1)
        .date(Number(moveOutDay))
        .startOf("day")
        .toISOString();
    }

    const { data: userExistsQuery, error } = await submitProfile.getUser(
      submitAuthContext.user.id,
    );

    if (error) {
      //handle error
    }

    if (!userExistsQuery) {
      const { error } = await submitProfile.createUser({
        firstname: submitUser.data.firstName,
        lastname: submitUser.data.lastName,
        email: submitUser.data.email,
        preferredLanguage: props.params.locale,
      });

      if (error) {
        //handle error
      }
    }

    if (selectedAddress) {
      const [addressLine1, town, county, eirecode] = selectedAddress
        .toString()
        .split(",");

      const { data, error } = await submitProfile.createAddress({
        addressLine1: addressLine1.trim(),
        town: town.trim(),
        county: county.trim(),
        eirecode: eirecode.trim(),
        moveInDate: moveInDate?.toString(),
        moveOutDate: moveOutDate?.toString(),
      });

      if (error) {
        //handle error
      }

      if (data) {
        redirect(`/${locale}/${routes.addresses.addDetails.path(data.id)}`);
      }
    }

    redirect(`/${locale}`);
  }

  return (
    <div className="govie-grid-row">
      <div className="govie-grid-column-two-thirds">
        <h1 className="govie-heading-l">{t("newAddress")}</h1>
        <form action={submitAction}>
          <div
            className={`govie-form-group ${
              addressError ? "govie-form-group--error" : ""
            }`.trim()}
          >
            <label
              className="govie-hint"
              id="input-field-hint"
              style={{ display: "block" }}
            >
              {t("selectHint")}
            </label>
            {addressError && (
              <p id="input-field-error" className="govie-error-message">
                <span className="govie-visually-hidden">{t("error")}:</span>
                {errorT(addressError.messageKey, {
                  field: errorT("fields.address"),
                  indArticleCheck: "an",
                })}
              </p>
            )}
            <select className="govie-select" id={"address"} name={"address"}>
              {options}
            </select>
          </div>
          <div
            className={`govie-form-group ${
              Boolean(moveInDateErrors.length) ? "govie-form-group--error" : ""
            }`}
          >
            <h2 className="govie-heading-s" id="moveInDate">
              {t("moveInDate")}
            </h2>
            {Boolean(moveInDateErrors.length) && (
              <p className="govie-error-message">
                {errorT(moveInDateErrors.at(0)?.messageKey, {
                  field: errorT(`fields.${moveInDateErrors.at(0)?.field}`),
                  indArticleCheck: "",
                })}
              </p>
            )}

            <div className="govie-date-input" id="example-date">
              <div className="govie-date-input__item">
                <div className="govie-form-group">
                  <label
                    className="govie-label--s govie-date-input__label"
                    htmlFor="moveInDay"
                  >
                    {t("day")}
                  </label>
                  <input
                    className={`govie-input govie-date-input__input govie-input--width-2 ${
                      moveInDayError ? "govie-input--error" : ""
                    }`.trim()}
                    id="moveInDay"
                    name="moveInDay"
                    type="text"
                    inputMode="numeric"
                    defaultValue={
                      moveInDayError ? moveInDayError.errorValue : ""
                    }
                  />
                </div>
              </div>
              <div className="govie-date-input__item">
                <div className="govie-form-group">
                  <label
                    className="govie-label--s govie-date-input__label"
                    htmlFor="moveInMonth"
                  >
                    {t("month")}
                  </label>
                  <input
                    className={`govie-input govie-date-input__input govie-input--width-2 ${
                      moveInMonthError ? "govie-input--error" : ""
                    }`.trim()}
                    id="moveInMonth"
                    name="moveInMonth"
                    type="text"
                    inputMode="numeric"
                    defaultValue={
                      moveInMonthError ? moveInMonthError.errorValue : ""
                    }
                  />
                </div>
              </div>
              <div className="govie-date-input__item">
                <div className="govie-form-group">
                  <label
                    className="govie-label--s govie-date-input__label"
                    htmlFor="moveInYear"
                  >
                    {t("year")}
                  </label>
                  <input
                    className={`govie-input govie-date-input__input govie-input--width-4 ${
                      moveInYearError ? "govie-input--error" : ""
                    }`.trim()}
                    id="moveInYear"
                    name="moveInYear"
                    type="text"
                    inputMode="numeric"
                    defaultValue={
                      moveInYearError ? moveInYearError.errorValue : ""
                    }
                  />
                </div>
              </div>
            </div>
          </div>
          <div
            className={`govie-form-group ${
              Boolean(moveOutDateErrors.length) ? "govie-form-group--error" : ""
            }`}
          >
            <h2 className="govie-heading-s" id="moveOutDate">
              {t("moveOutDate")}
            </h2>
            {Boolean(moveOutDateErrors.length) && (
              <p className="govie-error-message">
                {errorT(moveOutDateErrors.at(0)?.messageKey, {
                  field: errorT(`fields.${moveOutDateErrors.at(0)?.field}`),
                  indArticleCheck: "",
                })}
              </p>
            )}

            <div className="govie-date-input" id="example-date">
              <div className="govie-date-input__item">
                <div className="govie-form-group">
                  <label
                    className="govie-label--s govie-date-input__label"
                    htmlFor="moveOutDay"
                  >
                    {t("day")}
                  </label>
                  <input
                    className={`govie-input govie-date-input__input govie-input--width-2 ${
                      moveOutDayError ? "govie-input--error" : ""
                    }`.trim()}
                    id="moveOutDay"
                    name="moveOutDay"
                    type="text"
                    inputMode="numeric"
                    defaultValue={
                      moveOutDayError ? moveOutDayError.errorValue : ""
                    }
                  />
                </div>
              </div>
              <div className="govie-date-input__item">
                <div className="govie-form-group">
                  <label
                    className="govie-label--s govie-date-input__label"
                    htmlFor="moveOutMonth"
                  >
                    {t("month")}
                  </label>
                  <input
                    className={`govie-input govie-date-input__input govie-input--width-2 ${
                      moveOutMonthError ? "govie-input--error" : ""
                    }`.trim()}
                    id="moveOutMonth"
                    name="moveOutMonth"
                    type="text"
                    inputMode="numeric"
                    defaultValue={
                      moveOutMonthError ? moveOutMonthError.errorValue : ""
                    }
                  />
                </div>
              </div>
              <div className="govie-date-input__item">
                <div className="govie-form-group">
                  <label
                    className="govie-label--s govie-date-input__label"
                    htmlFor="moveOutYear"
                  >
                    {t("year")}
                  </label>
                  <input
                    className={`govie-input govie-date-input__input govie-input--width-4 ${
                      moveOutYearError ? "govie-input--error" : ""
                    }`.trim()}
                    id="moveOutYear"
                    name="moveOutYear"
                    type="text"
                    inputMode="numeric"
                    defaultValue={
                      moveOutYearError ? moveOutYearError.errorValue : ""
                    }
                  />
                </div>
              </div>
            </div>
          </div>
          <button className="govie-button">{t("continueWithAddress")}</button>
        </form>
        <Link
          className="govie-link"
          href={`/${locale}/${routes.addresses.manualAddress.path()}`}
        >
          {t("notListedTextLink")}
        </Link>
        <div style={{ margin: "30px 0" }}>
          <Link href={`/${locale}`} className="govie-back-link">
            {t("back")}
          </Link>
        </div>
      </div>
    </div>
  );
};<|MERGE_RESOLUTION|>--- conflicted
+++ resolved
@@ -15,15 +15,8 @@
   } = props;
   const mainAuthContext =
     await AuthenticationFactory.getInstance().getContext();
-<<<<<<< HEAD
   const mainProfile = await AuthenticationFactory.getProfileClient();
-  const mainUser = await mainProfile.getUser();
-=======
-  const mainProfile = await AuthenticationFactory.getProfileClient({
-    token: mainAuthContext.accessToken,
-  });
   const mainUser = await mainProfile.getUser(mainAuthContext.user.id);
->>>>>>> 7267d0be
   if (!mainUser.data) {
     return notFound();
   }
@@ -84,15 +77,8 @@
     "use server";
     const submitAuthContext =
       await AuthenticationFactory.getInstance().getContext();
-<<<<<<< HEAD
     const submitProfile = await AuthenticationFactory.getProfileClient();
-    const submitUser = await submitProfile.getUser();
-=======
-    const submitProfile = await AuthenticationFactory.getProfileClient({
-      token: submitAuthContext.accessToken,
-    });
     const submitUser = await submitProfile.getUser(submitAuthContext.user.id);
->>>>>>> 7267d0be
     if (!submitUser.data) {
       return notFound();
     }
