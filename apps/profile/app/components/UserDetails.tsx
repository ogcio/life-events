import { getLocale, getTranslations } from "next-intl/server";
import dayjs from "dayjs";
import ds from "design-system";
import { form } from "../utils";
import { revalidatePath } from "next/cache";
import { AuthenticationFactory } from "../utils/authentication-factory";

async function submitAction(formData: FormData) {
  "use server";

  const formErrors: form.Error[] = [];

  const userId = formData.get("userId")?.toString();

  if (!userId) {
    throw Error("User id not found");
  }

  const phone = formData.get("phone")?.toString();
  formErrors.push(
    ...form.validation.stringNotEmpty(form.fieldTranslationKeys.phone, phone),
  );

  const email = formData.get("email")?.toString();
  formErrors.push(
    ...form.validation.emailErrors(form.fieldTranslationKeys.email, email),
  );

  if (formErrors.length) {
    await form.insertErrors(formErrors, userId, "user");

    return revalidatePath("/");
  }

  const dayOfBirth = formData.get("dayOfBirth");
  const monthOfBirth = formData.get("monthOfBirth");
  const yearOfBirth = formData.get("yearOfBirth");

  const dateOfBirth = dayjs()
    .year(Number(yearOfBirth))
    .month(Number(monthOfBirth) - 1)
    .date(Number(dayOfBirth))
    .startOf("day")
    .toISOString();

  let data = {
    dateOfBirth: dateOfBirth,
    title: "",
    firstname: "",
    lastname: "",
    ppsn: "",
    ppsnVisible: false,
    gender: "",
    phone: "",
    email: "",
    preferredLanguage: await getLocale(),
  };

  const formIterator = formData.entries();
  let iterResult = formIterator.next();

  while (!iterResult.done) {
    const [key, value] = iterResult.value;

    if (
      [
        "title",
        "firstname",
        "lastname",
        "ppsn",
        "gender",
        "phone",
        "email",
        "preferredLanguage",
      ].includes(key)
    ) {
      data[key] = value;
    }

    iterResult = formIterator.next();
  }

  const submitProfile = await AuthenticationFactory.getProfileClient();
  const { data: currentDataResults, error } =
    await submitProfile.getUser(userId);

  if (error) {
    //handle error
    return;
  }

  if (currentDataResults) {
    const result = await submitProfile.updateUser(userId, data);

    if (result?.error) {
      //handle error
    }
  } else {
    const { error } = await submitProfile.createUser(data);

    if (error) {
      //handle error
    }
  }
}

export default async () => {
  const t = await getTranslations("UserDetails");
  const errorT = await getTranslations("FormErrors");
  const titles = ["Mr", "Mrs", "Miss", "Ms"];

  const red = ds.colours.ogcio.red;
  const mainAuth = AuthenticationFactory.getInstance();
<<<<<<< HEAD
  const mainProfile = await AuthenticationFactory.getProfileClient();
  const { data, error } = await mainProfile.getUser();
=======
  const mainProfile = await AuthenticationFactory.getProfileClient({
    authenticationContext: mainAuth,
  });
  const mainUser = await mainAuth.getUser();
  const { data, error } = await mainProfile.getUser(mainUser.id);
>>>>>>> 7267d0be

  if (error) {
    // handle error
  }

  /**  NOTE: the defaults below are for demo purposes only given we don't have access to real user data yet */
  const defaultData = {
    firstName: "Name",
    lastName: "Surname",
    email: "test@email.com",
    title: "Mr",
    dateOfBirth: String(new Date("1990-01-01T00:00:00Z")),
    ppsn: "9876543W",
    ppsnVisible: false,
    gender: "male",
    phone: "01234567891",
    consenttToPrefillData: false,
    preferredLanguage: "en",
  };

  //Temporarily use default data if user is not found or no data is returned
  const userData = data || defaultData;

  const {
    firstName,
    lastName,
    email,
    title,
    dateOfBirth,
    ppsn,
    ppsnVisible,
    gender,
    phone,
    preferredLanguage,
  } = userData;

  async function togglePPSN() {
    "use server";
    const toggleInstance = AuthenticationFactory.getInstance();
    const toggleProfile = await AuthenticationFactory.getProfileClient({
      authenticationContext: toggleInstance,
    });
    const toggleUser = await toggleInstance.getUser();
    const { data: userExistsQuery, error } = await toggleProfile.getUser(
      toggleUser.id,
    );

    if (error) {
      //handle error
      return;
    }

    if (userExistsQuery) {
      const isPPSNVisible = userExistsQuery.ppsnVisible;

      const result = await mainProfile.patchUser(toggleUser.id, {
        ppsnVisible: !isPPSNVisible,
      });

      if (result?.error) {
        //handle error
      }
    } else {
      const { error } = await mainProfile.createUser({
        firstname: firstName,
        lastname: lastName,
        email,
        preferredLanguage,
      });

      if (error) {
        //handle error
      }
    }

    revalidatePath("/");
  }

  const dob = dayjs(dateOfBirth);
  const dayOfBirth = dob.date();
  const monthOfBirth = dob.month() + 1;
  const yearOfBirth = dob.year();

  const errors = await form.getErrorsQuery(mainUser.id, "user");

  const phoneError = errors.rows.find(
    (row) => row.field === form.fieldTranslationKeys.phone,
  );

  const emailError = errors.rows.find(
    (row) => row.field === form.fieldTranslationKeys.email,
  );

  return (
    <form action={submitAction}>
      <input type="hidden" name="userId" defaultValue={mainUser.id} />
      <h2 className="govie-heading-m">{t("name")}</h2>
      <div
        className="govie-form-group"
        style={{ display: "flex", gap: "20px" }}
      >
        <div>
          <div className="govie-hint" id="title-field-hint">
            {t("userTitle")}
          </div>
          <select
            className="govie-select"
            aria-labelledby="title-field-hint"
            defaultValue={title ?? ""}
            style={{ pointerEvents: "none" }}
            name="title"
          >
            {titles.map((option) => (
              <option value={option} key={option}>
                {option}
              </option>
            ))}
          </select>
        </div>
        <div style={{ flex: 1 }}>
          <div className="govie-hint" id="firstName-field-hint">
            {t("firstName")}
          </div>
          <input
            type="text"
            id="firstName-field"
            name="firstname"
            className="govie-input"
            aria-labelledby="firstName-field-hint"
            readOnly
            defaultValue={firstName}
            style={{ pointerEvents: "none" }}
          />
        </div>
        <div style={{ flex: 1 }}>
          <div className="govie-hint" id="lastName-field-hint">
            {t("lastName")}
          </div>
          <input
            type="text"
            id="lastName-field"
            name="lastname"
            className="govie-input"
            aria-labelledby="lastName-field-hint"
            readOnly
            defaultValue={lastName}
            style={{ pointerEvents: "none" }}
          />
        </div>
      </div>
      <div style={{ display: "flex", gap: "20px" }}>
        <div>
          <h2 className="govie-heading-m">{t("dateOfBirth")}</h2>
          <div
            className="govie-form-group"
            style={{ display: "flex", gap: "20px" }}
          >
            <div>
              <div className="govie-hint" id="dayOfBirth-field-hint">
                {t("day")}
              </div>
              <input
                type="text"
                id="dayOfBirth-field"
                name="dayOfBirth"
                className="govie-input govie-input--width-2"
                aria-labelledby="dayOfBirth-field-hint"
                readOnly
                defaultValue={dayOfBirth}
                style={{ pointerEvents: "none" }}
              />
            </div>
            <div>
              <div className="govie-hint" id="monthOfBirth-field-hint">
                {t("month")}
              </div>
              <input
                type="text"
                id="monthOfBirth-field"
                name="monthOfBirth"
                className="govie-input govie-input--width-2"
                aria-labelledby="monthOfBirth-field-hint"
                readOnly
                defaultValue={monthOfBirth}
                style={{ pointerEvents: "none" }}
              />
            </div>
            <div>
              <div className="govie-hint" id="yearOfBirth-field-hint">
                {t("year")}
              </div>
              <input
                type="text"
                id="yearOfBirth-field"
                name="yearOfBirth"
                className="govie-input govie-input--width-4"
                aria-labelledby="yearOfBirth-field-hint"
                readOnly
                defaultValue={yearOfBirth}
                style={{ pointerEvents: "none" }}
              />
            </div>
          </div>
        </div>
        <div>
          <h2 className="govie-heading-m">{t("ppsn")}</h2>
          <div
            className="govie-form-group"
            style={{ display: "flex", gap: "20px" }}
          >
            <div>
              <div className="govie-hint" id="ppsn-field-hint">
                {t("clickToReveal")}
              </div>
              <div
                style={{ display: "flex", alignItems: "center", gap: "20px" }}
              >
                <input
                  type={ppsnVisible ? "text" : "password"}
                  id="ppsn-field"
                  name="ppsn"
                  className="govie-input"
                  aria-labelledby="ppsn-field-hint"
                  readOnly
                  defaultValue={ppsn ?? ""}
                  style={{ pointerEvents: "none" }}
                />
                <button
                  data-module="govie-button"
                  className="govie-button govie-button--secondary"
                  style={{ marginBottom: 0, width: "90px", minWidth: "90px" }}
                  formAction={togglePPSN}
                >
                  {ppsnVisible ? t("hide") : t("reveal")}
                </button>
              </div>
            </div>
          </div>
        </div>
      </div>
      <h2 className="govie-heading-m">{t("gender")}</h2>
      <div className="govie-form-group">
        <div
          data-module="govie-radios"
          className="govie-radios govie-radios--large govie-radios--inline"
        >
          <div className="govie-radios__item" style={{ paddingLeft: 0 }}>
            <div className="govie-radios__item">
              <input
                id="male-option"
                name="gender"
                type="radio"
                value="male"
                className="govie-radios__input"
                readOnly
                checked={gender === "male"}
                style={{ pointerEvents: "none" }}
              />
              <label
                className="govie-label--s govie-radios__label"
                htmlFor="male-option"
              >
                {t("male")}
              </label>
            </div>
            <div className="govie-radios__item">
              <input
                id="female-option"
                name="gender"
                type="radio"
                value="female"
                className="govie-radios__input"
                readOnly
                checked={gender === "female"}
                style={{ pointerEvents: "none" }}
              />
              <label
                className="govie-label--s govie-radios__label"
                htmlFor="female-option"
              >
                {t("female")}
              </label>
            </div>
          </div>
        </div>
      </div>
      <h2 className="govie-heading-m">{t("contactDetails")}</h2>
      <div
        className={`govie-form-group ${
          phoneError || emailError ? "govie-form-group--error" : ""
        }`.trim()}
      >
        <div>
          {phoneError && (
            <p id="input-field-error" className="govie-error-message">
              <span className="govie-visually-hidden">Error:</span>
              {errorT(phoneError.messageKey, {
                field: errorT(`fields.${phoneError.field}`),
                indArticleCheck: "",
              })}
            </p>
          )}
          {emailError && (
            <p id="input-field-error" className="govie-error-message">
              <span className="govie-visually-hidden">Error:</span>
              {errorT(emailError.messageKey, {
                field: errorT(`fields.${emailError.field}`),
                indArticleCheck: "",
              })}
            </p>
          )}
        </div>
        <div style={{ display: "flex", gap: "20px" }}>
          <div style={{ flex: 1 }}>
            <div className="govie-hint" id="telephone-field-hint">
              {t.rich("telephone", {
                red: (chunks) => <span style={{ color: red }}>{chunks}</span>,
              })}
            </div>
            <input
              type="number"
              id="phone-field"
              name="phone"
              className="govie-input"
              aria-labelledby="telephone-field-hint"
              defaultValue={phone ?? ""}
            />
          </div>
          <div style={{ flex: 1 }}>
            <div className="govie-hint" id="email-field-hint">
              {t.rich("email", {
                red: (chunks) => <span style={{ color: red }}>{chunks}</span>,
              })}
            </div>
            <input
              type="text"
              id="email-field"
              name="email"
              className="govie-input"
              aria-labelledby="email-field-hint"
              defaultValue={email}
            />
          </div>
        </div>
      </div>
      <div
        style={{
          display: "flex",
          gap: "20px",
          alignItems: "center",
          marginBottom: "30px",
        }}
      >
        <button
          type="submit"
          data-module="govie-button"
          className="govie-button"
          style={{ marginBottom: 0 }}
        >
          {t("save")}
        </button>
      </div>
    </form>
  );
};<|MERGE_RESOLUTION|>--- conflicted
+++ resolved
@@ -111,16 +111,9 @@
 
   const red = ds.colours.ogcio.red;
   const mainAuth = AuthenticationFactory.getInstance();
-<<<<<<< HEAD
   const mainProfile = await AuthenticationFactory.getProfileClient();
-  const { data, error } = await mainProfile.getUser();
-=======
-  const mainProfile = await AuthenticationFactory.getProfileClient({
-    authenticationContext: mainAuth,
-  });
   const mainUser = await mainAuth.getUser();
   const { data, error } = await mainProfile.getUser(mainUser.id);
->>>>>>> 7267d0be
 
   if (error) {
     // handle error
@@ -160,9 +153,7 @@
   async function togglePPSN() {
     "use server";
     const toggleInstance = AuthenticationFactory.getInstance();
-    const toggleProfile = await AuthenticationFactory.getProfileClient({
-      authenticationContext: toggleInstance,
-    });
+    const toggleProfile = await AuthenticationFactory.getProfileClient();
     const toggleUser = await toggleInstance.getUser();
     const { data: userExistsQuery, error } = await toggleProfile.getUser(
       toggleUser.id,
