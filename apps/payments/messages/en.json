{
  "AuditLogs": {
<<<<<<< HEAD
    "title": "Audit Logs",
=======
    "title": "Audit logs",
>>>>>>> d9afd12c
    "emptyListTitle": "Nothing to show...",
    "emptyListDescription": "There are no events yet.",
    "table": {
      "eventType": "Event type",
      "creationDate": "Creation date",
      "user": "User",
      "details": "Details"
    },
    "details": {
      "title": "Audit log details",
      "eventTitle": "Event name",
      "eventType": "Event type",
      "timestamp": "Timestamp",
<<<<<<< HEAD
      "userId": "User id",
      "organizationId": "Organization id",
=======
      "userId": "User ID",
      "organizationId": "Organization ID",
>>>>>>> d9afd12c
      "metadata": "Metadata"
    },
    "filters": {
      "user": "User",
      "resource": "Resource",
      "action": "Action",
      "submit": "Submit",
      "allOption": "All",
      "from": "From",
      "to": "To"
    }
  },
  "Common": {
    "notFound": "Payment request not found",
    "edit": "Edit",
    "save": "Save",
    "currencySymbol": "€",
    "delete": "Delete",
    "disabled": "Disabled"
  },
  "EmptyStatus": {
    "title": "Nothing to show...",
    "description": "The current list is empty"
  },
  "FeedbackBanner": {
    "tag": "Alpha",
    "bannerText": "This is a new service - your <mail>feedback</mail> will help us to improve it."
  },
  "Header": {
    "title": "Payments"
  },
  "Footer": {
    "license": "All content is available under the <link>Open Government Licence v3.0</link>, except where otherwise stated"
  },
  "MyPayments": {
    "title": "My Payments",
    "empty": {
      "title": "There are no payments.",
      "description": "You have not made any payments yet."
    },
    "table": {
      "status": "Status",
      "date": "Date",
      "paymentRequestTitle": "Payment Request Title",
      "amount": "Amount",
      "actions": "Actions"
    },
    "actions": {
      "details": "Details"
    },
    "details": {
      "paymentDetails": "Payment details",
      "requestTitle": "Payment Request Title",
      "amount": "Amount",
      "description": "External description",
      "lastUpdate": "Last update",
      "status": "Status",
      "providerType": "Provider type",
      "providers": {
        "openbanking": "Open banking",
        "banktransfer": "Bank transfer",
        "stripe": "Credit/Debit card",
        "realex": "Realex",
        "worldpay": "WorldPay"
      },
      "payerName": "Payer name",
      "payerEmail": "Payer email",
      "referenceCode": "Payment reference code"
    }
  },
  "Modal": {
    "cancel": "Cancel",
    "close": "Close"
  },
  "Menu": {
    "payments": "Payments",
    "paymentRequests": "Payment requests",
    "providers": "Providers",
    "auditLogs": "Audit logs",
    "logout": "Logout",
    "loading": "Loading..."
  },
  "PaymentSetup": {
    "details": "Payment request details",
    "Providers": {
      "title": "Your payment providers",
      "description": "Manage your payment options, including Stripe, manual bank transfers, and Open Banking, all in one convenient place.",
      "add": "Create payment provider",
      "table": {
        "provider": "Provider",
        "status": "Status",
        "account": "Account",
        "actions": "Actions",
        "emptyMessage": "No providers",
        "edit": "Edit"
      },
      "empty": {
        "title": "No payment providers",
        "description": "You have not added any payment providers yet."
      },
      "status": {
        "connected": "Connected",
        "disconnected": "Disconnected",
        "unknown": "Unknown"
      },
      "edit": {
        "save": "Save",
        "disable": "Disable",
        "enable": "Enable"
      }
    },
    "AddProvider": {
      "title": "Add payment provider",
      "description": "Easily integrate your preferred payment providers into your platform. Select from a range of providers to enable seamless transactions for your business.",
      "openbankingDescription": "Use Open banking for secure and direct bank payments, offering your customers a convenient way to pay directly from their bank accounts without needing to enter payment details.",
      "stripeDescription": "Incorporate Stripe to accept payments via credit card, Apple Pay, Google Pay, and more. Benefit from Stripe's comprehensive payment infrastructure and fraud prevention tools.",
      "worldpayDescription": "Connect with WorldPay for a reliable payment solution that supports a wide variety of payment methods globally, including credit cards, digital wallets, and bank transfers.",
      "realexDescription": "Connect with Realex for a reliable payment solution that supports a wide variety of payment methods globally, including credit cards, digital wallets, and bank transfers.",
      "selectHint": "Choose the type of payment provider",
      "label": "Payment provider",
      "banktransfer": "Manual bank transfer",
      "banktransferDescription": "Enable manual bank transfer to offer your customers the option to pay through their bank. This method requires manual confirmation of payment receipts.",
      "openbanking": "Open banking",
      "stripe": "Stripe",
      "worldpay": "WorldPay",
      "realex": "Realex",
      "continue": "Continue",
      "select": "Select"
    },
    "AddOpenbanking": {
      "title": "Add Open banking payment provider",
      "editTitle": "Edit Open banking payment provider",
      "name": "Name",
      "nameHint": "Give a name to this payment provider to help you recognize it",
      "nameRequired": "Name is required.",
      "accountHolderName": "Bank account holder name",
      "accountHolderNameHint": "Enter the name of the account holder as it appears on the bank account. This ensures payments are correctly attributed.",
      "accountHolderNameRequired": "Bank account holder name is required.",
      "iban": "IBAN",
      "ibanHint": "Enter your international bank account number (IBAN) for secure transactions.",
      "ibanRequired": "IBAN is required.",
      "ibanInvalid": "IBAN is not valid.",
      "confirm": "Confirm"
    },
    "AddBankTransfer": {
      "title": "Add mnual bank transfer payment provider",
      "editTitle": "Edit manual bank transfer payment provider",
      "name": "Name",
      "nameHint": "Give a name to this payment provider to help you recognize it",
      "nameRequired": "Name is required.",
      "accountHolderName": "Bank account holder name",
      "accountHolderNameHint": "Enter the name of the bank account holder exactly as it appears on the account. This is required to match payments to their source accurately.",
      "accountHolderNameRequired": "Bank account holder name is required.",
      "iban": "IBAN",
      "ibanHint": "Enter your international bank account number (IBAN) for secure transactions.",
      "ibanRequired": "IBAN is required.",
      "ibanInvalid": "IBAN is not valid.",
      "confirm": "Confirm"
    },
    "AddStripe": {
      "title": "Add Stripe payment provider",
      "editTitle": "Edit Stripe payment provider",
      "name": "Name",
      "nameHint": "Assign a name to this Stripe configuration to easily identify it later",
      "nameRequired": "Name is required.",
      "livePublishableKey": "Live publishable key",
      "livePublishableKeyHint": "This is the public key from your Stripe account used in the live environment. It allows your site to communicate with Stripe for payment processing.",
      "livePublishableKeyRequired": "Live publishable key is required.",
      "liveSecretKey": "Live secret key",
      "liveSecretKeyHint": "Your secret key for the live environment from Stripe.",
      "liveSecretKeyRequired": "Live secret key is required.",
      "webhookSigningKey": "Wehook signing key",
      "webhookSigningKeyHint": "This secret key from your Stripe account is used to validate the incoming calls from Stripe via webhooks.",
      "confirm": "Confirm"
    },
    "AddWorldpay": {
      "title": "Add Worldpay payment provider",
      "editTitle": "Edit Worldpay payment provider",
      "name": "Name",
      "nameHint": "Create a name for this Worldpay configuration to easily identify it among your payment options, such as 'Main Site Payments' or 'Event Registrations'.",
      "merchantCode": "Merchant code",
      "merchantCodeHint": "This is the unique identifier assigned to your Worldpay account. It's used to ensure that payments are sent to the correct merchant account.",
      "installationId": "Installation ID",
      "installationIdHint": "Your specific installation ID from Worldpay, required for integrating your payment gateway with the web application. This ties the payments to your account.",
      "confirm": "Confirm"
    },
    "AddRealex": {
      "title": "Add Realex payment provider",
      "editTitle": "Edit Realex payment provider",
      "name": "Name",
      "nameHint": "Create a name for this Realex configuration to easily identify it among your payment options, such as 'Main Site Payments' or 'Event Registrations'.",
      "nameRequired": "Name is required.",
      "merchantId": "Merchant ID",
      "merchantIdHint": "This is the unique identifier assigned to your Realex account. It's used to ensure that payments are sent to the correct merchant account.",
      "merchantIdRequired": "Merchant ID is required.",
      "sharedSecret": "Shared secret",
      "sharedSecretHint": "This is the shared secret from Realex, required for integrating your payment gateway with the web application. This ties the payments to your account.",
      "sharedSecretRequired": "Shared secret is required.",
      "confirm": "Confirm"
    },
    "Payments": {
      "empty": {
        "title": "There are no payment requests.",
        "description": "You have not created any payment requests yet."
      },
      "emptyPaymentsList": {
        "title": "There are no payments.",
        "description": "You have not received any payments yet.",
        "startHere": "Start by adding a payment provider"
      },
      "createPayment": "Create payment request",
      "title": "Payments",
      "paymentRequests": "Payment requests",
      "table": {
        "status": "Status",
        "reference": "Reference",
        "payee": "Citizen name",
        "amount": "Amount",
        "date": "Date",
        "title": "Payment request title",
        "paymentTitle": "Description",
        "recipientAccount": "Recipient account",
        "actions": "Actions",
        "assign": "Assign to user",
        "details": "Details"
      }
    },
    "Request": {
      "empty": {
        "title": "There are no payments yet",
        "description": "You have not received any payments yet for this request"
      },
      "payments": "Payments received",
      "table": {
        "status": "Status",
        "reference": "Reference",
        "payee": "Citizen name",
        "amount": "Amount",
        "date": "Date",
        "title": "Title",
        "paymentTitle": "Description",
        "recipientAccount": "Recipient account",
        "actions": "Actions",
        "details": "Details"
      },
      "details": {
        "paymentDetails": "Payment details",
        "requestTitle": "Payment request title",
        "amount": "Amount",
        "description": "External description",
        "lastUpdate": "Last update",
        "status": "Status",
        "providerName": "Provider name",
        "providerType": "Provider type",
        "payerName": "Payer name",
        "payerEmail": "Payer email",
        "referenceCode": "Payment reference code"
      },
      "transactionFound": "Transaction found with this reference code",
      "assignTitle": "Assign to user",
      "assignDescription": "Send this payment to a user",
      "userPpsn": "User PPS number",
      "userPpsnHint": "The personal public service number of the user you would like to assign this payment to",
      "confirm": "Confirm",
      "actions": {
        "delete": {
          "cannotDelete": "Cannot delete payment request since there are existing transactions"
        }
      }
    },
    "CreatePayment": {
      "title": "Payment request setup form",
      "form": {
        "status": {
          "title": "Status",
          "header": "Payment request status",
          "active": "Active",
          "inactive": "Inactive",
          "draft": "Draft",
          "activeDescription": "This payment request is active and can be used to receive payments.",
          "inactiveDescription": "This payment request is inactive and cannot be used to receive payments.",
          "draftDescription": "This payment request is a draft and cannot be used to receive payments.",
          "invalid": "Payment request status cannot be active if no providers are selected."
        },
        "title": "Title",
        "titleRequired": "Title is required.",
        "description": "External description",
        "descriptionRequired": "External description is required",
        "recipientAccount": "Recipient account",
        "paymentProvider": {
          "openbanking": "Open banking account",
          "banktransfer": "Manual bank transfer account",
          "card": "Card payment account",
          "worldpay": "WorldPay account",
          "realex": "Realex account",
          "stripe": "Stripe account"
        },
        "reference": "Reference",
        "referenceRequired": "Reference is required.",
        "amount": "Amount",
        "amountRequired": "Amount is required.",
        "amountMinimumValidation": "Amount must be greaten than @limit@.",
        "amountMaximumValidation": "Amount must be less than @limit@.",
        "currencySymbol": "€",
        "redirectUrl": "Redirect url",
        "redirectUrlRequired": "Redirect url is required.",
        "allowAmountOverride": "Allow amount override from url",
        "allowCustomAmount": "Allow the user to pay a custom amount",
        "submit": "Continue"
      },
      "copyLink": "Copy",
      "goBack": "Back to payments",
      "paymentLink": "Payment link",
      "deleteModal": {
        "title": "Delete payment request",
        "description": "Are you sure you want to delete this payment request?",
        "confirmLabel": "Delete"
      }
    },
    "paymentStatus": {
      "initiated": "Initiated",
      "pending": "Pending",
      "succeeded": "Successful",
      "cancelled": "Cancelled",
      "failed": "Failed"
    },
    "paymentRequestStatus": {
      "active": "Active",
      "inactive": "Inactive",
      "draft": "Draft"
    },
    "providerType": {
      "banktransfer": "Bank transfer",
      "openbanking": "Open banking",
      "stripe": "Stripe",
      "realex": "Realex",
      "worldpay": "WorldPay"
    }
  },
  "PayPaymentRequest": {
    "choose": "Choose payment method",
    "confirm": "Confirm method",
    "title": "Pay your fee",
    "errorNotReady": "This payment form is not enabled yet to recieve any payments.",
    "invalidCustomAmount": "Invalid amount entered.",
    "toPay": "Total to pay",
    "payBy": {
      "openbanking": {
        "title": "Pay by bank app",
        "description": "Make a direct payment securely from your bank app - no card needed"
      },
      "card": {
        "title": "Credit/Debit card",
        "description": "Pay securely with your credit or debit card"
      },
      "banktransfer": {
        "title": "Manual bank transfer",
        "description": "Make a manual bank transfer"
      }
    },
    "payNow": "Pay now",
    "manualBankTransfer": "Manual bank transfer",
    "manualBankTransferDescription": "Make a manual bank transfer",
    "selectCustomAmount": "Pay a custom amount",
    "changeAmount": "Change amount",
    "name": "Full Name",
    "email": "Email",
    "addInfo": "Add your information",
    "paymentInactive": {
      "title": "The payment request is inactive",
      "description": "This payment request is currently inactive and cannot be used to receive payments."
    }
  },
  "PayManualBankTransfer": {
    "title": "Pay with a manual bank transfer",
    "back": "Back",
    "summary": {
      "title": "Title",
      "amount": "Total to pay",
      "accountHolderName": "Name on the account",
      "iban": "IBAN",
      "referenceCode": "Payment reference code",
      "referenceCodeDescription": "Please use this reference code when making the money transfer, we will use it to identify your payment. If you forget to include it, your payment may not be processed correctly."
    },
    "confirmPayment": "I have made the payment"
  },
  "PayStripe": {
    "payNow": "Pay now",
    "unexpectedError": "An unexpected error occurred.",
    "paymentSucceded": "Payment succeeded!",
    "paymentProcessing": "Your payment is processing.",
    "paymentRequiresPaymentMmethod": "Your payment was not successful, please try again.",
    "somethingWrong": "Something went wrong."
  },
  "PayRealex": {
    "loading": "Loading checkout..."
  },
  "PaymentRequestComplete": {
    "title": "Your payment was successful",
    "yourRef": "Your reference number",
    "summary": {
      "title": "Payment for",
      "amount": "Total fee paid",
      "date": "Date of transaction"
    },
    "back": "Back to my portal"
  },
  "PaymentRequestError": {
    "back": "Back to my portal",
    "sorry": "Sorry, there was a problem",
    "tryAgain": "Please return to my portal and attempt the payment again"
  },
  "PreviewBanner": {
    "tag": "Preview",
    "bannerText": "This is a preview. Public servants are not allowed to make payments. If you want to proceed with payments, you must be logged in as a citizen."
  },
  "LandingPage": {
    "AlphaBanner": {
      "tag": "Alpha",
      "bannerText": "This is a new service - your <anchor>feedback</anchor> will help us to improve it."
    },
    "actions": {
      "login": "Login"
    },
    "benefits": "Benefits",
    "sections": {
      "main": {
        "title": "Payments",
        "description": "Our Payments Building Block is built on a robust infrastructure that enables secure and efficient financial transactions, giving users peace of mind every time they use it.",
        "cta": "Sign up to learn more"
      },
      "integration": {
        "title": "Seamless Integration",
        "description": "The Payments Building Block seamlessly connects with multiple payment methods, including credit cards, digital wallets, and bank transfers, to offer flexibility to your users."
      },
      "security": {
        "title": "Enhanced Security",
        "description": "The Payments Building Block employs encryption protocols and payment providers that are Payment Card Industry (PCI) compliant, giving you peace of mind."
      },
      "interface": {
        "title": "User-Friendly Interface",
        "description": "The Payments Building Block has an intuitive interface that makes payment processing simple for both administrators and users. Whether you're generating payment requests or tracking transactions, it's quick and simple.",
        "citizenPOV": "Citizen Point of View",
        "publicServantPOV": "Public Servant Point of View"
      },
      "accessibility": {
        "title": "Accessibility",
        "description": "The Payments Building Block is designed with accessibility in mind. It conforms with the Web Content Accessibility Guidelines (WCAG) 2.0, ensuring that all users can easily access the service."
      },
      "support": {
        "title": "Dedicated Support",
        "description": "Our team of experts is here to assist you every step of the way. Whether you have technical questions or need assistance with implementation, you can rely on the Payments Building Block's dedicated support team."
      },
      "getStarted": {
        "title": "Get Started",
        "description": "Ready to transform your payment processes? Contact us to schedule a demo or to learn more about how Payments Building Block can empower your public sector department.",
        "cta": "Sign up to learn more"
      }
    }
  },
  "ServicesTiles": {
    "payments": "Payments",
    "messaging": "Messaging",
    "lifeEvents": "Life Events"
  },
  "ErrorPage": {
    "title": "Ops, something went wrong",
    "description": "We're sorry, but something unexpected happened and we couldn't process your request. Please try refreshing the page or come back later. If the problem persists, contact our support team for assistance. Thank you for your patience!",
    "action": "Return home"
  },
  "Pagination": {
    "previous": "Previous",
    "next": "Next"
  },
  "InactivePublicServant": {
    "title": "Your account is under review",
    "description": "Thanks for creating an account in the Building Blocks Ecosystem. Your account as a public servant has now been created."
  }
}<|MERGE_RESOLUTION|>--- conflicted
+++ resolved
@@ -1,10 +1,6 @@
 {
   "AuditLogs": {
-<<<<<<< HEAD
-    "title": "Audit Logs",
-=======
     "title": "Audit logs",
->>>>>>> d9afd12c
     "emptyListTitle": "Nothing to show...",
     "emptyListDescription": "There are no events yet.",
     "table": {
@@ -18,13 +14,8 @@
       "eventTitle": "Event name",
       "eventType": "Event type",
       "timestamp": "Timestamp",
-<<<<<<< HEAD
-      "userId": "User id",
-      "organizationId": "Organization id",
-=======
       "userId": "User ID",
       "organizationId": "Organization ID",
->>>>>>> d9afd12c
       "metadata": "Metadata"
     },
     "filters": {
