--- conflicted
+++ resolved
@@ -389,16 +389,14 @@
       }
     }
   },
-<<<<<<< HEAD
   "ServicesTiles": {
     "payments": "Payments",
     "messaging": "Messaging",
     "lifeEvents": "Life Events"
-=======
+  },
   "ErrorPage": {
     "title": "Ops, something went wrong",
     "description": "We're sorry, but something unexpected happened and we couldn't process your request. Please try refreshing the page or come back later. If the problem persists, contact our support team for assistance. Thank you for your patience!",
     "action": "Return Home"
->>>>>>> 08a77e19
   }
 }