--- conflicted
+++ resolved
@@ -9,7 +9,6 @@
       "user": "User",
       "details": "Details"
     },
-<<<<<<< HEAD
     "details": {
       "title": "Audit log details",
       "eventTitle": "Event name",
@@ -18,12 +17,11 @@
       "userId": "User id",
       "organizationId": "Organization id",
       "metadata": "Metadata"
-=======
+    },
     "filter": {
       "label": "Filter by event type",
       "action": "Filter",
       "allEventsOption": "All"
->>>>>>> 3130cf54
     }
   },
   "Common": {
