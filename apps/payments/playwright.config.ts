import { defineConfig, devices } from "@playwright/test";
import { testPlanFilter } from "allure-playwright/testplan";
import path from "path";
import dotenv from "dotenv";

dotenv.config({ path: ".env.test" });

const baseURL = process.env.BASE_URL;

export default defineConfig({
<<<<<<< HEAD
  timeout: 500000,
=======
  timeout: 60000,
>>>>>>> d9afd12c
  grep: testPlanFilter(),
  reporter: [
    ["line"],
    ["allure-playwright"],
<<<<<<< HEAD
    ["html"],
=======
    ["html", { open: "never" }],
>>>>>>> d9afd12c
    ["junit", { outputFile: "./e2e/test-results/results.xml" }],
  ], // Test directory
  testDir: path.join(__dirname, "e2e"),
  retries: 0,
  outputDir: "./e2e/test-results/",

  // uncomment if you want to spin up services and dependencies upon starting the test process
  // webServer: {
  //   command: "npm run start:logto",
  //   cwd: "../../",
  //   url: baseURL,
  //   timeout: 120 * 1000,
  //   reuseExistingServer: !process.env.CI,
  // },

  use: {
    baseURL,
    trace: "retry-with-trace",
    screenshot: "only-on-failure",
  },

  projects: [
    {
      name: "Desktop Chrome",
      use: {
        ...devices["Desktop Chrome"],
        launchOptions: { slowMo: 1000 },
      },
    },
  ],
});<|MERGE_RESOLUTION|>--- conflicted
+++ resolved
@@ -8,20 +8,12 @@
 const baseURL = process.env.BASE_URL;
 
 export default defineConfig({
-<<<<<<< HEAD
-  timeout: 500000,
-=======
   timeout: 60000,
->>>>>>> d9afd12c
   grep: testPlanFilter(),
   reporter: [
     ["line"],
     ["allure-playwright"],
-<<<<<<< HEAD
-    ["html"],
-=======
     ["html", { open: "never" }],
->>>>>>> d9afd12c
     ["junit", { outputFile: "./e2e/test-results/results.xml" }],
   ], // Test directory
   testDir: path.join(__dirname, "e2e"),
