export const mockIban = "IE29AIBK93115212345678";
export const otherMockIban = "IE64IRCE92050112345678";

export const mockAccountHolderName = "Name Surname";

export const mockStripeSecretKey = "sk_test_123456";
export const mockStripePublishableKey = "pk_test_123456";

export const mockRealexMerchantId = "mock_realex_id";
export const mockRealexSharedSecret = "mock_realex_secret";

export const paymentRequestDescription = "A test payment request";
<<<<<<< HEAD
export const mockPaymentRequestReference = "123";
export const mockRedirectUrl = "https://www.google.com";
=======
export const mockPaymentRequestReference = "A reference";
export const mockRedirectUrl = "https://localhost:3000";
>>>>>>> 541d0a01
export const mockAmount = "100.00";<|MERGE_RESOLUTION|>--- conflicted
+++ resolved
@@ -10,11 +10,6 @@
 export const mockRealexSharedSecret = "mock_realex_secret";
 
 export const paymentRequestDescription = "A test payment request";
-<<<<<<< HEAD
-export const mockPaymentRequestReference = "123";
+export const mockPaymentRequestReference = "A reference";
 export const mockRedirectUrl = "https://www.google.com";
-=======
-export const mockPaymentRequestReference = "A reference";
-export const mockRedirectUrl = "https://localhost:3000";
->>>>>>> 541d0a01
 export const mockAmount = "100.00";