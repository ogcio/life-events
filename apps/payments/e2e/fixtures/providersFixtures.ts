--- conflicted
+++ resolved
@@ -9,7 +9,6 @@
 };
 
 export const test = base.extend<providersFixtures>({
-<<<<<<< HEAD
   realexProvider: async ({ page }, use) => {
     const providersPage = new ProvidersPage(page);
     await providersPage.goto();
@@ -18,10 +17,7 @@
     await use(providerName);
   },
 
-  stripeProvider: async ({ page, browserName }, use) => {
-=======
   stripeProvider: async ({ page }, use) => {
->>>>>>> 2f73049d
     const providersPage = new ProvidersPage(page);
     await providersPage.goto();
     const providerName = `Test stripe ${Date.now()}`;
