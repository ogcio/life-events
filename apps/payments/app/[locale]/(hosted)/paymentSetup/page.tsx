--- conflicted
+++ resolved
@@ -1,11 +1,6 @@
 import { getTranslations } from "next-intl/server";
 import Link from "next/link";
-<<<<<<< HEAD
-import { getUserTransactionDetails } from "./db";
-import { formatCurrency } from "../../../utils";
 import { getUser } from "../../../../libraries/auth";
-=======
-import { PgSessions } from "auth/sessions";
 import {
   formatCurrency,
   mapTransactionStatusColorClassName,
@@ -13,7 +8,6 @@
 
 import { EmptyStatus } from "../../../components/EmptyStatus";
 import { Payments } from "building-blocks-sdk";
->>>>>>> 6b9ebd29
 
 export default async function () {
   const [t, user] = await Promise.all([
@@ -21,11 +15,9 @@
     getUser(),
   ]);
 
-<<<<<<< HEAD
-  const transactions = await getUserTransactionDetails();
-=======
-  const transactions = (await new Payments(userId).getTransactions()).data;
->>>>>>> 6b9ebd29
+  console.log(user);
+
+  const transactions = []; //(await new Payments(userId).getTransactions()).data;
 
   return (
     <div style={{ display: "flex", flexWrap: "wrap", flex: 1 }}>
