--- conflicted
+++ resolved
@@ -75,15 +75,12 @@
             </dt>
           </div>
           <div className="govie-summary-list__row">
-<<<<<<< HEAD
-=======
             <dt className="govie-summary-list__key">{t("description")}</dt>
             <dt className="govie-summary-list__value">
               <pre style={{ fontFamily: "inherit" }}>{details.description}</pre>
             </dt>
           </div>
           <div className="govie-summary-list__row">
->>>>>>> d9afd12c
             <dt className="govie-summary-list__key">{t("lastUpdate")}</dt>
             <dt className="govie-summary-list__value">
               {dayjs(details.updatedAt).format("DD/MM/YYYY - HH:mm:ss")}
@@ -91,13 +88,9 @@
           </div>
           <div className="govie-summary-list__row">
             <dt className="govie-summary-list__key">{t("status")}</dt>
-<<<<<<< HEAD
-            <dt className="govie-summary-list__value">{details.status}</dt>
-=======
             <dt className="govie-summary-list__value">
               {tStatus(details.status)}
             </dt>
->>>>>>> d9afd12c
           </div>
           <div className="govie-summary-list__row">
             <dt className="govie-summary-list__key">{t("providerName")}</dt>
@@ -108,11 +101,7 @@
           <div className="govie-summary-list__row">
             <dt className="govie-summary-list__key">{t("providerType")}</dt>
             <dt className="govie-summary-list__value">
-<<<<<<< HEAD
-              {details.providerType}
-=======
               {tProviderType(details.providerType)}
->>>>>>> d9afd12c
             </dt>
           </div>
           <div className="govie-summary-list__row">
@@ -135,11 +124,7 @@
           </div>
         </dl>
 
-<<<<<<< HEAD
-        {details.providerType &&
-=======
         {details.providerType === "banktransfer" &&
->>>>>>> d9afd12c
           details.status === TransactionStatuses.Pending && (
             <form action={confirm}>
               <button className="govie-button govie-button--primary">
