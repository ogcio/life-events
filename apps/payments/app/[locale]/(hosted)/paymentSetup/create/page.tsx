--- conflicted
+++ resolved
@@ -13,21 +13,6 @@
     formData.get("card-account")?.toString(),
   ].filter((provider): provider is string => !!provider);
 
-<<<<<<< HEAD
-  const data = {
-    title: formData.get("title") as string,
-    description: formData.get("description") as string,
-    reference: formData.get("reference") as string,
-    amount: stringToAmount(formData.get("amount")?.toString() as string),
-    redirectUrl: formData.get("redirect-url") as string,
-    allowAmountOverride: formData.get("allowAmountOverride") === "on",
-    allowCustomAmount: formData.get("allowCustomAmount") === "on",
-    status: formData.get("status") as string,
-    providers,
-  };
-
-=======
->>>>>>> 06f5ac1e
   const paymentRequestId = (
     await new Payments(userId).createPaymentRequest({
       title: formData.get("title") as string,
@@ -37,6 +22,7 @@
       redirectUrl: formData.get("redirect-url") as string,
       allowAmountOverride: formData.get("allowAmountOverride") === "on",
       allowCustomAmount: formData.get("allowCustomAmount") === "on",
+      status: formData.get("status") as "active" | "inactive",
       providers,
     })
   ).data?.id;
