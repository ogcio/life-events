--- conflicted
+++ resolved
@@ -174,10 +174,7 @@
         locale={locale}
         action={handleSubmitClb}
         details={details}
-<<<<<<< HEAD
-=======
         originalState={details}
->>>>>>> d9afd12c
       />
     </PageWrapper>
   );
