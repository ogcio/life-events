import { getTranslations } from "next-intl/server";
import { getUser } from "../../../../../../libraries/auth";
import { redirect } from "next/navigation";
import { NextIntlClientProvider, AbstractIntlMessages } from "next-intl";
import { Payments } from "building-blocks-sdk";
import getRequestConfig from "../../../../../../i18n";
import { getValidationErrors } from "../../../../../utils";
import StripeForm from "./StripeForm";

type Props = {
  params: {
    locale: string;
  };
};

export default async (props: Props) => {
  const t = await getTranslations("PaymentSetup.AddStripe");
  const { messages } = await getRequestConfig({ locale: props.params.locale });

  const user = await getUser();

  async function handleSubmit(
    prevState: FormData,
    formData: FormData,
  ): Promise<{
    errors: {
      [key: string]: string;
    };
  }> {
    "use server";
    const validation = {
      errors: {},
    };

<<<<<<< HEAD
    await buildApiClient(user.accessToken).providers.apiV1ProvidersPost({
=======
    const result = await new Payments(userId).createStripeProvider({
>>>>>>> 6b9ebd29
      name: formData.get("provider_name") as string,
      type: "stripe",
      data: {
        liveSecretKey: formData.get("live_secret_key") as string,
        livePublishableKey: formData.get("live_publishable_key") as string,
      },
    });

    if (result.data && !result.error) {
      redirect("./");
    }

    if (result.error.validation) {
      validation.errors = getValidationErrors(result.error.validation);
    }

    return validation;
  }

  return (
    <NextIntlClientProvider
      messages={messages?.["PaymentSetup"] as AbstractIntlMessages}
    >
      <StripeForm action={handleSubmit} />
    </NextIntlClientProvider>
  );
};<|MERGE_RESOLUTION|>--- conflicted
+++ resolved
@@ -32,11 +32,7 @@
       errors: {},
     };
 
-<<<<<<< HEAD
-    await buildApiClient(user.accessToken).providers.apiV1ProvidersPost({
-=======
-    const result = await new Payments(userId).createStripeProvider({
->>>>>>> 6b9ebd29
+    const result = await new Payments(user.accessToken).createStripeProvider({
       name: formData.get("provider_name") as string,
       type: "stripe",
       data: {
