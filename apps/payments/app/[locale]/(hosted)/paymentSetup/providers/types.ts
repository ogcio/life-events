--- conflicted
+++ resolved
@@ -45,14 +45,9 @@
   id: string;
   name: string;
   userId?: string;
-<<<<<<< HEAD
-  status: string;
-  type: string;
-=======
   status: "connected" | "disconnected";
   type: ProviderType;
   createdAt: string;
->>>>>>> 6921e65a
 };
 
 export type StripeProvider = CommonProvider & {
