import { getTranslations } from "next-intl/server";
import { getUser } from "../../../../../../libraries/auth";
import { redirect } from "next/navigation";
import { NextIntlClientProvider, AbstractIntlMessages } from "next-intl";
import { Payments } from "building-blocks-sdk";
import getRequestConfig from "../../../../../../i18n";
import { getValidationErrors } from "../../../../../utils";
import OpenBankingForm from "./OpenBankingForm";

type Props = {
  params: {
    locale: string;
  };
};

export default async (props: Props) => {
  const t = await getTranslations("PaymentSetup.AddOpenbanking");
  const { messages } = await getRequestConfig({ locale: props.params.locale });

  const user = await getUser();

  async function handleSubmit(
    prevState: FormData,
    formData: FormData,
  ): Promise<{
    errors: {
      [key: string]: string;
    };
  }> {
    "use server";
    const validation = {
      errors: {},
    };

<<<<<<< HEAD
    await buildApiClient(user.accessToken).providers.apiV1ProvidersPost({
=======
    const result = await new Payments(userId).createOpenBankingProvider({
>>>>>>> 6b9ebd29
      name: formData.get("provider_name") as string,
      type: "openbanking",
      data: {
        iban: (formData.get("iban") as string).replaceAll(" ", ""),
        accountHolderName: formData.get("account_holder_name") as string,
      },
    });

    if (result.data && !result.error) {
      redirect("./");
    }

    if (result.error.validation) {
      validation.errors = getValidationErrors(result.error.validation);
    }

    return validation;
  }

  return (
    <NextIntlClientProvider
      messages={messages?.["PaymentSetup"] as AbstractIntlMessages}
    >
      <OpenBankingForm action={handleSubmit} />
    </NextIntlClientProvider>
  );
};<|MERGE_RESOLUTION|>--- conflicted
+++ resolved
@@ -32,11 +32,9 @@
       errors: {},
     };
 
-<<<<<<< HEAD
-    await buildApiClient(user.accessToken).providers.apiV1ProvidersPost({
-=======
-    const result = await new Payments(userId).createOpenBankingProvider({
->>>>>>> 6b9ebd29
+    const result = await new Payments(
+      user.accessToken,
+    ).createOpenBankingProvider({
       name: formData.get("provider_name") as string,
       type: "openbanking",
       data: {
