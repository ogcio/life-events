--- conflicted
+++ resolved
@@ -39,11 +39,7 @@
   }
 
   return (
-<<<<<<< HEAD
     <div className="table-container">
-=======
-    <div className={styles.pageWrapper}>
->>>>>>> 2a1bc09e
       <section
         style={{
           margin: "1rem 0",
@@ -65,11 +61,7 @@
               overflowX: "auto",
             }}
           >
-<<<<<<< HEAD
             <table className={`govie-table scrollable-table`}>
-=======
-            <table className={`govie-table ${styles.table}`}>
->>>>>>> 2a1bc09e
               <thead className="govie-table__head">
                 <tr className="govie-table__row">
                   <th scope="col" className="govie-table__header">
