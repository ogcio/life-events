--- conflicted
+++ resolved
@@ -80,9 +80,6 @@
       <div className="table-container">
         <div style={{ width: "100%" }}>
           <h1 className="govie-heading-m">{t("title")}</h1>
-<<<<<<< HEAD
-=======
-
           <form action={setFilterParam}>
             <div
               style={{
@@ -122,7 +119,6 @@
             </div>
           </form>
 
->>>>>>> 3130cf54
           {auditLogsResponse?.data.length === 0 ? (
             <EmptyStatus
               title={t("emptyListTitle")}
