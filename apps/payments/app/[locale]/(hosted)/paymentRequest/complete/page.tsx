import { pgpool } from "../../../../dbConnection";
import { RedirectType, notFound, redirect } from "next/navigation";
import { TransactionStatuses } from "../../../../../types/TransactionStatuses";
import { errorHandler, getInternalStatus } from "../../../../utils";
import { AuthenticationFactory } from "../../../../../libraries/authentication-factory";
import { getTrueLayerPaymentDetails } from "../../../../integration/trueLayer";

type Props = {
  searchParams: {
    error?: string | undefined;
    payment_id?: string;
    payment_intent?: string;
    order_id?: string;
    redirect_status?: string;
  };
};

async function updateTransaction(extPaymentId: string, status: string) {
  "use server";

  // TODO: Do not touch this for now!
  const { rows } = await pgpool.query<{
    transaction_id: number;
    payment_request_id: string;
    integration_reference: string;
  }>(
    `
    update payment_transactions
    set status = $1, updated_at = now()
    where ext_payment_id = $2
    returning transaction_id, payment_request_id, integration_reference
    `,
    [status, extPaymentId],
  );

  if (!rows.length) {
    console.error("Transaction not found", extPaymentId);
    throw new Error("Transaction not found");
  }

  return rows[0];
}

async function getTransactionDetails(extPaymentId: string) {
  "use server";

  const { rows } = await pgpool.query<{
    transaction_id: number;
    payment_request_id: string;
    integration_reference: string;
  }>(
    `
    SELECT transaction_id, payment_request_id, integration_reference
    FROM payment_transactions
    where ext_payment_id = $1
    `,
    [extPaymentId],
  );

  if (!rows.length) {
    throw new Error("Transaction not found");
  }

  return rows[0];
}

async function getRequestDetails(requestId: string) {
  const paymentsApi = await AuthenticationFactory.getPaymentsClient();
  const { data: details, error } =
    await paymentsApi.getPaymentRequestPublicInfo(requestId);

  if (error) {
    errorHandler(error);
  }

  return details;
}

export default async function Page(props: Props) {
  const { payment_id, payment_intent, redirect_status, order_id, error } =
    props.searchParams;
  let extPaymentId = payment_id ?? "";
<<<<<<< HEAD

=======
  let updateStatus = true;
>>>>>>> d9afd12c
  let status = TransactionStatuses.Succeeded;

  if (payment_id) {
    // It's a TrueLayer transaction
    const paymentDetails = await getTrueLayerPaymentDetails(payment_id);
    status = getInternalStatus(paymentDetails.status);
  }

  if (!extPaymentId) {
    if (order_id) {
      // It's a Realex transaction
<<<<<<< HEAD
=======
      updateStatus = false;
>>>>>>> d9afd12c
      extPaymentId = order_id;
      status = TransactionStatuses.Succeeded;
    } else if (payment_intent && redirect_status) {
      // It's a Stripe transaction
<<<<<<< HEAD
=======
      updateStatus = false;
>>>>>>> d9afd12c
      extPaymentId = payment_intent;

      const mappedStatus = getInternalStatus(redirect_status);
      if (!mappedStatus) {
        throw new Error("Invalid payment intent status received!");
      }

      status = mappedStatus;
    } else {
      return notFound();
    }
  }

  if (error) {
    status = TransactionStatuses.Failed;
  }

<<<<<<< HEAD
  const transactionDetail = await updateTransaction(extPaymentId, status);
=======
  let transactionDetail;

  if (updateStatus) {
    transactionDetail = await updateTransaction(extPaymentId, status);
  } else {
    transactionDetail = await getTransactionDetails(extPaymentId);
  }
>>>>>>> d9afd12c

  if (status === TransactionStatuses.Failed) {
    return (
      <h3 style={{ textAlign: "center", marginTop: "5rem" }}>
        There was an error processing your payment.
      </h3>
    );
  }

  const requestDetail = await getRequestDetails(
    transactionDetail.payment_request_id,
  );

  if (!requestDetail) {
    return notFound();
  }

  let url = requestDetail.redirectUrl.includes("://")
    ? requestDetail.redirectUrl
    : `http://${requestDetail.redirectUrl}`;

  const returnUrl = new URL(url);
  returnUrl.searchParams.append(
    "transactionId",
    transactionDetail.transaction_id.toString(),
  );
  returnUrl.searchParams.append("id", transactionDetail.integration_reference);
  returnUrl.searchParams.append("status", status);
  returnUrl.searchParams.append("pay", requestDetail.amount.toString());

  redirect(returnUrl.href, RedirectType.replace);
}<|MERGE_RESOLUTION|>--- conflicted
+++ resolved
@@ -80,11 +80,7 @@
   const { payment_id, payment_intent, redirect_status, order_id, error } =
     props.searchParams;
   let extPaymentId = payment_id ?? "";
-<<<<<<< HEAD
-
-=======
   let updateStatus = true;
->>>>>>> d9afd12c
   let status = TransactionStatuses.Succeeded;
 
   if (payment_id) {
@@ -96,18 +92,12 @@
   if (!extPaymentId) {
     if (order_id) {
       // It's a Realex transaction
-<<<<<<< HEAD
-=======
       updateStatus = false;
->>>>>>> d9afd12c
       extPaymentId = order_id;
       status = TransactionStatuses.Succeeded;
     } else if (payment_intent && redirect_status) {
       // It's a Stripe transaction
-<<<<<<< HEAD
-=======
       updateStatus = false;
->>>>>>> d9afd12c
       extPaymentId = payment_intent;
 
       const mappedStatus = getInternalStatus(redirect_status);
@@ -125,9 +115,6 @@
     status = TransactionStatuses.Failed;
   }
 
-<<<<<<< HEAD
-  const transactionDetail = await updateTransaction(extPaymentId, status);
-=======
   let transactionDetail;
 
   if (updateStatus) {
@@ -135,7 +122,6 @@
   } else {
     transactionDetail = await getTransactionDetails(extPaymentId);
   }
->>>>>>> d9afd12c
 
   if (status === TransactionStatuses.Failed) {
     return (
