{
  "name": "payments",
  "private": true,
  "scripts": {
    "dev": "nodemon",
    "build": "next build",
<<<<<<< HEAD
    "start": "next start",
    "test:e2e": "playwright test e2e",
    "test:visual": "playwright test --ui",
=======
    "start": "next start -p 3001",
    "test:e2e": "playwright test",
>>>>>>> dff5e97b
    "migrate": "db-migrate up",
    "seed": "node --import tsx ./migrations/seeding/index.ts"
  },
  "nodemonConfig": {
    "watch": [
      "../../packages/auth/**/*",
      "../../packages/feature-flags/**/*"
    ],
    "ext": "ts,tsx, json",
    "exec": "next dev -p 3001"
  },
  "dependencies": {
    "@stripe/react-stripe-js": "^2.6.2",
    "@stripe/stripe-js": "^3.0.10",
    "auth": "*",
    "dayjs": "^1.11.10",
    "design-system": "*",
    "dotenv": "^16.4.5",
    "feature-flags": "*",
    "next": "latest",
    "next-intl": "^3.7.0",
    "pg": "^8.11.3",
    "react": "^18.2.0",
    "react-dom": "^18.2.0",
    "server-only": "^0.0.1",
    "sqids": "^0.3.0",
    "stripe": "^14.21.0",
    "truelayer-embedded-payment-page": "^0.2.22",
    "truelayer-signing": "^0.1.7"
  },
  "devDependencies": {
    "@faker-js/faker": "^8.4.1",
    "@playwright/test": "^1.40.1",
    "@types/node": "20.10.4",
    "@types/pg": "^8.11.0",
    "@types/react": "18.2.45",
    "db-migrate": "^0.11.14",
    "db-migrate-pg": "^1.5.2",
    "tsx": "^4.7.1",
    "typescript": "5.3.3"
  }
}<|MERGE_RESOLUTION|>--- conflicted
+++ resolved
@@ -4,14 +4,9 @@
   "scripts": {
     "dev": "nodemon",
     "build": "next build",
-<<<<<<< HEAD
-    "start": "next start",
+    "start": "next start -p 3001",
     "test:e2e": "playwright test e2e",
     "test:visual": "playwright test --ui",
-=======
-    "start": "next start -p 3001",
-    "test:e2e": "playwright test",
->>>>>>> dff5e97b
     "migrate": "db-migrate up",
     "seed": "node --import tsx ./migrations/seeding/index.ts"
   },
