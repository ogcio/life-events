{
  "name": "payments",
  "private": true,
  "scripts": {
    "dev": "nodemon",
    "build": "next build",
    "start": "next start -p 3001",
    "test:headed:e2e": "playwright test --headed",
    "test:headless:e2e": "playwright test",
    "test:debug:e2e": "playwright test --ui",
    "test:smoke:e2e": "playwright test --grep @smoke",
    "test:regression:e2e": "playwright test --grep @regression",
    "test:generate:report": "npx allure serve allure-results",
    "migrate": "db-migrate up",
    "seed": "node --import tsx ./migrations/seeding/index.ts",
    "lint": "next lint"
  },
  "nodemonConfig": {
    "watch": [
      "../../packages/auth/**/*",
      "../../packages/feature-flags/**/*",
      "../../packages/shared-components/**/*"
    ],
    "ext": "ts,tsx, json",
    "exec": "next dev -p 3001"
  },
  "dependencies": {
    "@stripe/react-stripe-js": "^2.7.1",
    "@stripe/stripe-js": "^3.4.1",
    "auth": "*",
    "building-blocks-sdk": "*",
    "dayjs": "^1.11.11",
    "db-migrate": "^0.11.14",
    "db-migrate-pg": "^1.5.2",
    "design-system": "*",
    "dotenv": "^16.4.5",
    "feature-flags": "*",
<<<<<<< HEAD
    "next": "14.2.2",
    "next-intl": "^3.14.1",
=======
    "next": "14.2.5",
    "next-intl": "^3.17.2",
>>>>>>> d4d6fcdb
    "pg": "^8.11.5",
    "react": "^18.3.1",
    "react-dom": "^18.3.1",
    "server-only": "^0.0.1",
    "shared-components": "*",
    "sqids": "^0.3.0",
    "stripe": "^15.8.0",
    "truelayer-embedded-payment-page": "^0.2.24",
    "truelayer-signing": "^0.1.7"
  },
  "devDependencies": {
    "@faker-js/faker": "^8.4.1",
    "@playwright/test": "^1.44.1",
    "@types/node": "20.12.13",
    "@types/pg": "^8.11.6",
    "@types/react": "18.3.3",
    "allure-playwright": "^3.0.0-beta.7",
    "eslint-config-next": "^14.2.3",
    "eslint-config-prettier": "^9.1.0",
    "tsx": "^4.11.0",
    "typescript": "5.4.5"
  }
}<|MERGE_RESOLUTION|>--- conflicted
+++ resolved
@@ -35,13 +35,8 @@
     "design-system": "*",
     "dotenv": "^16.4.5",
     "feature-flags": "*",
-<<<<<<< HEAD
-    "next": "14.2.2",
-    "next-intl": "^3.14.1",
-=======
     "next": "14.2.5",
     "next-intl": "^3.17.2",
->>>>>>> d4d6fcdb
     "pg": "^8.11.5",
     "react": "^18.3.1",
     "react-dom": "^18.3.1",
