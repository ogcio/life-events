--- conflicted
+++ resolved
@@ -1,9 +1,5 @@
 import createMiddleware from "next-intl/middleware";
-<<<<<<< HEAD
-import type { NextRequest } from "next/server";
-=======
 import { type NextRequest } from "next/server";
->>>>>>> d9afd12c
 const locales = ["en", "ga"];
 
 export default async function (request: NextRequest) {
