--- conflicted
+++ resolved
@@ -5,10 +5,7 @@
     "dev": "nodemon",
     "build": "next build",
     "start": "next start -p 3006",
-<<<<<<< HEAD
-=======
     "test:local": "echo \"Error: no test specified\" && exit 0",
->>>>>>> d9afd12c
     "test": "echo \"Error: no test specified\" && exit 0",
     "test:e2e": "playwright test e2e",
     "test:visual": "playwright test --ui",
