{
  "name": "timeline-api",
  "version": "1.0.0",
  "description": "",
  "main": "dist/index.js",
  "scripts": {
    "test": "TAP_RCFILE=tap.yml tap --reporter junit --reporter-file results.xml",
<<<<<<< HEAD
=======
    "test:local": "TAP_RCFILE=tap.yml tap",
>>>>>>> d9afd12c
    "test:e2e" : "cd ./e2e && bru run --env local",
    "test:smoke:e2e": "cd ./e2e && mkdir -p test-results && bru run --env dev --output ./test-results/results.xml --format junit",
    "test:regression:e2e": "cd ./e2e && mkdir -p test-results && bru run --env dev --output ./test-results/results.xml --format junit",
    "start": "node dist/index.js",
    "dev": "nodemon | pino-pretty",
    "lint": "eslint . --ext .ts",
    "generate-ts-client": "npx openapi-typescript ./openapi-definition.yml -o ../../packages/building-blocks-sdk/src/services/timeline/schema.d.ts",
    "build": "rm -rf dist && tsc -p tsconfig.prod.json && cp logo.png dist/"
  },
  "nodemonConfig": {
    "watch": [
      "../../packages/auth/src/**/*",
      "../../packages/feature-flags/src/**/*",
      "../../packages/messages/src/**/*",
      "../../packages/logging-wrapper/src/**/*",
      "../../packages/error-handler/src/**/*",
      "./**/*"
    ],
    "ext": "ts,json",
    "exec": "node --import tsx index.ts"
  },
  "type": "module",
  "author": "",
  "license": "ISC",
  "dependencies": {
    "@fastify/autoload": "^5.8.0",
    "@fastify/cors": "^9.0.1",
    "@fastify/env": "^4.3.0",
    "@fastify/postgres": "^5.2.2",
    "@fastify/sensible": "^5.5.0",
    "@fastify/swagger": "^8.14.0",
    "@fastify/swagger-ui": "^3.0.0",
    "@fastify/type-provider-typebox": "^4.0.0",
    "@fastify/under-pressure": "^8.3.0",
    "@ogcio/fastify-logging-wrapper": "^4.0.1",
    "@ogcio/fastify-error-handler": "^4.0.1",
    "@sinclair/typebox": "^0.32.16",
    "auth": "*",
    "dotenv": "^16.4.5",
    "fastify": "^4.26.2",
    "fastify-plugin": "^4.5.1",
    "pg": "^8.11.3"
  },
  "devDependencies": {
    "@openapitools/openapi-generator-cli": "^2.13.1",
    "@types/node": "^20.11.28",
    "@typescript-eslint/eslint-plugin": "^7.5.0",
    "@typescript-eslint/parser": "^7.5.0",
    "@usebruno/cli": "^1.20.4",
    "eslint": "^8.57.0",
    "eslint-config-prettier": "^9.1.0",
    "eslint-plugin-prettier": "^5.1.3",
    "openapi-typescript": "^6.7.5",
    "pino-pretty": "^11.0.0",
    "prettier": "^3.2.5",
    "tap": "^18.8.0",
    "ts-node": "^10.9.2",
    "tsx": "^4.7.1",
    "typescript": "^5.4.2"
  }
}<|MERGE_RESOLUTION|>--- conflicted
+++ resolved
@@ -5,10 +5,7 @@
   "main": "dist/index.js",
   "scripts": {
     "test": "TAP_RCFILE=tap.yml tap --reporter junit --reporter-file results.xml",
-<<<<<<< HEAD
-=======
     "test:local": "TAP_RCFILE=tap.yml tap",
->>>>>>> d9afd12c
     "test:e2e" : "cd ./e2e && bru run --env local",
     "test:smoke:e2e": "cd ./e2e && mkdir -p test-results && bru run --env dev --output ./test-results/results.xml --format junit",
     "test:regression:e2e": "cd ./e2e && mkdir -p test-results && bru run --env dev --output ./test-results/results.xml --format junit",
