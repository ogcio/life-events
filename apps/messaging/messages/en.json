{
  "Commons": {
    "backLink": "Back"
  },
  "SideMenu": {
    "sendMessage": "Send a message",
    "messages": "Messages",
    "providers": "Providers",
    "templates": "Message templates",
    "users": "Citizens",
    "userSettings": "Settings",
    "events": "Event log"
  },
  "MessageTemplates": {
    "menu": {
      "templates": "Saved messages",
      "addTemplate": "Add new template"
    },
    "createNewButton": "Create new",
    "title": "Saved messages",
    "form": {
      "addFormTitle": "Add new template",
      "editFormTitle": "Edit this template",
      "name": "Template name",
      "subject": "Subject",
      "body": "Body",
      "save": "Save"
    },
    "list": {
      "name": "Template name",
      "subject": "Subject",
      "languages": "Languages",
      "actions": {
        "label": "Actions",
        "edit": "Edit",
        "delete": "Delete"
      }
    }
  },
  "MessageTemplate": {
    "createNewTemplateHeader": "Create a new template",
    "instructionParagraph": "Dynamic template variables are defined by '{{variable}}'.",
    "add": "Add",
    "addLanguageLanel": "Add a language",
    "addLanguageHint": "Creates a new page to fill in template data for another language. All current progress is saved.",
    "emptyDefaultTemplateLangOption": "Select language...",
    "templateNameLabel": "Template name",
    "templateNameHint": "No interpolation supported in the template name",
    "subjectLabel": "Subject",
    "excerptLabel": "Excerpt",
    "plainTextLabel": "Plain text",
    "templateFieldsHeading": "Dynamic template field descriptions",
    "saveButton": "Save",
    "updateTemplateButton": "Update template",
    "createTemplateButton": "Create template",
    "en": "English",
    "ga": "Gaeilge",
    "previewButton": "Preview",
    "selectLanguagesHeading": "Please select languages",
    "updateLangButton": "Update languages",
    "setLangButton": "Set languages",
    "interpolateHint": "Interpolate the template with personalised user data",
    "allowedVariablesHeading": "Allowed variables",
    "backLink": "Back"
  },
  "FeedbackBanner": {
    "tag": "prototype",
    "bannerText": "This is a new service - your <mail>feedback</mail> will help us to improve it."
  },
  "Header": {
    "myLifeEvents": "Messaging"
  },
  "SendAnEmail": {
    "title": "Send an email"
  },
  "Messages": {
    "searchPlaceholder": "Search Messages",
    "header": "Messages",
    "date": "Date",
    "type": "Type",
    "status": "Status",
    "subject": "Subject",
    "action": "Action"
  },
  "Message": {
    "paymentSuccess": "This payment has been successfully paid.",
    "back": "Back"
  },
  "sendAMessage": {
    "ComposeMessageMeta": {
      "title": "Send a message",
      "chooseTransportation": "Choose method of communication",
      "email": "Email",
      "sms": "SMS",
      "lifeEvent": "Life events",
      "postalService": "Postal service",
      "message": "Message",
      "event": "Event",
      "submitText": "Continue",
      "chooseTemplateHeading": "Choose a template",
      "emptyTemplateOption": "Select template..."
    },
    "EmailForm": {
      "title": "Content",
      "subject": "Subject",
      "message": "Message",
      "submitText": "Continue to preview",
      "excerptLabel": "Excerpt",
      "richTextLabel": "Rich text",
      "plainTextLabel": "Plain text"
    },
    "EmailPreview": {
      "title": "Preview",
      "submitText": "Continue to recipients",
      "subject": "Subject",
      "excerpt": "Excerpt",
      "richText": "Rich text",
      "plainText": "Plain text"
    },
    "EmailRecipients": {
      "title": "Add recipients",
      "addRecipient": "Add recipient",
      "add": "Add",
      "submitText": "Continue to schedule",
      "tableRecipientsHeader": "Recipients",
      "tableRemoveButtonText": "Remove",
      "searchUsersButton": "Search",
      "searchResultsCaption": "Search results",
      "selectedRecipientsCaption": "Selected recipients",
      "searchTable": {
        "fullNameHeader": "Name",
        "emailHeader": "Email",
        "phoneHeader": "Phone",
        "actionsHeader": "Actions",
        "addButton": "Add",
        "removeButton": "Remove"
      }
    },
    "TemplateForm": {
      "title": "Template {name}",
      "subjectLabel": "Subject",
      "excerptLabel": "Excerpt",
      "richTextLabel": "Rich text",
      "plainTextLabel": "Plain text",
      "variablesLabel": "Variables",
      "continueButtonText": "Continue to recipients",
      "back": "Back"
    },
    "ScheduleForm": {
      "title": "Schedule message",
      "schedule": "Schedule",
      "scheduleHint": "When would you like this sent?",
      "sendNow": "Send now",
      "sendLater": "Send later",
      "day": "Day",
      "month": "Month",
      "year": "Year",
      "hour": "HH",
      "minute": "MM",
      "submitText": "Send message",
      "serverError": "Sorry, we were unable to create your message. Please try again"
    },
    "SuccessForm": {
      "title": "Your message has been sent",
      "body": "A copy of this message will appear in your sent messages.",
      "submitText": "Send another message",
      "partialSuccessError": "Sorry, some messages could not be delivered"
    }
  },
  "formErrors": {
    "generalServerError": "There was an unforseen error when trying to {{action}} the {{entity}}",
    "empty": "Enter {indArticleCheck, select, an {an} other {a}} {field}",
    "illegalVariable": "We have found an unknown variable. Please refer to the above list of Allowed variables for recipient specific content",
    "alreadyInUse": "The value is already in use",
    "fields": {
      "subject": "subject",
      "message": "message",
      "name": "name",
      "host": "host",
      "port": "port",
      "username": "username",
      "password": "password",
      "fromAddress": "from address",
      "region": "region",
      "accessKey": "access key",
      "secretAccessKey": "secret access key",
      "excerpt": "excerpt",
      "templateName": "template name",
      "plainText": "plain text",
      "file": "file",
      "en_templateName": "template name",
      "en_subject": "subject",
      "en_plainText": "plain text",
      "en_excerpt": "excerpt",
      "ga_templateName": "template name",
      "ga_subject": "subject",
      "ga_plainText": "plain text",
      "ga_excerpt": "excerpt"
    }
  },
  "settings": {
    "Page": {
      "emailsLink": "Email",
      "smsLink": "SMS",
      "addProvider": "Add provider",
      "header": "Providers"
    },
    "Emails": {
      "title": "Email",
      "nameTableHeader": "Name",
      "hostTableHeader": "Host",
      "portTableHeader": "Port",
      "actionTableHeader": "Action",
      "editLink": "Edit",
      "addProviderLink": "Add provider",
      "providersSubtitle": "Providers",
      "primaryHeader": "Primary",
      "deleteButton": "Delete",
      "primaryCellValue": "Yes"
    },
    "EmailProvider": {
      "titleAdd": "Add email provider",
      "titleUpdate": "Update email provider",
      "nameLabel": "Template name",
      "hostLabel": "Host",
      "portLabel": "Port",
      "usernameLabel": "Username",
      "passwordLabel": "Password",
      "fromAddressLabel": "From address",
      "throttleLabel": "Throttle",
      "throttleHint": "Optional field to adjust how long time between each mail, in miliseconds.",
      "updateButton": "Update",
      "createButton": "Create",
      "ssl": "SSL",
      "isPrimary": "Primary"
    },
    "Sms": {
      "addProviderLink": "Add provider",
      "title": "Sms providers",
      "nameTableHeader": "Name",
      "typeTableHeader": "Type",
      "actionTableHeader": "Action",
      "deleteButton": "Delete",
      "editLink": "Edit",
      "primaryHeader": "Primary",
      "primaryCellValue": "Yes"
    },
    "SmsProvider": {
      "titleAdd": "Add SMS provider",
      "titleUpdate": "Update SMS provider",
      "submitProviderTypeSelect": "Select",
      "nameLabel": "Name",
      "accessKeyLabel": "Access key",
      "secretAccessKey": "Secret access key",
      "region": "Region",
      "submitUpdate": "Update",
      "submitCreate": "Create",
      "selectProviderLabel": "Select provider",
      "isPrimary": "Primary"
    }
  },
  "AlphaBanner": {
    "tag": "Alpha",
    "bannerText": "This is a new service - your <anchor>feedback</anchor> will help us to improve it."
  },
  "LandingPage": {
    "sections": {
      "main": {
        "title": "Messaging",
        "description": "Messaging Building Block uses the electronic postbox embedded within systems, so people can access their messages in one place.",
        "listDescription": "Messaging Building Block allows you to:",
        "listItem1": "send email and text messages across various channels",
        "listItem2": "set up reminders and notifications",
        "listItem3": "craft reusable templates"
      },
      "benefits": {
        "title": "Benefits",
        "section1": {
          "title": "Centralised platform",
          "description": "Contact the public through their chosen method of communication - whether that's email, text message or through the electronic postbox."
        },
        "section2": {
          "title": "Secure",
          "description": "Messaging Building Block prioritises security to safeguard sensitive information and ensure compliance with data protection regulations."
        },
        "section3": {
          "title": "Reusable Templates",
          "description": "Easily create templates for any type of communication (for example, confirmations, reminders and success notifications). This will ensure consistency and streamline your processes."
        },
        "section4": {
          "title": "Electronic Postbox",
          "description": "Embedded within other systems, the electronic postbox allows users to easily access their messages and take action."
        },
        "section5": {
          "title": "Accessibility Compliance",
          "description": "Messaging Building Block meets with accessibility regulations, Web Content Accessibility Guidelines (WCAG) 2.0, ensuring that all users can access and interact with messages."
        },
        "section6": {
          "title": "Dedicated Support",
          "description": "Our team of experts is here to assist you every step of the way. Whether you have technical questions or need assistance with implementation, the dedicated support team ensures a smooth experience."
        }
      },
      "getStarted": {
        "title": "Get started",
        "description": "Ready to elevate your communication strategy? Contact us to schedule a demo and see how Messaging Building Block can transform how you engage with the public.",
        "cta": "Sign up to learn more"
      }
    }
  },
  "Users": {
    "header": "Citizens",
    "usersLink": "Citizens",
    "importsLink": "Imports",
    "importCsvLink": "Import CSV",
    "table": {
      "importIndex": "Index",
      "phoneNumber": "Phone Number",
      "emailAddress": "Email",
      "importStatus": "Import Status",
      "importError": "Import Error",
      "relatedUserProfileId": "User Profile",
      "relatedUserId": "User Id",
      "tags": "Tags",
      "publicIdentityId": "PPSN",
      "firstName": "First Name",
      "lastName": "Last Name",
      "birthDate": "Date Of Birth",
      "userProfileStatuses": {
        "found": "Connected",
        "notFound": "Pending"
      },
      "invitationStatus": "Status",
      "invitationStatuses": {
        "pending": "Pending",
        "accepted": "Accepted",
        "declined": "Declined"
      }
    }
  },
  "UsersImports": {
    "header": "Citizens Imports",
    "uploadFileBtn": "Upload CSV File",
    "confirmUploadBtn": "Send",
    "downloadFileBtn": "Download CSV Template",
    "table": {
      "importedAt": "Imported At",
      "importChannel": "Import Channel",
      "importId": "Import Id",
      "actions": {
        "label": "Actions",
        "view": "View"
      }
    }
  },
  "UsersImport": {
    "title": "Citizens Import"
  },
  "userSettings": {
    "Page": {
      "organisationsLink": "Organisations",
      "header": "Settings"
    },
    "Organisations": {
      "title": "Organisations",
      "organisationTableHeader": "Organisation",
      "statusTableHeader": "Status",
      "transportsTableHeader": "Transports",
      "editLink": "Edit",
      "actionTableHeader": "Action"
    },
    "Organisation": {
      "title": "Organisation Configuration",
      "chooseTransportation": "Choose methods of communication",
      "email": "Email",
      "sms": "SMS",
      "selectInvitationStatus": "Invitation Status",
      "minimumOneTransport": "If you accept the invitation, you must choose at least one transport",
      "updateButton": "Update",
      "statuses": {
        "pending": "Pending",
        "accepted": "Accepted",
        "declined": "Declined"
      }
    }
  },
  "InactivePublicServant": {
    "title": "Your account is under review",
    "description": "Thanks for creating an account in the Building Blocks Ecosystem. Your account as a public servant has now been created."
  },
  "MessageEvents": {
    "mainHeader": "Message logs",
    "searchPlaceholder": "Search Messages",
    "tableDateHeader": "Date",
    "tableTimeHeader": "Time",
    "tableScheduledHeader": "Scheduled",
    "tableStatusHeader": "Status",
    "tableActionHeader": "Action",
    "tableSubjectHeader": "Subject",
    "tableRecipientHeader": "Recipient",
    "tableViewHeader": "Action",
    "viewLink": "View",
    "backLink": "Back",
    "eventLogMainHeader": "Message Event Log",
    "recipientSubHeader": "Recipient",
    "failedToFetchParagraph": "Failed to get event logs",
    "nextPage": "Next",
    "prevPage": "Previous",
    "status": {
      "delivered": "DELIVERED",
      "delivering": "DELIVERING",
      "failed": "FAILED",
      "scheduled": "SCHEDULED",
      "created": "CREATED",
      "emailDelivered": "DELIVERED",
      "emailFailed": "EMAIL FAILED",
      "smsDelivered": "DELIVERED",
<<<<<<< HEAD
      "smsFailed": "SMS FAILED"
    }
=======
      "smsFailed": "SMS FAILED",
      "seen": "SEEN",
      "unseen": "UNSEEN"
    }
  },
  "Home": {
    "header": "Life Events Messaging",
    "unread": "Unread",
    "all": "All",
    "date": "Date",
    "details": "Details",
    "noMessages": "You have no messages",
    "backLink": "Back",
    "markAsUnread": "Mark as unread",
    "englishMenuLabel": "English",
    "gaeilgeMenuLabel": "Gaeilge",
    "messagingNavLabel": "Life Events Messages",
    "messagingTitle": "Messaging"
>>>>>>> d9afd12c
  }
}<|MERGE_RESOLUTION|>--- conflicted
+++ resolved
@@ -414,10 +414,6 @@
       "emailDelivered": "DELIVERED",
       "emailFailed": "EMAIL FAILED",
       "smsDelivered": "DELIVERED",
-<<<<<<< HEAD
-      "smsFailed": "SMS FAILED"
-    }
-=======
       "smsFailed": "SMS FAILED",
       "seen": "SEEN",
       "unseen": "UNSEEN"
@@ -436,6 +432,5 @@
     "gaeilgeMenuLabel": "Gaeilge",
     "messagingNavLabel": "Life Events Messages",
     "messagingTitle": "Messaging"
->>>>>>> d9afd12c
   }
 }