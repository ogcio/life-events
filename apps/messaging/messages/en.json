{
  "Commons": {
    "backLink": "Back"
  },
  "SideMenu": {
    "sendMessage": "Send a message",
    "messages": "Messages",
    "providers": "Providers",
    "templates": "Message templates",
    "users": "Citizens",
    "userSettings": "Settings",
    "events": "Event log"
  },
  "MessageTemplates": {
    "menu": {
      "templates": "Saved messages",
      "addTemplate": "Add new template"
    },
    "createNewButton": "Create new",
    "title": "Saved messages",
    "form": {
      "addFormTitle": "Add new template",
      "editFormTitle": "Edit this template",
      "name": "Template name",
      "subject": "Subject",
      "body": "Body",
      "save": "Save"
    },
    "list": {
      "name": "Template name",
      "subject": "Subject",
      "languages": "Languages",
      "actions": {
        "label": "Actions",
        "edit": "Edit",
        "delete": "Delete"
      }
    }
  },
  "MessageTemplate": {
    "createNewTemplateHeader": "Create a new template",
    "instructionParagraph": "Dynamic template variables are defined by '{{variable}}'.",
    "add": "Add",
    "addLanguageLanel": "Add a language",
    "addLanguageHint": "Creates a new page to fill in template data for another language. All current progress is saved.",
    "emptyDefaultTemplateLangOption": "Select language...",
    "templateNameLabel": "Template name",
    "templateNameHint": "No interpolation supported in the template name",
    "subjectLabel": "Subject",
    "excerptLabel": "Excerpt",
    "plainTextLabel": "Plain text",
    "templateFieldsHeading": "Dynamic template field descriptions",
    "saveButton": "Save",
    "updateTemplateButton": "Update template",
    "createTemplateButton": "Create template",
    "en": "English",
    "ga": "Gaeilge",
    "previewButton": "Preview",
    "selectLanguagesHeading": "Please select languages",
    "updateLangButton": "Update languages",
    "setLangButton": "Set languages",
    "interpolateHint": "Interpolate the template with personalised user data",
    "allowedVariablesHeading": "Allowed variables",
    "backLink": "Back"
  },
  "FeedbackBanner": {
    "tag": "prototype",
    "bannerText": "This is a new service - your <mail>feedback</mail> will help us to improve it."
  },
  "Header": {
    "myLifeEvents": "Messaging"
  },
  "SendAnEmail": {
    "title": "Send an email"
  },
  "Messages": {
    "searchPlaceholder": "Search Messages",
    "header": "Messages",
    "date": "Date",
    "type": "Type",
    "status": "Status",
    "subject": "Subject",
    "action": "Action"
  },
  "Message": {
    "paymentSuccess": "This payment has been successfully paid.",
    "back": "Back"
  },
  "sendAMessage": {
    "ComposeMessageMeta": {
      "title": "Send a message",
      "chooseTransportation": "Choose method of communication",
      "email": "Email",
      "sms": "SMS",
      "lifeEvent": "Life events",
      "postalService": "Postal service",
      "message": "Message",
      "event": "Event",
      "submitText": "Continue",
      "chooseTemplateHeading": "Choose a template",
      "emptyTemplateOption": "Select template..."
    },
    "EmailForm": {
      "title": "Content",
      "subject": "Subject",
      "message": "Message",
      "submitText": "Continue to preview",
      "excerptLabel": "Excerpt",
      "richTextLabel": "Rich text",
      "plainTextLabel": "Plain text"
    },
    "EmailPreview": {
      "title": "Preview",
      "submitText": "Continue to recipients",
      "subject": "Subject",
      "excerpt": "Excerpt",
      "richText": "Rich text",
      "plainText": "Plain text"
    },
    "EmailRecipients": {
      "title": "Add recipients",
      "addRecipient": "Add recipient",
      "add": "Add",
      "submitText": "Continue to schedule",
      "tableRecipientsHeader": "Recipients",
      "tableRemoveButtonText": "Remove",
      "searchUsersButton": "Search",
      "searchResultsCaption": "Search results",
      "selectedRecipientsCaption": "Selected recipients",
      "searchTable": {
        "fullNameHeader": "Name",
        "emailHeader": "Email",
        "phoneHeader": "Phone",
        "actionsHeader": "Actions",
        "addButton": "Add",
        "removeButton": "Remove"
      }
    },
    "TemplateForm": {
      "title": "Template {name}",
      "subjectLabel": "Subject",
      "excerptLabel": "Excerpt",
      "richTextLabel": "Rich text",
      "plainTextLabel": "Plain text",
      "variablesLabel": "Variables",
      "continueButtonText": "Continue to recipients",
      "back": "Back"
    },
    "ScheduleForm": {
      "title": "Schedule message",
      "schedule": "Schedule",
      "scheduleHint": "When would you like this sent?",
      "sendNow": "Send now",
      "sendLater": "Send later",
      "day": "Day",
      "month": "Month",
      "year": "Year",
      "hour": "HH",
      "minute": "MM",
      "submitText": "Send message",
      "serverError": "Sorry, we were unable to create your message. Please try again"
    },
    "SuccessForm": {
      "title": "Your message has been sent",
      "body": "A copy of this message will appear in your sent messages.",
      "submitText": "Send another message"
    }
  },
  "formErrors": {
    "generalServerError": "There was an unforseen error when trying to {{action}} the {{entity}}",
    "empty": "Enter {indArticleCheck, select, an {an} other {a}} {field}",
    "illegalVariable": "We have found an unknown variable. Please refer to the above list of Allowed variables for recipient specific content",
    "alreadyInUse": "The value is already in use",
    "fields": {
      "subject": "subject",
      "message": "message",
      "name": "name",
      "host": "host",
      "port": "port",
      "username": "username",
      "password": "password",
      "fromAddress": "from address",
      "region": "region",
      "accessKey": "access key",
      "secretAccessKey": "secret access key",
      "excerpt": "excerpt",
      "templateName": "template name",
      "plainText": "plain text",
      "file": "file",
      "en_templateName": "template name",
      "en_subject": "subject",
      "en_plainText": "plain text",
      "en_excerpt": "excerpt",
      "ga_templateName": "template name",
      "ga_subject": "subject",
      "ga_plainText": "plain text",
      "ga_excerpt": "excerpt"
    }
  },
  "settings": {
    "Page": {
      "emailsLink": "Email",
      "smsLink": "SMS",
      "addProvider": "Add provider",
      "header": "Providers"
    },
    "Emails": {
      "title": "Email",
      "nameTableHeader": "Name",
      "hostTableHeader": "Host",
      "portTableHeader": "Port",
      "actionTableHeader": "Action",
      "editLink": "Edit",
      "addProviderLink": "Add provider",
      "providersSubtitle": "Providers",
      "primaryHeader": "Primary",
      "deleteButton": "Delete",
      "primaryCellValue": "Yes"
    },
    "EmailProvider": {
      "titleAdd": "Add email provider",
      "titleUpdate": "Update email provider",
      "nameLabel": "Template name",
      "hostLabel": "Host",
      "portLabel": "Port",
      "usernameLabel": "Username",
      "passwordLabel": "Password",
      "fromAddressLabel": "From address",
      "throttleLabel": "Throttle",
      "throttleHint": "Optional field to adjust how long time between each mail, in miliseconds.",
      "updateButton": "Update",
      "createButton": "Create",
      "ssl": "SSL",
      "isPrimary": "Primary"
    },
    "Sms": {
      "addProviderLink": "Add provider",
      "title": "Sms providers",
      "nameTableHeader": "Name",
      "typeTableHeader": "Type",
      "actionTableHeader": "Action",
      "deleteButton": "Delete",
      "editLink": "Edit",
      "primaryHeader": "Primary",
      "primaryCellValue": "Yes"
    },
    "SmsProvider": {
      "titleAdd": "Add SMS provider",
      "titleUpdate": "Update SMS provider",
      "submitProviderTypeSelect": "Select",
      "nameLabel": "Name",
      "accessKeyLabel": "Access key",
      "secretAccessKey": "Secret access key",
      "region": "Region",
      "submitUpdate": "Update",
      "submitCreate": "Create",
      "selectProviderLabel": "Select provider",
      "isPrimary": "Primary"
    }
  },
  "AlphaBanner": {
    "tag": "Alpha",
    "bannerText": "This is a new service - your <anchor>feedback</anchor> will help us to improve it."
  },
  "LandingPage": {
    "sections": {
      "main": {
        "title": "Messaging",
        "description": "Messaging Building Block uses the electronic postbox embedded within systems, so people can access their messages in one place.",
        "listDescription": "Messaging Building Block allows you to:",
        "listItem1": "send email and text messages across various channels",
        "listItem2": "set up reminders and notifications",
        "listItem3": "craft reusable templates"
      },
      "benefits": {
        "title": "Benefits",
        "section1": {
          "title": "Centralised platform",
          "description": "Contact the public through their chosen method of communication - whether that's email, text message or through the electronic postbox."
        },
        "section2": {
          "title": "Secure",
          "description": "Messaging Building Block prioritises security to safeguard sensitive information and ensure compliance with data protection regulations."
        },
        "section3": {
          "title": "Reusable Templates",
          "description": "Easily create templates for any type of communication (for example, confirmations, reminders and success notifications). This will ensure consistency and streamline your processes."
        },
        "section4": {
          "title": "Electronic Postbox",
          "description": "Embedded within other systems, the electronic postbox allows users to easily access their messages and take action."
        },
        "section5": {
          "title": "Accessibility Compliance",
          "description": "Messaging Building Block meets with accessibility regulations, Web Content Accessibility Guidelines (WCAG) 2.0, ensuring that all users can access and interact with messages."
        },
        "section6": {
          "title": "Dedicated Support",
          "description": "Our team of experts is here to assist you every step of the way. Whether you have technical questions or need assistance with implementation, the dedicated support team ensures a smooth experience."
        }
      },
      "getStarted": {
        "title": "Get started",
        "description": "Ready to elevate your communication strategy? Contact us to schedule a demo and see how Messaging Building Block can transform how you engage with the public.",
        "cta": "Sign up to learn more"
      }
    }
  },
  "Users": {
    "header": "Citizens",
    "usersLink": "Citizens",
    "importsLink": "Imports",
    "importCsvLink": "Import CSV",
    "table": {
      "importIndex": "Index",
      "phoneNumber": "Phone Number",
      "emailAddress": "Email",
      "importStatus": "Import Status",
      "importError": "Import Error",
      "relatedUserProfileId": "User Profile",
      "relatedUserId": "User Id",
      "tags": "Tags",
      "publicIdentityId": "PPSN",
      "firstName": "First Name",
      "lastName": "Last Name",
      "birthDate": "Date Of Birth",
      "userProfileStatuses": {
        "found": "Connected",
        "notFound": "Pending"
      },
      "invitationStatus": "Status",
      "invitationStatuses": {
        "pending": "Pending",
        "accepted": "Accepted",
        "declined": "Declined"
      }
    }
  },
  "UsersImports": {
    "header": "Citizens Imports",
    "uploadFileBtn": "Upload CSV File",
    "confirmUploadBtn": "Send",
    "downloadFileBtn": "Download CSV Template",
    "table": {
      "importedAt": "Imported At",
      "importChannel": "Import Channel",
      "importId": "Import Id",
      "actions": {
        "label": "Actions",
        "view": "View"
      }
    }
  },
  "UsersImport": {
    "title": "Citizens Import"
  },
  "userSettings": {
    "Page": {
      "organisationsLink": "Organisations",
      "header": "Settings"
    },
    "Organisations": {
      "title": "Organisations",
      "organisationTableHeader": "Organisation",
      "statusTableHeader": "Status",
      "transportsTableHeader": "Transports",
      "editLink": "Edit",
      "actionTableHeader": "Action"
    },
    "Organisation": {
      "title": "Organisation Configuration",
      "chooseTransportation": "Choose methods of communication",
      "email": "Email",
      "sms": "SMS",
      "selectInvitationStatus": "Invitation Status",
      "minimumOneTransport": "If you accept the invitation, you must choose at least one transport",
      "updateButton": "Update",
      "statuses": {
        "pending": "Pending",
        "accepted": "Accepted",
        "declined": "Declined"
      }
    }
  },
<<<<<<< HEAD
  "InactivePublicServant": {
    "title": "Your account is under review",
    "description": "Thanks for creating an account in the Building Blocks Ecosystem. Your account as a public servant has now been created."
=======
  "MessageEvents": {
    "mainHeader": "Message logs",
    "searchPlaceholder": "Search Messages",
    "tableDateHeader": "Date",
    "tableTimeHeader": "Time",
    "tableScheduledHeader": "Scheduled",
    "tableStatusHeader": "Status",
    "tableActionHeader": "Action",
    "tableSubjectHeader": "Subject",
    "tableRecipientHeader": "Recipient",
    "tableViewHeader": "Action",
    "viewLink": "View",
    "backLink": "Back",
    "eventLogMainHeader": "Message Event Log",
    "recipientSubHeader": "Recipient",
    "status": {
      "delivered": "DELIVERED",
      "delivering": "DELIVERING",
      "failed": "FAILED",
      "scheduled": "SCHEDULED",
      "created": "CREATED",
      "emailDelivered": "DELIVERED",
      "emailFailed": "EMAIL FAILED",
      "smsDelivered": "DELIVERED",
      "smsFailed": "SMS FAILED"
    }
>>>>>>> d6f56ca6
  }
}<|MERGE_RESOLUTION|>--- conflicted
+++ resolved
@@ -382,11 +382,10 @@
       }
     }
   },
-<<<<<<< HEAD
   "InactivePublicServant": {
     "title": "Your account is under review",
     "description": "Thanks for creating an account in the Building Blocks Ecosystem. Your account as a public servant has now been created."
-=======
+  },
   "MessageEvents": {
     "mainHeader": "Message logs",
     "searchPlaceholder": "Search Messages",
@@ -413,6 +412,5 @@
       "smsDelivered": "DELIVERED",
       "smsFailed": "SMS FAILED"
     }
->>>>>>> d6f56ca6
   }
 }