{
  "Commons": {
    "backLink": "Back"
  },
  "SideMenu": {
    "sendMessage": "Send a message",
    "messages": "Messages",
    "providers": "Providers",
    "templates": "Message templates",
    "users": "Citizens",
    "userSettings": "Settings",
    "events": "Events"
  },
  "MessageTemplates": {
    "menu": {
      "templates": "Saved messages",
      "addTemplate": "Add new template"
    },
    "createNewButton": "Create new",
    "title": "Saved messages",
    "form": {
      "addFormTitle": "Add new template",
      "editFormTitle": "Edit this template",
      "name": "Template name",
      "subject": "Subject",
      "body": "Body",
      "save": "Save"
    },
    "list": {
      "name": "Template name",
      "subject": "Subject",
      "languages": "Languages",
      "actions": {
        "label": "Actions",
        "edit": "Edit",
        "delete": "Delete"
      }
    }
  },
  "MessageTemplate": {
    "createNewTemplateHeader": "Create a new template",
    "instructionParagraph": "Dynamic template variables are defined by '{{variable}}'.",
    "add": "Add",
    "addLanguageLanel": "Add a language",
    "addLanguageHint": "Creates a new page to fill in template data for another language. All current progress is saved.",
    "emptyDefaultTemplateLangOption": "Select language...",
    "templateNameLabel": "Template name",
    "templateNameHint": "No interpolation supported in the template name",
    "subjectLabel": "Subject",
    "excerptLabel": "Excerpt",
    "plainTextLabel": "Plain text",
    "templateFieldsHeading": "Dynamic template field descriptions",
    "saveButton": "Save",
    "updateTemplateButton": "Update template",
    "createTemplateButton": "Create template",
    "en": "English",
    "ga": "Gaeilge",
    "previewButton": "Preview",
    "selectLanguagesHeading": "Please select languages",
    "updateLangButton": "Update languages",
    "setLangButton": "Set languages",
    "interpolateHint": "Interpolate the template with personalised user data",
    "allowedVariablesHeading": "Allowed variables",
    "backLink": "Back"
  },
  "FeedbackBanner": {
    "tag": "prototype",
    "bannerText": "This is a new service - your <mail>feedback</mail> will help us to improve it."
  },
  "Header": {
    "myLifeEvents": "Messaging"
  },
  "SendAnEmail": {
    "title": "Send an email"
  },
  "Messages": {
    "searchPlaceholder": "Search Messages",
    "header": "Messages",
    "date": "Date",
    "type": "Type",
    "status": "Status",
    "subject": "Subject",
    "action": "Action"
  },
  "Message": {
    "paymentSuccess": "This payment has been successfully paid.",
    "back": "Back"
  },
  "sendAMessage": {
    "ComposeMessageMeta": {
      "title": "Send a message",
      "chooseTransportation": "Choose method of communication",
      "email": "Email",
      "sms": "SMS",
      "lifeEvent": "Life events",
      "postalService": "Postal service",
      "message": "Message",
      "event": "Event",
      "submitText": "Continue",
      "chooseTemplateHeading": "Choose a template",
      "emptyTemplateOption": "Select template..."
    },
    "EmailForm": {
      "title": "Content",
      "subject": "Subject",
      "message": "Message",
      "submitText": "Continue to preview",
      "excerptLabel": "Excerpt",
      "richTextLabel": "Rich text",
      "plainTextLabel": "Plain text"
    },
    "EmailPreview": {
      "title": "Preview",
      "submitText": "Continue to recipients",
      "subject": "Subject",
      "excerpt": "Excerpt",
      "richText": "Rich text",
      "plainText": "Plain text"
    },
    "EmailRecipients": {
      "title": "Add recipients",
      "addRecipient": "Add recipient",
      "addRecipientHint": "Added recipients will be added below",
      "add": "Add",
      "submitText": "Continue to schedule",
      "tableRecipientsHeader": "Recipients",
      "tableRemoveButtonText": "Remove",
      "searchUsers": "Search users",
      "searchUsersButton": "Search"
    },
    "TemplateForm": {
      "title": "Template {name}",
      "subjectLabel": "Subject",
      "excerptLabel": "Excerpt",
      "richTextLabel": "Rich text",
      "plainTextLabel": "Plain text",
      "variablesLabel": "Variables",
      "continueButtonText": "Continue to recipients",
      "back": "Back"
    },
    "ScheduleForm": {
      "title": "Schedule message",
      "schedule": "Schedule",
      "scheduleHint": "When would you like this sent?",
      "sendNow": "Send now",
      "sendLater": "Send later",
      "day": "Day",
      "month": "Month",
      "year": "Year",
      "hour": "HH",
      "minute": "MM",
      "submitText": "Send message"
    },
    "SuccessForm": {
      "title": "Your message has been sent",
      "body": "A copy of this message will appear in your sent messages.",
      "submitText": "Send another message"
    }
  },
  "formErrors": {
    "generalServerError": "There was an unforseen error when trying to {{action}} the {{entity}}",
    "empty": "Enter {indArticleCheck, select, an {an} other {a}} {field}",
    "illegalVariable": "We have found an unknown variable. Please refer to the above list of Allowed variables for recipient specific content",
    "alreadyInUse": "The value is already in use",
    "fields": {
      "subject": "subject",
      "message": "message",
      "name": "name",
      "host": "host",
      "port": "port",
      "username": "username",
      "password": "password",
      "fromAddress": "from address",
      "region": "region",
      "accessKey": "access key",
      "secretAccessKey": "secret access key",
      "excerpt": "excerpt",
      "templateName": "template name",
      "plainText": "plain text",
      "file": "file",
      "en_templateName": "template name",
      "en_subject": "subject",
      "en_plainText": "plain text",
      "en_excerpt": "excerpt",
      "ga_templateName": "template name",
      "ga_subject": "subject",
      "ga_plainText": "plain text",
      "ga_excerpt": "excerpt"
    }
  },
  "settings": {
    "Page": {
      "emailsLink": "Email",
      "smsLink": "SMS",
      "addProvider": "Add provider",
      "header": "Providers"
    },
    "Emails": {
      "title": "Email",
      "nameTableHeader": "Name",
      "hostTableHeader": "Host",
      "portTableHeader": "Port",
      "actionTableHeader": "Action",
      "editLink": "Edit",
      "addProviderLink": "Add provider",
      "providersSubtitle": "Providers",
      "primaryHeader": "Primary",
      "deleteButton": "Delete",
      "primaryCellValue": "Yes"
    },
    "EmailProvider": {
      "titleAdd": "Add email provider",
      "titleUpdate": "Update email provider",
      "nameLabel": "Template name",
      "hostLabel": "Host",
      "portLabel": "Port",
      "usernameLabel": "Username",
      "passwordLabel": "Password",
      "fromAddressLabel": "From address",
      "throttleLabel": "Throttle",
      "throttleHint": "Optional field to adjust how long time between each mail, in miliseconds.",
      "updateButton": "Update",
      "createButton": "Create",
      "ssl": "SSL",
      "isPrimary": "Primary"
    },
    "Sms": {
      "addProviderLink": "Add provider",
      "title": "Sms providers",
      "nameTableHeader": "Name",
      "typeTableHeader": "Type",
      "actionTableHeader": "Action",
      "deleteButton": "Delete",
      "editLink": "Edit",
      "primaryHeader": "Primary",
      "primaryCellValue": "Yes"
    },
    "SmsProvider": {
      "titleAdd": "Add SMS provider",
      "titleUpdate": "Update SMS provider",
      "submitProviderTypeSelect": "Select",
      "nameLabel": "Name",
      "accessKeyLabel": "Access key",
      "secretAccessKey": "Secret access key",
      "region": "Region",
      "submitUpdate": "Update",
      "submitCreate": "Create",
      "selectProviderLabel": "Select provider",
      "isPrimary": "Primary"
    }
  },
  "AlphaBanner": {
    "tag": "Alpha",
    "bannerText": "This is a new service - your <anchor>feedback</anchor> will help us to improve it."
  },
  "LandingPage": {
    "sections": {
      "main": {
        "title": "Messaging",
        "description": "Messaging Building Block uses the electronic postbox embedded within systems, so people can access their messages in one place.",
        "listDescription": "Messaging Building Block allows you to:",
        "listItem1": "send email and text messages across various channels",
        "listItem2": "set up reminders and notifications",
        "listItem3": "craft reusable templates"
      },
      "benefits": {
        "title": "Benefits",
        "section1": {
          "title": "Centralised platform",
          "description": "Contact the public through their chosen method of communication - whether that's email, text message or through the electronic postbox."
        },
        "section2": {
          "title": "Secure",
          "description": "Messaging Building Block prioritises security to safeguard sensitive information and ensure compliance with data protection regulations."
        },
        "section3": {
          "title": "Reusable Templates",
          "description": "Easily create templates for any type of communication (for example, confirmations, reminders and success notifications). This will ensure consistency and streamline your processes."
        },
        "section4": {
          "title": "Electronic Postbox",
          "description": "Embedded within other systems, the electronic postbox allows users to easily access their messages and take action."
        },
        "section5": {
          "title": "Accessibility Compliance",
          "description": "Messaging Building Block meets with accessibility regulations, Web Content Accessibility Guidelines (WCAG) 2.0, ensuring that all users can access and interact with messages."
        },
        "section6": {
          "title": "Dedicated Support",
          "description": "Our team of experts is here to assist you every step of the way. Whether you have technical questions or need assistance with implementation, the dedicated support team ensures a smooth experience."
        }
      },
      "getStarted": {
        "title": "Get started",
        "description": "Ready to elevate your communication strategy? Contact us to schedule a demo and see how Messaging Building Block can transform how you engage with the public.",
        "cta": "Sign up to learn more"
      }
    }
  },
  "Users": {
    "header": "Citizens",
    "usersLink": "Citizens",
    "importsLink": "Imports",
    "importCsvLink": "Import CSV",
    "table": {
      "importIndex": "Index",
      "phoneNumber": "Phone Number",
      "emailAddress": "Email",
      "importStatus": "Import Status",
      "importError": "Import Error",
      "relatedUserProfileId": "User Profile",
      "relatedUserId": "User Id",
      "tags": "Tags",
      "publicIdentityId": "PPSN",
      "firstName": "First Name",
      "lastName": "Last Name",
      "birthDate": "Date Of Birth",
      "userProfileStatuses": {
        "found": "Connected",
        "notFound": "Pending"
      },
      "invitationStatus": "Status",
      "invitationStatuses": {
        "pending": "Pending",
        "accepted": "Accepted",
        "declined": "Declined"
      }
    }
  },
  "UsersImports": {
    "header": "Citizens Imports",
    "uploadFileBtn": "Upload CSV File",
    "confirmUploadBtn": "Send",
    "downloadFileBtn": "Download CSV Template",
    "table": {
      "importedAt": "Imported At",
      "importChannel": "Import Channel",
      "importId": "Import Id",
      "actions": {
        "label": "Actions",
        "view": "View"
      }
    }
  },
  "UsersImport": {
    "title": "Citizens Import"
  },
  "userSettings": {
    "Page": {
      "organisationsLink": "Organisations",
      "header": "Settings"
    },
    "Organisations": {
      "title": "Organisations",
      "organisationTableHeader": "Organisation",
      "statusTableHeader": "Status",
      "transportsTableHeader": "Transports",
      "editLink": "Edit",
      "actionTableHeader": "Action"
    },
    "Organisation": {
      "title": "Organisation Configuration",
      "chooseTransportation": "Choose methods of communication",
      "email": "Email",
      "sms": "SMS",
      "selectInvitationStatus": "Invitation Status",
      "minimumOneTransport": "If you accept the invitation, you must choose at least one transport",
      "updateButton": "Update",
      "statuses": {
        "pending": "Pending",
        "accepted": "Accepted",
        "declined": "Declined"
      }
    }
  },
<<<<<<< HEAD
  "Pagination": {
      "next": "Next",
      "previous": "Previous"
    },
    "TableControls": {
      "itemsPerPage": "Items per page",
      "itemsCount": "Items count",
      "submit": "Submit",
      "searchUser": "Search user"
    }
=======
  "MessageEvents": {
    "mainHeader": "Message logs",
    "searchPlaceholder": "Search logs",
    "tableDateHeader": "Date",
    "tableStatusHeader": "Status",
    "tableSubjectHeader": "Subject",
    "tableRecipientHeader": "Recipient",
    "failedToFetchParagraph": "Failed to get message logs!",
    "status": {
      "delivered": "DELIVERED",
      "deliveredFailed": "FAILED TO DELIVER",
      "delivering": "DELIVERING",
      "scheduled": "SCHEDULED",
      "schedulingFailed": "FAILED TO SCHEDULE",
      "scheduling": "SCHEDULING"
    }
  }
>>>>>>> fc2f8a4a
}<|MERGE_RESOLUTION|>--- conflicted
+++ resolved
@@ -372,35 +372,5 @@
         "declined": "Declined"
       }
     }
-  },
-<<<<<<< HEAD
-  "Pagination": {
-      "next": "Next",
-      "previous": "Previous"
-    },
-    "TableControls": {
-      "itemsPerPage": "Items per page",
-      "itemsCount": "Items count",
-      "submit": "Submit",
-      "searchUser": "Search user"
-    }
-=======
-  "MessageEvents": {
-    "mainHeader": "Message logs",
-    "searchPlaceholder": "Search logs",
-    "tableDateHeader": "Date",
-    "tableStatusHeader": "Status",
-    "tableSubjectHeader": "Subject",
-    "tableRecipientHeader": "Recipient",
-    "failedToFetchParagraph": "Failed to get message logs!",
-    "status": {
-      "delivered": "DELIVERED",
-      "deliveredFailed": "FAILED TO DELIVER",
-      "delivering": "DELIVERING",
-      "scheduled": "SCHEDULED",
-      "schedulingFailed": "FAILED TO SCHEDULE",
-      "scheduling": "SCHEDULING"
-    }
   }
->>>>>>> fc2f8a4a
 }