--- conflicted
+++ resolved
@@ -1,31 +1,14 @@
 import createMiddleware from "next-intl/middleware";
-<<<<<<< HEAD
-import type { NextRequest } from "next/server";
-import { ProfileAuthenticationFactory } from "./app/utils/profile-authentication-factory";
-import { cookies } from "next/headers";
-=======
 import { type NextRequest } from "next/server";
 import { ProfileAuthenticationFactory } from "./app/utils/profile-authentication-factory";
 import { cookies } from "next/headers";
 import { getCommonLoggerWithEnvLevel } from "./app/utils/messaging";
 
->>>>>>> d9afd12c
 const locales = ["en", "ga"];
 const DEFAULT_LOCALE = "en";
 const NEXT_LOCALE_COOKIE = "NEXT_LOCALE";
 
 export default async function (request: NextRequest) {
-<<<<<<< HEAD
-  let preferredLanguage = DEFAULT_LOCALE;
-  if (!cookies().get(NEXT_LOCALE_COOKIE)) {
-    preferredLanguage = await getPreferredLanguage(DEFAULT_LOCALE);
-  }
-
-  const nextResponse = createMiddleware({
-    locales,
-    defaultLocale: preferredLanguage,
-  })(request);
-=======
   getCommonLoggerWithEnvLevel().trace(
     {
       destinationUrl: request.nextUrl.toString(),
@@ -33,7 +16,6 @@
     },
     "I am in middleware",
   );
->>>>>>> d9afd12c
 
   let preferredLanguage = DEFAULT_LOCALE;
   if (!cookies().get(NEXT_LOCALE_COOKIE)) {
