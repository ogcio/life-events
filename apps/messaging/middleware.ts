--- conflicted
+++ resolved
@@ -33,16 +33,9 @@
     return fallbackLanguage;
   }
 
-<<<<<<< HEAD
   const userProfile = await AuthenticationFactory.getProfileClient();
-  const user = await userProfile.getUser();
-=======
-  const userProfile = await AuthenticationFactory.getProfileClient({
-    authenticationContext,
-  });
   const contextUser = await authenticationContext.getUser();
   const user = await userProfile.getUser(contextUser.id);
->>>>>>> 7267d0be
 
   return user.data?.preferredLanguage ?? fallbackLanguage;
 };