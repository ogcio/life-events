--- conflicted
+++ resolved
@@ -15,9 +15,6 @@
   ? process.env.PROFILE_BACKEND_URL
   : `${process.env.PROFILE_BACKEND_URL}/`;
 
-<<<<<<< HEAD
-const baseUrl = process.env.NEXT_PUBLIC_MESSAGING_SERVICE_ENTRY_POINT as string;
-=======
 const messagingEntryPoint = (
   process.env.NEXT_PUBLIC_MESSAGING_SERVICE_ENTRY_POINT?.endsWith("/")
     ? process.env.NEXT_PUBLIC_MESSAGING_SERVICE_ENTRY_POINT.substring(
@@ -27,7 +24,6 @@
     : process.env.NEXT_PUBLIC_MESSAGING_SERVICE_ENTRY_POINT
 ) as string;
 const messagingEntryPointSlash = `${messagingEntryPoint}/` as string;
->>>>>>> d9afd12c
 const appId = process.env.LOGTO_MESSAGING_APP_ID as string;
 const appSecret = process.env.LOGTO_MESSAGING_APP_SECRET as string;
 const organizationId = "ogcio";
@@ -63,11 +59,7 @@
 
 export const getProfileAuthenticationContextConfig =
   (): AuthenticationContextConfig => ({
-<<<<<<< HEAD
-    baseUrl,
-=======
     baseUrl: messagingEntryPointSlash,
->>>>>>> d9afd12c
     appId,
     appSecret,
     organizationId,
@@ -78,20 +70,11 @@
     resourceUrl: profileApiResource,
   });
 
-<<<<<<< HEAD
-export const postSignoutRedirect =
-  process.env.NEXT_PUBLIC_MESSAGING_SERVICE_ENTRY_POINT;
-
-export const getSignInConfiguration = () => ({
-  ...getBaseLogtoConfig(),
-  baseUrl: process.env.NEXT_PUBLIC_MESSAGING_SERVICE_ENTRY_POINT as string,
-=======
 export const postSignoutRedirect = messagingEntryPoint;
 
 export const getSignInConfiguration = () => ({
   ...getBaseLogtoConfig(),
   baseUrl: messagingEntryPoint,
->>>>>>> d9afd12c
   appId: process.env.LOGTO_MESSAGING_APP_ID as string,
   appSecret: process.env.LOGTO_MESSAGING_APP_SECRET as string,
   // All the available resources to the app
