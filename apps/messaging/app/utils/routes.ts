--- conflicted
+++ resolved
@@ -26,11 +26,11 @@
   url: `${messageTemplates.url}/template`,
 };
 
-<<<<<<< HEAD
 export const usersImports = {
   slug: "users-imports",
   url: "admin/users/imports",
-=======
+};
+
 export const usersSettingsRoutes = {
   slug: "user settings",
   url: "settings",
@@ -39,7 +39,6 @@
 export const userOrganisationsRoutes = {
   slug: "user organisations",
   url: "settings/organisations",
->>>>>>> 3a232d25
 };
 
 export function urlWithSearchParams(
