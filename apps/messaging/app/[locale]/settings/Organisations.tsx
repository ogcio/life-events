import { getTranslations } from "next-intl/server";
import Link from "next/link";
import { userOrganisationsRoutes } from "../../utils/routes";
import { AuthenticationFactory } from "../../utils/authentication-factory";

export default async () => {
  const t = await getTranslations("userSettings.Organisations");
  const { data } = await (
    await AuthenticationFactory.getMessagingClient()
  ).getOrganisationsSettings();

  return (
    <table className="govie-table">
      <thead className="govie-table__head">
        <tr className="govie-table__row">
          <th scope="col" className="govie-table__header">
            {t("organisationTableHeader")}
          </th>
          <th scope="col" className="govie-table__header">
            {t("statusTableHeader")}
          </th>
          <th scope="col" className="govie-table__header">
            {t("transportsTableHeader")}
          </th>
          <th scope="col" className="govie-table__header">
            {t("actionTableHeader")}
          </th>
        </tr>
      </thead>
      <tbody className="govie-table__body">
        {data?.map((organisationSetting) => (
          <tr className="govie-table__row" key={organisationSetting.id}>
            <th className="govie-table__header govie-table__header--vertical-centralized govie-body-s">
              {organisationSetting.organisationId}
            </th>
            <td className="govie-table__cell govie-table__cell--vertical-centralized govie-body-s">
              {organisationSetting.organisationInvitationStatus}
            </td>
            <td className="govie-table__cell govie-table__cell--vertical-centralized govie-body-s">
              {organisationSetting.organisationPreferredTransports?.join(", ")}
            </td>
            <td className="govie-table__cell govie-table__cell--vertical-centralized govie-body-s">
              <div style={{ display: "flex", alignItems: "center" }}>
                <Link
                  className="govie-link govie-!-margin-right-3"
                  href={(() => {
                    const url = new URL(
                      `${userOrganisationsRoutes.url}/${organisationSetting.id}`,
<<<<<<< HEAD
                      process.env.HOST_URL,
=======
                      process.env.NEXT_PUBLIC_MESSAGING_SERVICE_ENTRY_POINT,
>>>>>>> d9afd12c
                    );
                    return url.href;
                  })()}
                >
                  {t("editLink")}
                </Link>
              </div>
            </td>
          </tr>
        ))}
      </tbody>
    </table>
  );
};<|MERGE_RESOLUTION|>--- conflicted
+++ resolved
@@ -46,11 +46,7 @@
                   href={(() => {
                     const url = new URL(
                       `${userOrganisationsRoutes.url}/${organisationSetting.id}`,
-<<<<<<< HEAD
-                      process.env.HOST_URL,
-=======
                       process.env.NEXT_PUBLIC_MESSAGING_SERVICE_ENTRY_POINT,
->>>>>>> d9afd12c
                     );
                     return url.href;
                   })()}
