import { PgSessions } from "auth/sessions";
import { Messaging } from "building-blocks-sdk";
import { getTranslations } from "next-intl/server";
import { pgpool } from "messages/dbConnection";
import { revalidatePath } from "next/cache";
import { redirect } from "next/navigation";
import Link from "next/link";
import { temporaryMockUtils } from "messages";
import { FormElement } from "../../FormElement";
import FlexMenuWrapper from "../../PageWithMenuFlexWrapper";
import { providerRoutes } from "../../../../utils/routes";
const awsErrorKey = "aws-provider-form";
const providerTypeErrorKey = "provider-type";

// Union any other provider types here..
type State = AwsState;

type AwsState = {
  name: string;
  type: "AWS";
  accessKey: string;
  secretAccessKey: string;
  region: string;
};

function isAwsState(state: unknown): state is AwsState {
  return (state as AwsState)?.type === "AWS";
}

async function getState(
  userId: string,
  deleteOnFetch = false,
): Promise<State | undefined> {
  "use server";

  const query = deleteOnFetch
    ? `
    delete from sms_provider_states
    where user_id = $1
    returning state
  `
    : `
    select state from sms_provider_states
    where user_id = $1
  `;
  return pgpool
    .query<{ state: any }>(query, [userId])
    .then((res) => res.rows.at(0)?.state);
}

<<<<<<< HEAD
export default async (props: { searchParams?: { id: string } }) => {
  const [t, terror, tCommons] = await Promise.all([
=======
export default async (props: {
  params: { locale: string };
  searchParams?: { id: string };
}) => {
  const [t, terror] = await Promise.all([
>>>>>>> 21063603
    getTranslations("settings.SmsProvider"),
    getTranslations("formErrors"),
    getTranslations("Commons"),
  ]);

  async function submitAction(formData: FormData) {
    "use server";
    const { userId } = await PgSessions.get();
    const state = await getState(userId);

    const name = formData.get("name")?.toString();

    if (isAwsState(state)) {
      const secretAccessKey = formData.get("secretAccessKey")?.toString();
      const accessKey = formData.get("accessKey")?.toString();
      const region = formData.get("region")?.toString();

      const required = { accessKey, secretAccessKey, name, region };
      const formErrors: Parameters<typeof temporaryMockUtils.createErrors>[0] =
        [];

      for (const field of Object.keys(required)) {
        if (!required[field]) {
          formErrors.push({
            errorValue: "",
            field,
            messageKey: "empty",
          });
        }
      }

      if (formErrors.length) {
        await temporaryMockUtils.createErrors(formErrors, userId, awsErrorKey);
        return revalidatePath("/");
      }
      if (!accessKey || !secretAccessKey || !name || !region) {
        return;
      }

      const sdk = new Messaging(userId);
      const providerId = props.searchParams?.id;
      let error: any = undefined;
      if (providerId) {
        const { error: updateError } = await sdk.updateSmsProvider(providerId, {
          id: providerId,
          name,
          config: {
            accessKey,
            secretAccessKey,
            region,
            type: "AWS",
          },
        });
        error = updateError;
      } else {
        const { error: createError } = await sdk.createSmsProvider({
          name,
          config: {
            accessKey,
            secretAccessKey,
            region,
            type: "AWS",
          },
        });
        error = createError;
      }
      if (!error) {
        redirect(
          new URL(
            `${props.params.locale}/${providerRoutes.url}?provider=sms`,
            process.env.HOST_URL,
          ).href,
        );
      }
    }
  }

  async function submitProviderType(formData: FormData) {
    "use server";
    const { userId } = await PgSessions.get();
    const providerType = formData.get("providerType")?.toString();

    if (!providerType) {
      await temporaryMockUtils.createErrors(
        [
          {
            errorValue: "",
            field: "providerType",
            messageKey: "empty",
          },
        ],
        userId,
        providerTypeErrorKey,
      );
      return revalidatePath("/");
    }

    await pgpool.query(
      `
            insert into sms_provider_states(user_id, state)
            values($1, $2)
            on conflict(user_id) do update
            set state = $2
        `,
      [userId, { type: providerType }],
    );

    revalidatePath("/");
  }

  const { userId } = await PgSessions.get();
  const sdkClient = new Messaging(userId);
  const data: Awaited<ReturnType<typeof sdkClient.getSmsProvider>>["data"] =
    props.searchParams?.id
      ? (await sdkClient.getSmsProvider(props.searchParams?.id)).data
      : undefined;

  const state = await getState(userId);

  const awsErrors = await temporaryMockUtils.getErrors(userId, awsErrorKey);

  const nameError = awsErrors.find((error) => error.field === "name");
  const accessKeyError = awsErrors.find((error) => error.field === "accessKey");
  const secretAccessKeyError = awsErrors.find(
    (error) => error.field === "secretAccessKey",
  );
  const regionError = awsErrors.find((error) => error.field === "region");

  return (
    <FlexMenuWrapper>
      <h1>
        <span className="govie-heading-l">
          {data?.id ? t("titleUpdate") : t("titleAdd")}
        </span>
      </h1>
      <form action={submitProviderType}>
        <div
          style={{
            display: "flex",
            flexDirection: "column",
            width: "fit-content",
          }}
        >
          <label className="govie-label--s" htmlFor="providerType">
            {t("selectProviderLabel")}
          </label>
          <select
            className="govie-select"
            name="providerType"
            id="providerType"
          >
            <option>AWS</option>
          </select>
          <button className="govie-button">
            {t("submitProviderTypeSelect")}
          </button>
        </div>
      </form>
      <form action={submitAction}>
        <input name="id" value={props.searchParams?.id} type="hidden" />
        {isAwsState(state) ? (
          <>
            <h3>AWS</h3>
            <FormElement
              id="name"
              label={t("nameLabel")}
              error={
                // assumes messageKey is only (empty)
                nameError &&
                terror(nameError.messageKey, {
                  field: terror(`fields.${nameError.field}`),
                  indArticleCheck: "",
                })
              }
            >
              <input
                id="name"
                type="text"
                name="name"
                className="govie-input"
                defaultValue={state.name ?? data?.name}
              />
            </FormElement>
            <FormElement
              id="accessKey"
              label={t("accessKeyLabel")}
              error={
                // assumes messageKey is only (empty)
                accessKeyError &&
                terror(accessKeyError.messageKey, {
                  field: terror(`fields.${accessKeyError.field}`),
                  indArticleCheck: "an",
                })
              }
            >
              <input
                id="accessKey"
                type="text"
                name="accessKey"
                className="govie-input"
                defaultValue={state.accessKey ?? data?.config.accessKey}
              />
            </FormElement>
            <FormElement
              id="secretAccessKey"
              label={t("secretAccessKey")}
              error={
                // assumes messageKey is only (empty)
                secretAccessKeyError &&
                terror(secretAccessKeyError.messageKey, {
                  field: terror(`fields.${secretAccessKeyError.field}`),
                  indArticleCheck: "",
                })
              }
            >
              <input
                id="secretAccessKey"
                type="text"
                name="secretAccessKey"
                className="govie-input"
                defaultValue={
                  state.secretAccessKey ?? data?.config.secretAccessKey
                }
              />
            </FormElement>
            <FormElement
              id="region"
              label={t("region")}
              error={
                // assumes messageKey is only (empty)
                regionError &&
                terror(regionError.messageKey, {
                  field: terror(`fields.${regionError.field}`),
                  indArticleCheck: "",
                })
              }
            >
              <input
                id="region"
                type="text"
                name="region"
                className="govie-input"
                defaultValue={state.region ?? data?.config.region}
              />
            </FormElement>
          </>
        ) : null}

        <button className="govie-button" disabled={!Boolean(state?.type)}>
          {props.searchParams?.id ? t("submitUpdate") : t("submitCreate")}
        </button>
      </form>

      <a
        href={
          new URL(
            `${props.params.locale}/${providerRoutes.url}?provider=sms`,
            process.env.HOST_URL,
          ).href
        }
        className="govie-back-link"
      >
<<<<<<< HEAD
        {tCommons("backLink")}
      </Link>
=======
        {t("backLink")}
      </a>
>>>>>>> 21063603
    </FlexMenuWrapper>
  );
};<|MERGE_RESOLUTION|>--- conflicted
+++ resolved
@@ -48,16 +48,11 @@
     .then((res) => res.rows.at(0)?.state);
 }
 
-<<<<<<< HEAD
-export default async (props: { searchParams?: { id: string } }) => {
-  const [t, terror, tCommons] = await Promise.all([
-=======
 export default async (props: {
   params: { locale: string };
   searchParams?: { id: string };
 }) => {
-  const [t, terror] = await Promise.all([
->>>>>>> 21063603
+  const [t, terror, tCommons] = await Promise.all([
     getTranslations("settings.SmsProvider"),
     getTranslations("formErrors"),
     getTranslations("Commons"),
@@ -311,7 +306,7 @@
         </button>
       </form>
 
-      <a
+      <Link
         href={
           new URL(
             `${props.params.locale}/${providerRoutes.url}?provider=sms`,
@@ -320,13 +315,8 @@
         }
         className="govie-back-link"
       >
-<<<<<<< HEAD
         {tCommons("backLink")}
       </Link>
-=======
-        {t("backLink")}
-      </a>
->>>>>>> 21063603
     </FlexMenuWrapper>
   );
 };