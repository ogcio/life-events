--- conflicted
+++ resolved
@@ -69,11 +69,7 @@
       throw notFound();
     }
     const messagingClient = await AuthenticationFactory.getMessagingClient();
-<<<<<<< HEAD
-    const { data } = await messagingClient.getUsers({ activeOnly: false });
-=======
     const { data } = await messagingClient.getUsers({ activeOnly: "false" });
->>>>>>> d9afd12c
     users = data;
   }
   return (
