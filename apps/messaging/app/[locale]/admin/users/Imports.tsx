--- conflicted
+++ resolved
@@ -53,11 +53,7 @@
                   href={
                     new URL(
                       `/admin/users/imports/${record.id}`,
-<<<<<<< HEAD
-                      process.env.HOST_URL,
-=======
                       process.env.NEXT_PUBLIC_MESSAGING_SERVICE_ENTRY_POINT,
->>>>>>> d9afd12c
                     ).href
                   }
                 >
