--- conflicted
+++ resolved
@@ -51,7 +51,6 @@
   return (
     <FlexMenuWrapper>
       <h1 className="govie-heading-l">{`${t("title")} - ${dayjs(userImport.importedAt).format("DD/MM/YYYY HH:mm:ss")}`}</h1>
-<<<<<<< HEAD
       <Users users={users} />
       <Link
         className="govie-back-link"
@@ -62,77 +61,6 @@
           ).href
         }
       >
-=======
-      <table className="govie-table">
-        <thead className="govie-table__head">
-          <tr className="govie-table__row">
-            <th scope="col" className="govie-table__header">
-              {t("table.emailAddress")}
-            </th>
-            <th scope="col" className="govie-table__header">
-              {t("table.publicIdentityId")}
-            </th>
-            <th scope="col" className="govie-table__header">
-              {t("table.firstName")}
-            </th>
-            <th scope="col" className="govie-table__header">
-              {t("table.lastName")}
-            </th>
-            <th scope="col" className="govie-table__header">
-              {t("table.relatedUserProfileId")}
-            </th>
-            <th scope="col" className="govie-table__header">
-              {t("table.invitationStatus")}
-            </th>
-          </tr>
-        </thead>
-        <tbody className="govie-table__body">
-          {users.map((record) => (
-            <tr key={record.id} className="govie-table__row">
-              <th
-                className="govie-table__cell govie-!-font-weight-regular"
-                scope="row"
-              >
-                {record.email}
-              </th>
-              <th
-                className="govie-table__cell govie-!-font-weight-regular"
-                scope="row"
-              >
-                {record.details?.publicIdentityId}
-              </th>
-              <th
-                className="govie-table__cell govie-!-font-weight-regular"
-                scope="row"
-              >
-                {record.details?.firstName}
-              </th>
-              <th
-                className="govie-table__cell govie-!-font-weight-regular"
-                scope="row"
-              >
-                {record.details?.lastName}
-              </th>
-              <th
-                className="govie-table__cell govie-!-font-weight-regular"
-                scope="row"
-              >
-                {record.userProfileId && record.userProfileId.length > 0
-                  ? foundUserProfile
-                  : notFoundUserProfile}
-              </th>
-              <th
-                className="govie-table__cell govie-!-font-weight-regular"
-                scope="row"
-              >
-                {statuses[record.organisationInvitationStatus]}
-              </th>
-            </tr>
-          ))}
-        </tbody>
-      </table>
-      <Link className="govie-back-link" href="./">
->>>>>>> 9f4b4bbd
         {tCommons("backLink")}
       </Link>
     </FlexMenuWrapper>
