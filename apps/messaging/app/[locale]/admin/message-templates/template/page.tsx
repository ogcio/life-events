import { pgpool } from "messages/dbConnection";
import { LANG_EN, LANG_GA } from "../../../../../types/shared";
import { revalidatePath } from "next/cache";
import React from "react";
import { temporaryMockUtils } from "messages";
import { getTranslations } from "next-intl/server";

import { redirect } from "next/navigation";
import FlexMenuWrapper from "../../PageWithMenuFlexWrapper";
import Link from "next/link";
import { useTranslations } from "next-intl";
import {
  avaliableMessagingTemplateStaticVariables,
  getInterpolationValues,
} from "../../../../utils/messaging";
import { AuthenticationFactory } from "../../../../utils/authentication-factory";

type FormContent = {
  templateName: string;
  subject: string;
  excerpt: string;
  plainText: string;
};

const LanguageForm = (props: {
  userId: string;
  state?: State;
  templateId?: string;
}) => {
  const t = useTranslations("MessageTemplate");
  async function submitLanguageChoice(formData: FormData) {
    "use server";

    const en = Boolean(formData.get("en")?.toString());
    const ga = Boolean(formData.get("ga")?.toString());

    const langs: string[] = [];
    en && langs.push(LANG_EN);
    ga && langs.push(LANG_GA);

    await pgpool.query(
      `
        insert into message_template_states(user_id, state)
        values($1, $2)
        on conflict(user_id) do
        update set state = message_template_states.state || $2
        where message_template_states.user_id = $1
    `,
      [props.userId, { langs }],
    );

    revalidatePath("/");
  }

  return (
    <form action={submitLanguageChoice}>
      <div className="govie-form-group">
        <h3 style={{ margin: "unset" }}>
          <span className="govie-heading-s">{t("selectLanguagesHeading")}</span>
        </h3>

        <fieldset className="govie-fieldset">
          <div
            className="govie-checkboxes govie-checkboxes--small"
            data-module="govie-checkboxes"
          >
            <div className="govie-checkboxes__item">
              <input
                className="govie-checkboxes__input"
                id="en"
                name="en"
                type="checkbox"
                defaultChecked={props.state?.langs?.some(
                  (lang) => lang === LANG_EN,
                )}
              />
              <label
                className="govie-label--s govie-checkboxes__label"
                htmlFor="en"
              >
                {t("en")}
              </label>
            </div>
            <div className="govie-checkboxes__item">
              <input
                className="govie-checkboxes__input"
                id="ga"
                name="ga"
                type="checkbox"
                defaultChecked={props.state?.langs?.some(
                  (lang) => lang === LANG_GA,
                )}
              />
              <label
                className="govie-label--s govie-checkboxes__label"
                htmlFor="ga"
              >
                {t("ga")}
              </label>
            </div>
          </div>
        </fieldset>
      </div>
      <button className="govie-button">
        {props.state?.langs.length ? t("updateLangButton") : t("setLangButton")}
      </button>
    </form>
  );
};

const ContentForm = async (props: {
  userId: string;
  contents?: State;
  templateId?: string;
}) => {
  const t = await getTranslations("MessageTemplate");
  const tError = await getTranslations("formErrors");

  async function submitTemplateContents(formData: FormData) {
    "use server";

    const langContents: State = { langs: props.contents?.langs || [] };
    const errors: Parameters<typeof temporaryMockUtils.createErrors>[0] = [];

    for (const lang of props.contents?.langs || []) {
      const templateName = formData.get(`${lang}_templateName`)?.toString();
      const excerpt = formData.get(`${lang}_excerpt`)?.toString();
      const plainText = formData.get(`${lang}_plainText`)?.toString();
      const subject = formData.get(`${lang}_subject`)?.toString();

      const required = { templateName, excerpt, plainText, subject };
      for (const key of Object.keys(required)) {
        if (!required[key]) {
          errors.push({
            field: `${lang}_${key}`,
            errorValue: "",
            messageKey: "empty",
          });
        }

        const variables = getInterpolationValues(required[key]);
        let hasIllegalVariables = false;
        for (const variable of variables) {
          if (!avaliableMessagingTemplateStaticVariables.has(variable)) {
            hasIllegalVariables = true;
            break;
          }
        }

        if (hasIllegalVariables) {
          errors.push({
            field: `${lang}_${key}`,
            errorValue: "",
            messageKey: "illegalVariable",
          });
        }
      }

      langContents[lang] = {
        templateName: templateName || "",
        excerpt: excerpt || "",
        plainText: plainText || "",
        subject: subject || "",
      };
    }

    if (errors.length) {
      await temporaryMockUtils.createErrors(errors, props.userId, "templates");
      await pgpool.query(
        `
        insert into message_template_states(user_id, state)
        values($1, $2)
        on conflict(user_id) do
        update set state = $2
        where message_template_states.user_id = $1
      `,
        [props.userId, langContents],
      );
      return revalidatePath("/");
    }
    const sdkClient = await AuthenticationFactory.getMessagingClient();
    const contents: Parameters<typeof sdkClient.createTemplate>[0]["contents"] =
      [];

    for (const key of langContents.langs) {
      contents.push({
<<<<<<< HEAD
        language: key,
=======
        language: key as "en" | "ga",
>>>>>>> d9afd12c
        excerpt: langContents[key].excerpt,
        plainText: langContents[key].plainText,
        richText: langContents[key].plainText,
        subject: langContents[key].subject,
        templateName: langContents[key].templateName,
      });
    }

    const templateId = props.templateId;
    if (templateId) {
      const { error } = await sdkClient.updateTemplate(templateId, {
        id: templateId,
        contents,
      });

      if (error) {
        await temporaryMockUtils.createErrors(
          [
            {
<<<<<<< HEAD
              errorValue: error.detail || "update_error",
=======
              errorValue:
                (error as { detail?: string }).detail || "update_error",
>>>>>>> d9afd12c
              field: "update_error",
              messageKey: "update_error",
            },
          ],
          props.userId,
          "update_error",
        );

        return revalidatePath("/");
      }
    } else {
      const { error } = await sdkClient.createTemplate({
        contents,
      });

      if (error) {
        await temporaryMockUtils.createErrors(
          [
            {
              errorValue: error.detail || "create_error",
              field: "create_error",
              messageKey: "create_error",
            },
          ],
          props.userId,
          "create_error",
        );

        return revalidatePath("/");
      }
    }

    return redirect("./");
  }

  const errors = (
    await temporaryMockUtils.getErrors(props.userId, "templates")
  ).reduce((acc, current) => {
    acc[current.field] = current;
    return acc;
  }, {});

  const headerMap = { [LANG_EN]: "English", [LANG_GA]: "Gaelige" };

  return (
    <form action={submitTemplateContents}>
      <span className="govie-caption-m">{t("interpolateHint")}</span>
      <h3 style={{ margin: "unset" }}>
        <span className="govie-heading-m">{t("allowedVariablesHeading")}</span>
      </h3>

      <ul className="govie-list">
        <li>{`{{firstName}}`}</li>
        <li>{`{{lastName}}`}</li>
        <li>{`{{ppsn}}`}</li>
        <li>{`{{email}}`}</li>
        <li>{`{{phone}}`}</li>
      </ul>
      {props.contents?.langs.map((lang) => (
        <React.Fragment key={lang}>
          <h2>
            <span className="govie-heading-l" style={{ margin: "unset" }}>
              {headerMap[lang]}
            </span>
          </h2>
          <div
            className={
              errors[`${lang}_templateName`]
                ? "govie-form-group govie-form-group--error"
                : "govie-form-group"
            }
          >
            <label htmlFor="templateName" className="govie-label--s">
              {t("templateNameLabel")}
            </label>
            <div className="govie-hint" id="input-field-hint">
              {t("templateNameHint")}
            </div>
            {errors[`${lang}_templateName`] && (
              <p id="input-field-error" className="govie-error-message">
                <span className="govie-visually-hidden">Error:</span>
                {tError(errors[`${lang}_templateName`].messageKey, {
                  field: tError(
                    `fields.${errors[`${lang}_templateName`].field}`,
                  ),
                  indArticleCheck: "",
                })}
              </p>
            )}
            <input
              type="text"
              id={`${lang}_templateName`}
              name={`${lang}_templateName`}
              className="govie-input"
              autoComplete="off"
              defaultValue={props.contents?.[lang]?.templateName}
            />
          </div>

          <div
            className={
              errors[`${lang}_subject`]
                ? "govie-form-group govie-form-group--error"
                : "govie-form-group"
            }
          >
            <label htmlFor="subject" className="govie-label--s">
              {t("subjectLabel")}
            </label>
            {errors[`${lang}_subject`] && (
              <p id="input-field-error" className="govie-error-message">
                <span className="govie-visually-hidden">Error:</span>
                {tError(errors[`${lang}_subject`].messageKey, {
                  field: tError(`fields.${errors[`${lang}_subject`].field}`),
                  indArticleCheck: "",
                })}
              </p>
            )}
            <input
              type="text"
              id={`${lang}_subject`}
              name={`${lang}_subject`}
              className="govie-input"
              autoComplete="off"
              defaultValue={props.contents?.[lang]?.subject}
            />
          </div>

          <div
            className={
              errors[`${lang}_excerpt`]
                ? "govie-form-group govie-form-group--error"
                : "govie-form-group"
            }
          >
            <h1 className="govie-label-wrapper">
              <label
                htmlFor="excerpt"
                className="govie-label--s govie-label--l"
              >
                {t("excerptLabel")}
              </label>
            </h1>
            {errors[`${lang}_excerpt`] && (
              <p id="input-field-error" className="govie-error-message">
                <span className="govie-visually-hidden">Error:</span>
                {tError(errors[`${lang}_excerpt`].messageKey, {
                  field: tError(`fields.${errors[`${lang}_excerpt`].field}`),
                  indArticleCheck: "an",
                })}
              </p>
            )}
            <textarea
              id={`${lang}_excerpt`}
              name={`${lang}_excerpt`}
              className="govie-textarea"
              rows={5}
              defaultValue={props.contents?.[lang]?.excerpt}
            ></textarea>
          </div>

          <div
            className={
              errors[`${lang}_plainText`]
                ? "govie-form-group govie-form-group--error"
                : "govie-form-group"
            }
          >
            <h1 className="govie-label-wrapper">
              <label
                htmlFor="plainText"
                className="govie-label--s govie-label--l"
              >
                {t("plainTextLabel")}
              </label>
            </h1>
            {errors[`${lang}_plainText`] && (
              <p id="input-field-error" className="govie-error-message">
                <span className="govie-visually-hidden">Error:</span>
                {tError(errors[`${lang}_plainText`].messageKey, {
                  field: tError(`fields.${errors[`${lang}_plainText`].field}`),
                  indArticleCheck: "",
                })}
              </p>
            )}
            <textarea
              id={`${lang}_plainText`}
              name={`${lang}_plainText`}
              className="govie-textarea"
              rows={15}
              defaultValue={props.contents?.[lang]?.plainText}
            ></textarea>
          </div>
        </React.Fragment>
      ))}
      <button
        disabled={!props.contents?.langs?.length}
        className="govie-button"
      >
        {props.templateId ? "Update" : "Create"}
      </button>
    </form>
  );
};

type State = {
  langs: string[];
  [LANG_EN]?: FormContent;
  [LANG_GA]?: FormContent;
};

export default async (props: {
  params: { locale: string };
  searchParams: { id?: string };
}) => {
  const t = await getTranslations("MessageTemplate");
  const { user } = await AuthenticationFactory.getInstance().getContext();

  const state = await pgpool
    .query<{
      state: State;
    }>(
      `
        select 
            state
        from message_template_states
        where user_id = $1
    `,
      [user.id],
    )
    .then((res) => res.rows.at(0)?.state);

  const client = await AuthenticationFactory.getMessagingClient();
  const contents: State = { langs: Array<string>() };

  let templateFetchError:
    | Awaited<ReturnType<typeof client.getTemplate>>["error"]
    | undefined = undefined;

  if (props.searchParams.id) {
    const { data, error } = await client.getTemplate(props.searchParams.id);

    if (data?.contents) {
      for (const item of data.contents) {
        contents[item.language] = item;
        contents.langs.push(item.language);
      }
    }

    templateFetchError = error;
  }

  if (templateFetchError) {
    return (
      <FlexMenuWrapper>
        <h1>Failed to fetch template </h1>
        <Link className="govie-back-link" href="./">
          {t("backLink")}
        </Link>
      </FlexMenuWrapper>
    );
  }

  const combinedState = Object.assign(contents || {}, state || {});

  return (
    <FlexMenuWrapper>
      <h1>
        <span style={{ margin: "unset" }} className="govie-heading-xl">
          {props.searchParams.id ? "Update template" : "Create a new template"}
        </span>
      </h1>
      <LanguageForm userId={user.id} state={combinedState} />
      {combinedState.langs.length ? (
        <ContentForm
          userId={user.id}
          contents={combinedState}
          templateId={props.searchParams.id}
        />
      ) : null}
      <Link href="./" className="govie-back-link">
        {t("backLink")}
      </Link>
    </FlexMenuWrapper>
  );
};<|MERGE_RESOLUTION|>--- conflicted
+++ resolved
@@ -184,11 +184,7 @@
 
     for (const key of langContents.langs) {
       contents.push({
-<<<<<<< HEAD
-        language: key,
-=======
         language: key as "en" | "ga",
->>>>>>> d9afd12c
         excerpt: langContents[key].excerpt,
         plainText: langContents[key].plainText,
         richText: langContents[key].plainText,
@@ -208,12 +204,8 @@
         await temporaryMockUtils.createErrors(
           [
             {
-<<<<<<< HEAD
-              errorValue: error.detail || "update_error",
-=======
               errorValue:
                 (error as { detail?: string }).detail || "update_error",
->>>>>>> d9afd12c
               field: "update_error",
               messageKey: "update_error",
             },
