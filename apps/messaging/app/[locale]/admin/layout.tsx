--- conflicted
+++ resolved
@@ -1,12 +1,4 @@
 import { headers } from "next/headers";
-<<<<<<< HEAD
-import { messages, routes } from "../../utils";
-import SideMenu from "../SideMenu";
-import { PgSessions } from "auth/sessions";
-
-export default async ({ children }: React.PropsWithChildren) => {
-  const { publicServant } = await PgSessions.get();
-=======
 import { messages } from "../../utils";
 import SideMenu from "../SideMenu";
 import { PgSessions } from "auth/sessions";
@@ -17,7 +9,6 @@
   if (!publicServant) {
     redirect("/messages", RedirectType.replace);
   }
->>>>>>> 2e6ac900
   const pathnameSplit = (headers().get("x-pathname") || "").split("/");
   const selected =
     pathnameSplit.slice(pathnameSplit.indexOf("admin") + 1).at(0) || "";
