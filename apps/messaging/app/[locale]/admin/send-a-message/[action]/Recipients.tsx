--- conflicted
+++ resolved
@@ -166,15 +166,10 @@
   const messaging = await AuthenticationFactory.getMessagingClient();
   const response = await messaging.getUsers({
     ...queryParams,
-<<<<<<< HEAD
-    transports: props.state.transportations.join(","),
-    activeOnly: true,
-=======
     limit: queryParams.limit ? String(queryParams.limit) : undefined,
     offset: queryParams.offset ? String(queryParams.offset) : undefined,
     transports: props.state.transportations.join(","),
     activeOnly: "true",
->>>>>>> d9afd12c
   });
 
   if (response.error || !response.data) {
