--- conflicted
+++ resolved
@@ -33,16 +33,10 @@
 
   const { userId } = await PgSessions.get();
   const template = props.state.templateMetaId
-<<<<<<< HEAD
     ? (
         await new Messaging(userId).getTemplate(props.state.templateMetaId)
       ).data?.contents.find(
         (c) => c.lang === (headers().get("x-next-intl-locale") ?? "en"),
-=======
-    ? await new Messaging(userId).getTemplate(
-        props.state.templateMetaId,
-        headers().get("x-next-intl-locale") ?? "en",
->>>>>>> b464f629
       )
     : null;
 
