<<<<<<< HEAD
import { api, temporaryMockUtils } from "messages";
=======
import { api, temporaryMockUtils, utils } from "messages";
>>>>>>> a7aac8b7
import {
  isAvailableTransport,
  MessageCreateProps,
} from "../../../../utils/messaging";
import dayjs from "dayjs";
import utc from "dayjs/plugin/utc";
import tz from "dayjs/plugin/timezone";
dayjs.extend(utc);
dayjs.extend(tz);

import { revalidatePath } from "next/cache";
import BackButton from "./BackButton";

import { DUBLIN_TIMEZONE } from "../../../../../types/shared";
import { getTranslations } from "next-intl/server";
import { AuthenticationFactory } from "../../../../utils/authentication-factory";

export default async (props: MessageCreateProps) => {
  const [t, tCommons] = await Promise.all([
    getTranslations("sendAMessage.ScheduleForm"),
    getTranslations("Commons"),
  ]);
  async function submit(formData: FormData) {
    "use server";

    if (!props.state.userIds.length) {
      await temporaryMockUtils.createErrors(
        [{ errorValue: "", field: "", messageKey: "" }],
        props.userId,
        "create_error",
      );

      return revalidatePath("/");
    }

    const schedule = formData.get("schedule")?.toString();
    const year = formData.get("schedule-date-year")?.toString();
    const month = formData.get("schedule-date-month")?.toString();
    const day = formData.get("schedule-date-day")?.toString();
    const hour = formData.get("schedule-date-hour")?.toString();
    const minute = formData.get("schedule-date-minute")?.toString();

    let scheduleAt = "";
    if (schedule === "future" && year && month && day && hour && minute) {
      scheduleAt = dayjs
        .tz(`${year}-${month}-${day} ${hour}:${minute}`, DUBLIN_TIMEZONE)
        .format();
    } else {
      scheduleAt = dayjs().format();
    }

    const messagesClient = await AuthenticationFactory.getMessagingClient();
    const { data: template, error } = await messagesClient.getTemplate(
      props.state.templateMetaId,
    );

    if (error || !template) {
      await temporaryMockUtils.createErrors(
        [{ errorValue: error?.name || "", field: "", messageKey: "" }],
        props.userId,
        "create_error",
      );

      return revalidatePath("/");
    }

<<<<<<< HEAD
    let creationError: Awaited<
      ReturnType<typeof messagesClient.createTemplateMessages>
    >["error"] = undefined;

    if (template) {
      const transportations: Parameters<
        typeof messagesClient.createTemplateMessages
      >[0]["transportations"] = [];
=======
    let successfulMessagesCreated = 0;

    for (const userId of props.state.userIds) {
      const { data: user, error } = await messagesClient.getUser(userId, false);

      if (error || !user) {
        // Needs redundancy strategy here
        continue;
      }

      let message: Awaited<ReturnType<typeof messagesClient.buildMessage>>;
      try {
        message = await messagesClient.buildMessage(
          template.contents.map((c) => ({
            ...c,
            threadName: c.subject,
          })),
          user.lang || "",
          {
            firstName: user.firstName || "",
            lastName: user.lastName || "",
            phone: user.phoneNumber || "",
            email: user.emailAddress || "",
            ppsn: user.ppsn || "",
          },
        );
      } catch (err) {
        // Needs redundancy strategy here
        continue;
      }

      try {
        const preferredTransports: ("sms" | "email" | "lifeEvent")[] = [];
        for (const transport of props.state.transportations) {
          if (isAvailableTransport(transport)) {
            preferredTransports.push(transport);
          }
        }
>>>>>>> a7aac8b7

        const { error } = await messagesClient.send({
          bypassConsent: false,
          message,
          preferredTransports,
          scheduleAt,
          security: "public",
          recipientUserId: user.id,
        });
        if (Boolean(error)) {
          continue;
        }
      } catch (err) {
        // Needs redundancy strategy here
        continue;
      }
      successfulMessagesCreated += 1;
    }

    if (!successfulMessagesCreated) {
      await temporaryMockUtils.createErrors(
        [{ errorValue: "", field: "", messageKey: "" }],
        props.userId,
        "create_error",
      );

<<<<<<< HEAD
      const { error } = await messagesClient.createTemplateMessages({
        security: "low",
        templateMetaId: template?.id,
        transportations,
        userIds: props.state.userIds,
        scheduledAt,
      });

      if (error) {
        creationError = error;
        await temporaryMockUtils.createErrors(
          [{ errorValue: error.name, field: "", messageKey: "" }],
          props.userId,
          "create_error",
        );
      }
    }

    if (!creationError) {
      await api.upsertMessageState(
        Object.assign({}, props.state, {
          confirmedScheduleAt: dayjs().toISOString(),
        }),
        props.userId,
        props.stateId,
      );
    }
=======
      return revalidatePath("/");
    }

    await api.upsertMessageState(
      Object.assign({}, props.state, {
        confirmedScheduleAt: dayjs().toISOString(),
        successfulMessagesCreated,
      }),
      props.userId,
      props.stateId,
    );
>>>>>>> a7aac8b7

    return revalidatePath("/");
  }

  async function goBack() {
    "use server";

    const next = Object.assign({}, props.state, {
      confirmedRecipientsAt: "",
    });
    try {
      await api.upsertMessageState(next, props.userId, props.stateId);
    } catch (err) {}
    revalidatePath("/");
  }

  const errors = await temporaryMockUtils.getErrors(
    props.userId,
    "create_error",
  );
  return (
    <div className="govie-grid-column-two-thirds-from-desktop">
      {Boolean(errors.length) && (
        <div className="govie-error-summary">
          <div>
            <h2>
              <span
                className="govie-error-summary__title"
                style={{ margin: "unset" }}
              >
                {t("serverError")}
              </span>
            </h2>
          </div>
        </div>
      )}
      <form action={submit}>
        <h1>
          <span style={{ margin: "unset" }} className="govie-heading-xl">
            {t("title")}
          </span>
        </h1>

        <h3 style={{ margin: "0 0 5px 0" }}>
          <span style={{ margin: "unset" }} className="govie-heading-m">
            {t("schedule")}
          </span>
        </h3>
        <div id="changed-name-hint" className="govie-hint">
          {t("scheduleHint")}
        </div>

        <div className="govie-form-group" style={{ margin: "unset" }}>
          <div className="govie-radios govie-radios--small ">
            <div className="govie-radios__item">
              <input
                id="now"
                name="schedule"
                type="radio"
                value="now"
                className="govie-radios__input"
                defaultChecked
              />
              <label
                className="govie-label--s govie-radios__label"
                htmlFor="now"
              >
                {t("sendNow")}
              </label>
            </div>
          </div>
        </div>

        <div className="govie-form-group" style={{ margin: "unset" }}>
          <div className="govie-radios govie-radios--small ">
            <div className="govie-radios__item">
              <input
                id="future"
                name="schedule"
                type="radio"
                value="future"
                className="govie-radios__input"
              />
              <label
                className="govie-label--s govie-radios__label"
                htmlFor="future"
              >
                {t("sendLater")}
              </label>
            </div>
          </div>
        </div>
        <div className="govie-form-group">
          <fieldset
            className="govie-fieldset"
            role="group"
            aria-describedby="schedule-date-hint"
          >
            <div className="govie-date-input" id="schedule-date">
              <div className="govie-date-input__item">
                <div className="govie-form-group">
                  <label
                    className="govie-label--s govie-date-input__label"
                    htmlFor="schedule-date-day"
                  >
                    {t("day")}
                  </label>
                  <input
                    style={{ border: "2px solid gray" }}
                    className="govie-input govie-date-input__input govie-input--width-2"
                    id="schedule-date-day"
                    name="schedule-date-day"
                    type="text"
                    inputMode="numeric"
                  />
                </div>
              </div>
              <div className="govie-date-input__item">
                <div className="govie-form-group">
                  <label
                    className="govie-label--s govie-date-input__label"
                    htmlFor="schedule-date-month"
                  >
                    {t("month")}
                  </label>
                  <input
                    style={{ border: "2px solid gray" }}
                    className="govie-input govie-date-input__input govie-input--width-2"
                    id="schedule-date-month"
                    name="schedule-date-month"
                    type="text"
                    inputMode="numeric"
                  />
                </div>
              </div>
              <div className="govie-date-input__item">
                <div className="govie-form-group">
                  <label
                    className="govie-label--s govie-date-input__label"
                    htmlFor="schedule-date-year"
                  >
                    {t("year")}
                  </label>
                  <input
                    style={{ border: "2px solid gray" }}
                    className="govie-input govie-date-input__input govie-input--width-4"
                    id="schedule-date-year"
                    name="schedule-date-year"
                    type="text"
                    inputMode="numeric"
                  />
                </div>
              </div>

              <div
                className="govie-date-input__item"
                style={{ paddingLeft: "20px" }}
              >
                <div className="govie-form-group">
                  <label
                    className="govie-label--s govie-date-input__label"
                    htmlFor="schedule-date-hour"
                  >
                    {t("hour")}
                  </label>
                  <input
                    style={{ border: "2px solid gray" }}
                    className="govie-input govie-date-input__input govie-input--width-2"
                    id="schedule-date-hour"
                    name="schedule-date-hour"
                    type="text"
                    inputMode="numeric"
                  />
                </div>
              </div>
              <div className="govie-date-input__item">
                <div className="govie-form-group">
                  <label
                    className="govie-label--s govie-date-input__label"
                    htmlFor="schedule-date-minute"
                  >
                    {t("minute")}
                  </label>
                  <input
                    style={{ border: "2px solid gray" }}
                    className="govie-input govie-date-input__input govie-input--width-2"
                    id="schedule-date-minute"
                    name="schedule-date-minute"
                    type="text"
                    inputMode="numeric"
                  />
                </div>
              </div>
            </div>
          </fieldset>
        </div>

        <button type="submit" className="govie-button">
          {t("submitText")}
        </button>
      </form>
      <form action={goBack}>
        <BackButton>{tCommons("backLink")}</BackButton>
      </form>
    </div>
  );
};<|MERGE_RESOLUTION|>--- conflicted
+++ resolved
@@ -1,8 +1,4 @@
-<<<<<<< HEAD
-import { api, temporaryMockUtils } from "messages";
-=======
 import { api, temporaryMockUtils, utils } from "messages";
->>>>>>> a7aac8b7
 import {
   isAvailableTransport,
   MessageCreateProps,
@@ -69,16 +65,6 @@
       return revalidatePath("/");
     }
 
-<<<<<<< HEAD
-    let creationError: Awaited<
-      ReturnType<typeof messagesClient.createTemplateMessages>
-    >["error"] = undefined;
-
-    if (template) {
-      const transportations: Parameters<
-        typeof messagesClient.createTemplateMessages
-      >[0]["transportations"] = [];
-=======
     let successfulMessagesCreated = 0;
 
     for (const userId of props.state.userIds) {
@@ -117,7 +103,6 @@
             preferredTransports.push(transport);
           }
         }
->>>>>>> a7aac8b7
 
         const { error } = await messagesClient.send({
           bypassConsent: false,
@@ -144,35 +129,6 @@
         "create_error",
       );
 
-<<<<<<< HEAD
-      const { error } = await messagesClient.createTemplateMessages({
-        security: "low",
-        templateMetaId: template?.id,
-        transportations,
-        userIds: props.state.userIds,
-        scheduledAt,
-      });
-
-      if (error) {
-        creationError = error;
-        await temporaryMockUtils.createErrors(
-          [{ errorValue: error.name, field: "", messageKey: "" }],
-          props.userId,
-          "create_error",
-        );
-      }
-    }
-
-    if (!creationError) {
-      await api.upsertMessageState(
-        Object.assign({}, props.state, {
-          confirmedScheduleAt: dayjs().toISOString(),
-        }),
-        props.userId,
-        props.stateId,
-      );
-    }
-=======
       return revalidatePath("/");
     }
 
@@ -184,7 +140,6 @@
       props.userId,
       props.stateId,
     );
->>>>>>> a7aac8b7
 
     return revalidatePath("/");
   }
