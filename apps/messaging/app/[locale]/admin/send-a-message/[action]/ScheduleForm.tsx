--- conflicted
+++ resolved
@@ -72,42 +72,6 @@
     revalidatePath("/");
   }
 
-<<<<<<< HEAD
-=======
-  async function omegaSubmit() {
-    "use server";
-    const messagesClient = new Messaging(props.userId);
-
-    let currentBatch = 1000;
-    let offset = 0;
-    const limit = 1000;
-    while (currentBatch && limit - currentBatch === 0) {
-      const q = await pgpool.query<{ id: string }>(
-        `select id from users offset $1 limit $2`,
-        [offset, limit],
-      );
-
-      q.rows.length &&
-        (await messagesClient.createMessage({
-          preferredTransports: [],
-          scheduleAt: dayjs().toISOString(),
-          security: "..",
-          userIds: q.rows.map((o) => o.id),
-          message: {
-            excerpt: "This is excerpt",
-            subject: `Message from ${dayjs().format("DD/MM HH:mm")}`,
-            messageName: "bruh",
-            lang: "en",
-            plainText: "text text",
-            richText: "text text",
-          },
-        }));
-      currentBatch = q.rows.length;
-      offset += limit;
-    }
-  }
-
->>>>>>> 070e05be
   async function goBack() {
     "use server";
 
