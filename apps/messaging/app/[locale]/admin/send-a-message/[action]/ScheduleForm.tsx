--- conflicted
+++ resolved
@@ -58,10 +58,6 @@
       preferredTransports: props.state.transportations,
       userIds: props.state.userIds,
       security: "high",
-<<<<<<< HEAD
-=======
-      messageType: props.state.messageType,
->>>>>>> 4353e5b0
       scheduleAt,
     });
 
@@ -91,10 +87,6 @@
 
       q.rows.length &&
         (await messagesClient.createMessage({
-<<<<<<< HEAD
-=======
-          messageType: "message",
->>>>>>> 4353e5b0
           preferredTransports: [],
           scheduleAt: dayjs().toISOString(),
           security: "..",
@@ -105,7 +97,6 @@
             messageName: "bruh",
             lang: "en",
             plainText: "text text",
-            links: [],
             richText: "text text",
           },
         }));
