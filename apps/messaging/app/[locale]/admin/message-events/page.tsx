import dayjs from "dayjs";
import FlexMenuWrapper from "../PageWithMenuFlexWrapper";
import ds from "design-system";
import { getTranslations } from "next-intl/server";
import { redirect } from "next/navigation";
import Link from "next/link";
import { AuthenticationFactory } from "../../../utils/authentication-factory";

function pagingMeta(count: number, page: number, size: number) {
  const maxPage = Math.ceil(count / size);
  const nextPage = page + 1;
  const prevPage = page - 1;

  return {
    leftDots: prevPage > 2,
    rightDots: maxPage - nextPage > 1,
    minPage: prevPage === 1 || page === 1 ? undefined : 1,
    prevPage: !prevPage ? undefined : prevPage,
    currentPage: page,
    nextPage: maxPage - nextPage < 1 ? undefined : nextPage,
    maxPage: page === maxPage ? undefined : maxPage,
  };
}

export async function messageStatus(type: string, status: string) {
  const t = await getTranslations("MessageEvents.status");
  if (type === "message_delivery") {
    if (status === "successful") {
      return (
        <strong className="govie-tag govie-tag--green">{t("delivered")}</strong>
      );
    }

    if (status === "failed") {
      return (
        <strong className="govie-tag govie-tag--red">
          {t("deliveredFailed")}
        </strong>
      );
    }

    if (status === "pending") {
      return (
        <strong className="govie-tag govie-tag--yellow">
          {t("delivering")}
        </strong>
      );
    }
  } else if (type === "message_schedule") {
    switch (status) {
      case "successful":
        return (
          <strong className="govie-tag govie-tag--blue">
            {t("scheduled")}
          </strong>
        );
      case "failed":
        return (
          <strong className="govie-tag govie-tag--red">
            {t("schedulingFailed")}
          </strong>
        );
      case "pending":
        return (
          <strong className="govie-tag govie-tag--blue">
            {t("scheduling")}
          </strong>
        );
      default:
        break;
    }
  } else if (type === "message_create") {
    switch (status) {
      case "successful":
        return (
          <strong className="govie-tag govie-tag--grey">{t("created")}</strong>
        );

      default:
        break;
    }
  } else if (type === "sms_delivery") {
    switch (status) {
      case "successful":
        return (
          <strong className="govie-tag govie-tag--green">
            {t("smslDelivered")}
          </strong>
        );
      case "failed":
        return (
          <strong className="govie-tag govie-tag--red">{t("smsFailed")}</strong>
        );
    }
  } else if (type === "email_delivery") {
    switch (status) {
      case "successful":
        return (
          <strong className="govie-tag govie-tag--green">
            {t("emaillDelivered")}
          </strong>
        );
      case "failed":
        return (
          <strong className="govie-tag govie-tag--red">
            {t("emailFailed")}
          </strong>
        );
    }
<<<<<<< HEAD
=======
  } else if (type === "message_option_seen") {
    switch (status) {
      case "successful":
        return (
          <strong className="govie-tag govie-tag--green">{t("seen")}</strong>
        );
    }
  } else if (type === "message_option_unseen") {
    switch (status) {
      case "successful":
        return (
          <strong className="govie-tag govie-tag--green">{t("unseen")}</strong>
        );
    }
>>>>>>> d9afd12c
  }

  return null;
}

export default async (props: {
  searchParams: { search?: string; page?: number; size?: number };
}) => {
  const t = await getTranslations("MessageEvents");

  async function submitSearch(formData: FormData) {
    "use server";
    const search = formData.get("textSearch")?.toString();
    redirect(`?search=${search}`);
  }

  const freeSearch = props.searchParams.search;
  const page = Number(props.searchParams.page) || 1;
  const size = Number(props.searchParams.size) || 20;

  const client = await AuthenticationFactory.getMessagingClient();

  const { data, error, metadata } = await client.getMessageEvents({
    search: freeSearch,
    limit: size,
    offset: (page - 1) * size,
  });

  if (error) {
    return (
      <FlexMenuWrapper>
        <h1>
          <span style={{ margin: "unset" }} className="govie-heading-xl">
            {t("mainHeader")}
          </span>
        </h1>
        <p className="govie-body">{t("failedToFetchParagraph")}</p>
      </FlexMenuWrapper>
    );
  }
  const paging = pagingMeta(metadata?.totalCount || 0, page, size);

  return (
    <FlexMenuWrapper>
      <h1>
        <span style={{ margin: "unset" }} className="govie-heading-xl">
          {t("mainHeader")}
        </span>
      </h1>
      <form action={submitSearch}>
        <div className="govie-form-group">
          <div className="govie-input__wrapper">
            <input
              type="text"
              id="textSearch"
              name="textSearch"
              className="govie-input"
              autoComplete="off"
              defaultValue={props.searchParams.search || ""}
              autoFocus
              placeholder={t("searchPlaceholder")}
            />
            <button
              aria-hidden="true"
              className="govie-input__suffix"
              style={{
                background: ds.colours.ogcio.gold,
                borderColor: ds.colours.ogcio.gold,
              }}
            >
              <ds.Icon icon="search" color={ds.colours.ogcio.white} />
            </button>
          </div>
        </div>
      </form>
      <table className="govie-table">
        <thead className="govie-table__head">
          <tr className="govie-table__row">
            <th className="govie-table__header">{t("tableScheduledHeader")}</th>
            <th className="govie-table__header">{t("tableStatusHeader")}</th>
            <th className="govie-table__header">{t("tableSubjectHeader")}</th>
            <th className="govie-table__header">{t("tableRecipientHeader")}</th>
            <th className="govie-table__header">{t("tableViewHeader")}</th>
          </tr>
        </thead>
        <tbody className="govie-table__body">
          {data?.map(
            ({
              eventStatus,
              eventType,
              messageId,
              id,
              scheduledAt,
              receiverFullName,
              subject,
            }) => {
              return (
                <tr className="govie-table__row" key={messageId}>
                  <td className="govie-table__cell">
                    {scheduledAt
                      ? dayjs(scheduledAt).format("DD/MM/YYYY")
                      : "n/a"}
                  </td>
                  <td className="govie-table__cell">
                    {messageStatus(eventType, eventStatus)}
                  </td>
                  <td className="govie-table__cell">{subject}</td>
                  <td className="govie-table__cell">{receiverFullName}</td>
                  <td className="govie-table__cell">
                    <Link
                      href={
                        new URL(
                          `/en/admin/message-events/${id}`,
<<<<<<< HEAD
                          process.env.HOST_URL,
=======
                          process.env.NEXT_PUBLIC_MESSAGING_SERVICE_ENTRY_POINT,
>>>>>>> d9afd12c
                        ).href
                      }
                    >
                      {t("viewLink")}
                    </Link>
                  </td>
                </tr>
              );
            },
          )}
        </tbody>
      </table>

      <nav
        aria-label="navigation results"
        role="navigation"
        className="govie-pagination"
      >
        <div className="govie-pagination__prev">
          <Link
            className="govie-link govie-pagination__link"
            href={(() => {
              if (page === 1) {
                return "";
              }
              return (
                "?" +
                new URLSearchParams({
                  page: (page - 1).toString(),
                  size: size.toString(),
                }).toString()
              );
            })()}
          >
            <svg
              className="govie-pagination__icon govie-pagination__icon--prev"
              xmlns="http://www.w3.org/2000/svg"
              height="13"
              width="15"
              aria-hidden="true"
              focusable="false"
              viewBox="0 0 15 13"
            >
              <path d="m6.5938-0.0078125-6.7266 6.7266 6.7441 6.4062 1.377-1.449-4.1856-3.9768h12.896v-2h-12.984l4.2931-4.293-1.414-1.414z"></path>
            </svg>
            <span className="govie-pagination__link-title">
              {t("prevPage")}
            </span>
          </Link>
        </div>

        <ul className="govie-pagination__list">
          {paging.minPage ? (
            <li className="govie-pagination__item">
              <a
                className="govie-link govie-pagination__link"
                href={
                  "?" +
                  new URLSearchParams({
                    page: paging.minPage.toString(),
                    size: size.toString(),
                  }).toString()
                }
                aria-label="Page 1"
                aria-current="page"
              >
                {paging.minPage}
              </a>
            </li>
          ) : null}

          {paging.leftDots && (
            <li className="govie-pagination__item govie-pagination__item--ellipses">
              ⋯
            </li>
          )}

          {paging.prevPage ? (
            <li className="govie-pagination__item">
              <Link
                className="govie-link govie-pagination__link"
                href={
                  "?" +
                  new URLSearchParams({
                    page: paging.prevPage.toString(),
                    size: size.toString(),
                  }).toString()
                }
                aria-label="Page 2"
                aria-current="page"
              >
                {paging.prevPage}
              </Link>
            </li>
          ) : null}
          <li className="govie-pagination__item govie-pagination__item--current">
            <a
              className="govie-link govie-pagination__link"
              href=""
              aria-current="page"
            >
              {paging.currentPage}
            </a>
          </li>

          {paging.nextPage ? (
            <li className="govie-pagination__item">
              <Link
                className="govie-link govie-pagination__link"
                href={
                  "?" +
                  new URLSearchParams({
                    page: paging.nextPage.toString(),
                    size: size.toString(),
                  }).toString()
                }
                aria-label="Page 4"
                aria-current="page"
              >
                {paging.nextPage}
              </Link>
            </li>
          ) : null}

          {paging.rightDots && (
            <li className="govie-pagination__item govie-pagination__item--ellipses">
              ⋯
            </li>
          )}
          {paging.maxPage ? (
            <li className="govie-pagination__item">
              <Link
                className="govie-link govie-pagination__link"
                href={
                  "?" +
                  new URLSearchParams({
                    page: paging.maxPage.toString(),
                    size: size.toString(),
                  }).toString()
                }
                aria-label="Page 5"
                aria-current="page"
              >
                {paging.maxPage}
              </Link>
            </li>
          ) : null}
        </ul>
        <div className="govie-pagination__next">
          <Link
            className="govie-link govie-pagination__link"
            href={(() => {
              if (!paging.maxPage || page === paging.maxPage) {
                return "";
              }
              return (
                "?" +
                new URLSearchParams({
                  page: (page + 1).toString(),
                  size: size.toString(),
                }).toString()
              );
            })()}
          >
            <span className="govie-pagination__link-title">
              {t("nextPage")}
            </span>
            <svg
              className="govie-pagination__icon govie-pagination__icon--next"
              xmlns="http://www.w3.org/2000/svg"
              height="13"
              width="15"
              aria-hidden="true"
              focusable="false"
              viewBox="0 0 15 13"
            >
              <path d="m8.107-0.0078125-1.4136 1.414 4.2926 4.293h-12.986v2h12.896l-4.1855 3.9766 1.377 1.4492 6.7441-6.4062-6.7246-6.7266z"></path>
            </svg>
          </Link>
        </div>
      </nav>
    </FlexMenuWrapper>
  );
};<|MERGE_RESOLUTION|>--- conflicted
+++ resolved
@@ -107,8 +107,6 @@
           </strong>
         );
     }
-<<<<<<< HEAD
-=======
   } else if (type === "message_option_seen") {
     switch (status) {
       case "successful":
@@ -123,7 +121,6 @@
           <strong className="govie-tag govie-tag--green">{t("unseen")}</strong>
         );
     }
->>>>>>> d9afd12c
   }
 
   return null;
@@ -237,11 +234,7 @@
                       href={
                         new URL(
                           `/en/admin/message-events/${id}`,
-<<<<<<< HEAD
-                          process.env.HOST_URL,
-=======
                           process.env.NEXT_PUBLIC_MESSAGING_SERVICE_ENTRY_POINT,
->>>>>>> d9afd12c
                         ).href
                       }
                     >
