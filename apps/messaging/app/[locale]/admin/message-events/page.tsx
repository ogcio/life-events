import dayjs from "dayjs";
import FlexMenuWrapper from "../PageWithMenuFlexWrapper";
import ds from "design-system";
import { getTranslations } from "next-intl/server";
import { redirect } from "next/navigation";
import Link from "next/link";
import { AuthenticationFactory } from "../../../utils/authentication-factory";

<<<<<<< HEAD
=======
function pagingMeta(count: number, page: number, size: number) {
  const maxPage = Math.ceil(count / size);
  const nextPage = page + 1;
  const prevPage = page - 1;

  return {
    leftDots: prevPage > 2,
    rightDots: maxPage - nextPage > 1,
    minPage: prevPage === 1 || page === 1 ? undefined : 1,
    prevPage: !prevPage ? undefined : prevPage,
    currentPage: page,
    nextPage: maxPage - nextPage < 1 ? undefined : nextPage,
    maxPage: page === maxPage ? undefined : maxPage,
  };
}

>>>>>>> a7aac8b7
export async function messageStatus(type: string, status: string) {
  const t = await getTranslations("MessageEvents.status");
  if (type === "message_delivery") {
    if (status === "successful") {
      return (
        <strong className="govie-tag govie-tag--green">{t("delivered")}</strong>
      );
    }

    if (status === "failed") {
      return (
        <strong className="govie-tag govie-tag--red">
          {t("deliveredFailed")}
        </strong>
      );
    }

    if (status === "pending") {
      return (
        <strong className="govie-tag govie-tag--yellow">
          {t("delivering")}
        </strong>
      );
    }
  } else if (type === "message_schedule") {
    switch (status) {
      case "successful":
        return (
          <strong className="govie-tag govie-tag--blue">
            {t("scheduled")}
          </strong>
        );
      case "failed":
        return (
          <strong className="govie-tag govie-tag--red">
            {t("schedulingFailed")}
          </strong>
        );
      case "pending":
        return (
          <strong className="govie-tag govie-tag--blue">
            {t("scheduling")}
          </strong>
        );
      default:
        break;
    }
  } else if (type === "message_create") {
    switch (status) {
      case "successful":
        return (
          <strong className="govie-tag govie-tag--grey">{t("created")}</strong>
        );

      default:
        break;
    }
  } else if (type === "sms_delivery") {
    switch (status) {
      case "successful":
        return (
          <strong className="govie-tag govie-tag--green">
            {t("smslDelivered")}
          </strong>
        );
      case "failed":
        return (
          <strong className="govie-tag govie-tag--red">{t("smsFailed")}</strong>
        );
    }
  } else if (type === "email_delivery") {
    switch (status) {
      case "successful":
        return (
          <strong className="govie-tag govie-tag--green">
            {t("emaillDelivered")}
          </strong>
        );
      case "failed":
        return (
          <strong className="govie-tag govie-tag--red">
            {t("emailFailed")}
          </strong>
        );
    }
  }

  return null;
}

export default async (props: {
  searchParams: { search?: string; page?: number; size?: number };
}) => {
  const t = await getTranslations("MessageEvents");

  async function submitSearch(formData: FormData) {
    "use server";
    const search = formData.get("textSearch")?.toString();
    redirect(`?search=${search}`);
  }

  const freeSearch = props.searchParams.search;
  const page = Number(props.searchParams.page) || 1;
  const size = Number(props.searchParams.size) || 20;

  const client = await AuthenticationFactory.getMessagingClient();

  const { data, error, metadata } = await client.getMessageEvents({
    search: freeSearch,
    limit: size,
    offset: (page - 1) * size,
  });

  if (error) {
    return (
      <FlexMenuWrapper>
        <h1>
          <span style={{ margin: "unset" }} className="govie-heading-xl">
            {t("mainHeader")}
          </span>
        </h1>
        <p className="govie-body">{t("failedToFetchParagraph")}</p>
      </FlexMenuWrapper>
    );
  }
  const paging = pagingMeta(metadata?.totalCount || 0, page, size);

  return (
    <FlexMenuWrapper>
      <h1>
        <span style={{ margin: "unset" }} className="govie-heading-xl">
          {t("mainHeader")}
        </span>
      </h1>
      <form action={submitSearch}>
        <div className="govie-form-group">
          <div className="govie-input__wrapper">
            <input
              type="text"
              id="textSearch"
              name="textSearch"
              className="govie-input"
              autoComplete="off"
              defaultValue={props.searchParams.search || ""}
              autoFocus
              placeholder={t("searchPlaceholder")}
            />
            <button
              aria-hidden="true"
              className="govie-input__suffix"
              style={{
                background: ds.colours.ogcio.gold,
                borderColor: ds.colours.ogcio.gold,
              }}
            >
              <ds.Icon icon="search" color={ds.colours.ogcio.white} />
            </button>
          </div>
        </div>
      </form>
      <table className="govie-table">
        <thead className="govie-table__head">
          <tr className="govie-table__row">
            <th className="govie-table__header">{t("tableScheduledHeader")}</th>
            <th className="govie-table__header">{t("tableStatusHeader")}</th>
            <th className="govie-table__header">{t("tableSubjectHeader")}</th>
            <th className="govie-table__header">{t("tableRecipientHeader")}</th>
            <th className="govie-table__header">{t("tableViewHeader")}</th>
          </tr>
        </thead>
        <tbody className="govie-table__body">
          {data?.map(
            ({
              eventStatus,
              eventType,
              messageId,
              id,
              scheduledAt,
              receiverFullName,
              subject,
            }) => {
              return (
                <tr className="govie-table__row" key={messageId}>
                  <td className="govie-table__cell">
                    {scheduledAt
                      ? dayjs(scheduledAt).format("DD/MM/YYYY")
                      : "n/a"}
                  </td>
                  <td className="govie-table__cell">
                    {messageStatus(eventType, eventStatus)}
                  </td>
                  <td className="govie-table__cell">{subject}</td>
                  <td className="govie-table__cell">{receiverFullName}</td>
                  <td className="govie-table__cell">
                    <Link
                      href={
                        new URL(
<<<<<<< HEAD
                          `/en/admin/message-events/${messageId}`,
=======
                          `/en/admin/message-events/${id}`,
>>>>>>> a7aac8b7
                          process.env.HOST_URL,
                        ).href
                      }
                    >
                      {t("viewLink")}
                    </Link>
                  </td>
                </tr>
              );
            },
          )}
        </tbody>
      </table>

      <nav
        aria-label="navigation results"
        role="navigation"
        className="govie-pagination"
      >
        <div className="govie-pagination__prev">
          <Link
            className="govie-link govie-pagination__link"
            href={(() => {
              if (page === 1) {
                return "";
              }
              return (
                "?" +
                new URLSearchParams({
                  page: (page - 1).toString(),
                  size: size.toString(),
                }).toString()
              );
            })()}
          >
            <svg
              className="govie-pagination__icon govie-pagination__icon--prev"
              xmlns="http://www.w3.org/2000/svg"
              height="13"
              width="15"
              aria-hidden="true"
              focusable="false"
              viewBox="0 0 15 13"
            >
              <path d="m6.5938-0.0078125-6.7266 6.7266 6.7441 6.4062 1.377-1.449-4.1856-3.9768h12.896v-2h-12.984l4.2931-4.293-1.414-1.414z"></path>
            </svg>
            <span className="govie-pagination__link-title">
              {t("prevPage")}
            </span>
          </Link>
        </div>

        <ul className="govie-pagination__list">
          {paging.minPage ? (
            <li className="govie-pagination__item">
              <a
                className="govie-link govie-pagination__link"
                href={
                  "?" +
                  new URLSearchParams({
                    page: paging.minPage.toString(),
                    size: size.toString(),
                  }).toString()
                }
                aria-label="Page 1"
                aria-current="page"
              >
                {paging.minPage}
              </a>
            </li>
          ) : null}

          {paging.leftDots && (
            <li className="govie-pagination__item govie-pagination__item--ellipses">
              ⋯
            </li>
          )}

          {paging.prevPage ? (
            <li className="govie-pagination__item">
              <Link
                className="govie-link govie-pagination__link"
                href={
                  "?" +
                  new URLSearchParams({
                    page: paging.prevPage.toString(),
                    size: size.toString(),
                  }).toString()
                }
                aria-label="Page 2"
                aria-current="page"
              >
                {paging.prevPage}
              </Link>
            </li>
          ) : null}
          <li className="govie-pagination__item govie-pagination__item--current">
            <a
              className="govie-link govie-pagination__link"
              href=""
              aria-current="page"
            >
              {paging.currentPage}
            </a>
          </li>

          {paging.nextPage ? (
            <li className="govie-pagination__item">
              <Link
                className="govie-link govie-pagination__link"
                href={
                  "?" +
                  new URLSearchParams({
                    page: paging.nextPage.toString(),
                    size: size.toString(),
                  }).toString()
                }
                aria-label="Page 4"
                aria-current="page"
              >
                {paging.nextPage}
              </Link>
            </li>
          ) : null}

          {paging.rightDots && (
            <li className="govie-pagination__item govie-pagination__item--ellipses">
              ⋯
            </li>
          )}
          {paging.maxPage ? (
            <li className="govie-pagination__item">
              <Link
                className="govie-link govie-pagination__link"
                href={
                  "?" +
                  new URLSearchParams({
                    page: paging.maxPage.toString(),
                    size: size.toString(),
                  }).toString()
                }
                aria-label="Page 5"
                aria-current="page"
              >
                {paging.maxPage}
              </Link>
            </li>
          ) : null}
        </ul>
        <div className="govie-pagination__next">
          <Link
            className="govie-link govie-pagination__link"
            href={(() => {
              if (!paging.maxPage || page === paging.maxPage) {
                return "";
              }
              return (
                "?" +
                new URLSearchParams({
                  page: (page + 1).toString(),
                  size: size.toString(),
                }).toString()
              );
            })()}
          >
            <span className="govie-pagination__link-title">
              {t("nextPage")}
            </span>
            <svg
              className="govie-pagination__icon govie-pagination__icon--next"
              xmlns="http://www.w3.org/2000/svg"
              height="13"
              width="15"
              aria-hidden="true"
              focusable="false"
              viewBox="0 0 15 13"
            >
              <path d="m8.107-0.0078125-1.4136 1.414 4.2926 4.293h-12.986v2h12.896l-4.1855 3.9766 1.377 1.4492 6.7441-6.4062-6.7246-6.7266z"></path>
            </svg>
          </Link>
        </div>
      </nav>
    </FlexMenuWrapper>
  );
};<|MERGE_RESOLUTION|>--- conflicted
+++ resolved
@@ -6,8 +6,6 @@
 import Link from "next/link";
 import { AuthenticationFactory } from "../../../utils/authentication-factory";
 
-<<<<<<< HEAD
-=======
 function pagingMeta(count: number, page: number, size: number) {
   const maxPage = Math.ceil(count / size);
   const nextPage = page + 1;
@@ -24,7 +22,6 @@
   };
 }
 
->>>>>>> a7aac8b7
 export async function messageStatus(type: string, status: string) {
   const t = await getTranslations("MessageEvents.status");
   if (type === "message_delivery") {
@@ -222,11 +219,7 @@
                     <Link
                       href={
                         new URL(
-<<<<<<< HEAD
-                          `/en/admin/message-events/${messageId}`,
-=======
                           `/en/admin/message-events/${id}`,
->>>>>>> a7aac8b7
                           process.env.HOST_URL,
                         ).href
                       }
