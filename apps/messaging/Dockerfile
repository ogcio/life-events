FROM base-deps AS deps

WORKDIR /app
ENV LOG_LEVEL=trace

COPY ./package*.json /app/
COPY ./apps/messaging/package*.json /app/apps/messaging/
COPY ./packages/feature-flags/package*.json /app/packages/feature-flags/
COPY ./packages/auth/package*.json /app/packages/auth/
COPY ./packages/messages/package*.json /app/packages/messages/
COPY ./packages/shared-components/package*.json /app/packages/shared-components/
COPY ./packages/nextjs-logging-wrapper/package*.json /app/packages/nextjs-logging-wrapper/

RUN npm ci

COPY ./apps/messaging/ /app/apps/messaging/
COPY --from=design-system-container /app/packages/design-system/ /app/packages/design-system/
COPY ./packages/feature-flags/ /app/packages/feature-flags/
COPY ./packages/auth/ /app/packages/auth/
COPY ./packages/messages/ /app/packages/messages/
COPY ./packages/shared-components/ /app/packages/shared-components/
COPY ./packages/nextjs-logging-wrapper/ /app/packages/nextjs-logging-wrapper/

FROM deps AS builder
WORKDIR /app

ARG NEXT_PUBLIC_MESSAGING_SERVICE_ENTRY_POINT
ARG NEXT_PUBLIC_PAYMENTS_SERVICE_ENTRY_POINT
ARG NEXT_PUBLIC_LIFE_EVENTS_SERVICE_ENTRY_POINT
ARG NEXT_PUBLIC_BUILDING_BLOCKS_LANDING_PAGE

ENV NEXT_PUBLIC_MESSAGING_SERVICE_ENTRY_POINT=$NEXT_PUBLIC_MESSAGING_SERVICE_ENTRY_POINT
ENV NEXT_PUBLIC_PAYMENTS_SERVICE_ENTRY_POINT=$NEXT_PUBLIC_PAYMENTS_SERVICE_ENTRY_POINT
ENV NEXT_PUBLIC_LIFE_EVENTS_SERVICE_ENTRY_POINT=$NEXT_PUBLIC_LIFE_EVENTS_SERVICE_ENTRY_POINT
ENV NEXT_PUBLIC_BUILDING_BLOCKS_LANDING_PAGE=$NEXT_PUBLIC_BUILDING_BLOCKS_LANDING_PAGE

ENV NODE_ENV=production
ENV LOG_LEVEL=trace

<<<<<<< HEAD
RUN npm run build --workspace=packages/shared-errors && \
    npm run build --workspace=packages/nextjs-logging-wrapper && \
    npm run build --workspace=packages/building-blocks-sdk && \
=======
RUN npm run build --workspace=packages/nextjs-logging-wrapper && \
>>>>>>> d9afd12c
    npm run build --workspace=apps/messaging

FROM base-deps AS assembler

WORKDIR /app

ENV LOG_LEVEL=trace
ENV NODE_ENV=production

COPY --from=builder /app/apps/messaging/.next/standalone ./
COPY --from=builder /app/apps/messaging/.next/static ./apps/messaging/.next/static
COPY --from=deps /app/node_modules/ /app/node_modules/
COPY --from=deps /app/packages/messages/database.json /app/packages/messages/
COPY --from=deps /app/packages/messages/migrations /app/packages/messages/migrations

RUN npm prune --omit=dev

FROM base-deps AS runner
WORKDIR /app

ENV LOG_LEVEL=trace
ENV NODE_ENV=production

COPY --from=assembler /app /app

EXPOSE 3002
ENV PORT=3002

CMD [ "node", "apps/messaging/server.js" ]<|MERGE_RESOLUTION|>--- conflicted
+++ resolved
@@ -37,13 +37,7 @@
 ENV NODE_ENV=production
 ENV LOG_LEVEL=trace
 
-<<<<<<< HEAD
-RUN npm run build --workspace=packages/shared-errors && \
-    npm run build --workspace=packages/nextjs-logging-wrapper && \
-    npm run build --workspace=packages/building-blocks-sdk && \
-=======
 RUN npm run build --workspace=packages/nextjs-logging-wrapper && \
->>>>>>> d9afd12c
     npm run build --workspace=apps/messaging
 
 FROM base-deps AS assembler
